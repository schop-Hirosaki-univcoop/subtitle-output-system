<!DOCTYPE html>
<html lang="ja">
<head>
  <meta charset="UTF-8">
  <meta name="viewport" content="width=device-width, initial-scale=1">
  <meta name="referrer" content="same-origin">
  <title>イベントコントロールセンター</title>
  <link rel="icon" type="image/svg+xml" href="data:image/svg+xml,%3Csvg%20xmlns%3D%27http%3A%2F%2Fwww.w3.org%2F2000%2Fsvg%27%20viewBox%3D%270%200%2064%2064%27%3E%3Crect%20width%3D%2764%27%20height%3D%2764%27%20rx%3D%2712%27%20fill%3D%2705111f%27%2F%3E%3Ctext%20x%3D%2732%27%20y%3D%2742%27%20text-anchor%3D%27middle%27%20font-family%3D%27Arial%2C%20sans-serif%27%20font-size%3D%2736%27%20fill%3D%2700eaff%27%3EE%3C%2Ftext%3E%3C%2Fsvg%3E">
  <link rel="stylesheet" href="style.css">
  <script type="module" src="./scripts/shared/layout.js"></script>
</head>
<body class="op-theme events-page flow-page">
  <noscript>
    <div class="noscript-banner" role="alert">
      このサービスを利用するにはブラウザの JavaScript を有効にしてください。
    </div>
  </noscript>
  <telop-header tagline="Broadcast Subtitle Console" context-label="管理フロー">
    <div slot="meta" class="flow-user-info">
      <span id="flow-user-label" class="user-label flow-user-info__label" hidden></span>
      <div class="flow-user-info__footer">
        <div id="events-meta" class="hub-meta-note flow-user-info__meta" hidden></div>
        <button id="flow-logout-button" class="btn btn-ghost btn-sm flow-user-info__logout" type="button">ログアウト</button>
      </div>
    </div>
  </telop-header>

  <main id="events-main" class="flow-main" data-stage="events">
    <section class="flow-stage" aria-live="polite">
      <ol class="flow-progress" aria-label="進行ステップ">
        <li class="flow-progress__item is-active" data-stage-indicator="events" aria-current="step">
          <span class="flow-progress__step">1</span>
          <span class="flow-progress__label">イベント</span>
        </li>
        <li class="flow-progress__item" data-stage-indicator="schedules">
          <span class="flow-progress__step">2</span>
          <span class="flow-progress__label">日程</span>
        </li>
        <li class="flow-progress__item" data-stage-indicator="tabs">
          <span class="flow-progress__step">3</span>
          <span class="flow-progress__label">参加者 / テロップ</span>
        </li>
      </ol>
    </section>

    <div class="events-layout">
      <aside class="events-sidebar">
        <button id="flow-event-summary-pane" class="sidebar-card sidebar-card--action" type="button" data-panel-target="events">
          <span class="sidebar-card__title">選択中のイベント</span>
          <span id="flow-event-summary-name" class="sidebar-card__name">—</span>
          <span class="sidebar-card__stats" role="presentation">
            <span class="sidebar-card__stat"><span class="sidebar-card__stat-label">日程数</span><span id="flow-event-summary-schedules" class="sidebar-card__stat-value">—</span></span>
            <span class="sidebar-card__stat"><span class="sidebar-card__stat-label">参加者</span><span id="flow-event-summary-participants" class="sidebar-card__stat-value">—</span></span>
          </span>
        </button>
        <button id="flow-schedule-summary-pane" class="sidebar-card sidebar-card--action" type="button" data-panel-target="schedules">
          <span class="sidebar-card__title">選択中の日程</span>
          <span id="flow-schedule-summary" class="flow-selection-summary" hidden>
            <span class="flow-selection-summary__item"><span class="flow-selection-summary__label">イベント</span><span id="flow-schedule-summary-event">—</span></span>
            <span class="flow-selection-summary__item"><span class="flow-selection-summary__label">日程</span><span id="flow-schedule-summary-label">—</span></span>
            <span class="flow-selection-summary__item" id="flow-schedule-summary-range-row" hidden><span class="flow-selection-summary__label">時間</span><span id="flow-schedule-summary-range">—</span></span>
          </span>
          <span id="flow-schedule-summary-empty" class="sidebar-card__placeholder">イベントと日程を選択してください。</span>
        </button>
        <nav class="sidebar-nav" aria-label="パネル選択">
          <button id="flow-tab-participants" class="sidebar-nav__button" type="button" data-panel-target="participants">参加者リスト</button>
          <button id="flow-tab-operator" class="sidebar-nav__button" type="button" data-panel-target="operator">テロップ操作</button>
          <button id="flow-tab-dictionary" class="sidebar-nav__button" type="button" data-panel-target="dictionary">ルビ辞書</button>
          <button id="flow-tab-pickup" class="sidebar-nav__button" type="button" data-panel-target="pickup">Pick Up Question</button>
          <button id="flow-tab-logs" class="sidebar-nav__button" type="button" data-panel-target="logs">操作ログ</button>
        </nav>
      </aside>
      <div id="flow-stage-panels" class="flow-panels">
        <section class="module module--primary admin-module flow-card flow-card--events flow-stage-panel is-active" aria-labelledby="events-title" data-panel="events">
        <div class="module-header">
          <div class="module-heading">
            <h2 id="events-title">イベントの管理</h2>
            <p class="module-description">イベントを追加・編集・削除できます。イベントを選択し、次のステップへ引き継ぎます。</p>
          </div>
          <div class="module-actions">
            <button id="flow-add-event-button" class="btn btn-primary btn-sm" type="button" disabled>イベントを追加</button>
            <button id="flow-events-refresh-button" class="btn btn-ghost btn-sm" type="button">再読み込み</button>
          </div>
        </div>
        <div class="module-body">
          <div class="flow-pane flow-pane--primary">
            <div id="flow-events-loading" class="hub-loading" role="status" aria-live="polite" hidden>
              <span class="spinner" aria-hidden="true"></span>
              <span id="flow-events-loading-text">イベント情報を読み込んでいます…</span>
            </div>
            <div id="flow-events-alert" class="hub-alert" role="alert" hidden></div>
            <p id="flow-event-selection-note" class="flow-selection-note" hidden>進めるイベントをカードから選択してください。</p>
            <ul id="flow-event-list" class="entity-list" aria-live="polite"></ul>
            <p id="flow-event-empty" class="entity-empty" hidden>まだイベントが登録されていません。まずはイベントを追加してください。</p>
          </div>
        </div>
        <div class="flow-navigation">
          <button class="btn btn-ghost btn-sm flow-nav-button flow-nav-button--prev" type="button" data-flow-nav-direction="prev" data-flow-nav-target="events">前へ</button>
          <button class="btn btn-primary btn-sm flow-nav-button flow-nav-button--next" type="button" data-flow-nav-direction="next" data-flow-nav-target="schedules">次へ</button>
        </div>
        </section>

        <section class="module module--primary admin-module flow-card flow-card--schedules flow-stage-panel" aria-labelledby="schedule-admin-title" data-panel="schedules">
        <div class="module-header">
          <div class="module-heading">
            <h2 id="schedule-admin-title">日程の管理</h2>
            <p class="module-description">選択したイベントに紐づく日程を整理できます。日程を選択し、次のツールに引き継ぎます。</p>
          </div>
          <div class="module-actions">
            <button id="flow-add-schedule-button" class="btn btn-primary btn-sm" type="button" disabled>日程を追加</button>
            <button id="flow-schedule-refresh-button" class="btn btn-ghost btn-sm" type="button" disabled>再読み込み</button>
          </div>
        </div>
        <div class="module-body">
          <div class="flow-pane flow-pane--primary">
            <div id="flow-schedule-loading" class="hub-loading" role="status" aria-live="polite" hidden>
              <span class="spinner" aria-hidden="true"></span>
              <span id="flow-schedule-loading-text">日程情報を読み込んでいます…</span>
            </div>
            <p id="flow-schedule-selection-note" class="flow-selection-note" hidden>次のステップに進む日程をカードから選択してください。</p>
            <ul id="flow-schedule-list" class="entity-list" aria-live="polite"></ul>
            <p id="flow-schedule-empty" class="entity-empty" hidden>このイベントにはまだ日程が登録されていません。まずは日程を追加してください。</p>
          </div>
        </div>
        <div class="flow-navigation">
          <button class="btn btn-ghost btn-sm flow-nav-button flow-nav-button--prev" type="button" data-flow-nav-direction="prev" data-flow-nav-target="events">前へ</button>
          <button class="btn btn-primary btn-sm flow-nav-button flow-nav-button--next" type="button" data-flow-nav-direction="next" data-flow-nav-target="participants">次へ</button>
        </div>
        </section>

        <section id="flow-panel-participants" class="flow-tool-panel flow-stage-panel" data-panel="participants" aria-labelledby="flow-panel-participants-title" hidden>
        <h2 id="flow-panel-participants-title" class="visually-hidden">参加者リスト</h2>
        <div id="participants-tool" class="embedded-tool" data-tool="participants">
                <div class="embedded-tool__surface qa-embedded" data-qa-embed>
                  <main id="qa-admin-main" class="admin-main" hidden>
                    <div id="qa-admin-primary" class="qa-admin-primary">
                      <div id="qa-loading-overlay" class="loading-overlay" aria-live="polite" hidden>
                        <div class="loading-backdrop"></div>
                        <div class="loading-panel" role="status" aria-label="読み込み中">
                          <div class="spinner" aria-hidden="true"></div>
                          <div class="loading-text"><span id="qa-loading-text">初期化中…</span></div>
                          <div class="loading-sub">数秒かかる場合があります</div>
                          <ol id="qa-loader-steps" class="loader-steps" aria-label="初期化ステップ"></ol>
                        </div>
                      </div>

                      <section id="qa-participant-module" class="module module--primary admin-module" aria-labelledby="qa-participant-title">
                        <div class="module-header">
                        <div class="module-heading">
                          <div class="module-title-row">
                            <h2 id="qa-participant-title">参加者リストの管理</h2>
                            <span id="qa-upload-status" class="status-pill status-pill--inline">イベントコントロールセンターで対象の日程を選択してください。</span>
                          </div>
                          <p class="module-description" id="qa-participant-description">
                            <span id="qa-participant-description-main">選択したイベント・日程の参加者情報を管理できます。各参加者ごとに質問フォームの専用リンクを発行でき、「編集」から詳細や班番号を更新できます。電話番号とメールアドレスは内部で管理され、編集時のみ確認できます。同じイベント内で名前と学部学科が一致する参加者は重複候補として件数付きで表示されます。専用リンクは各行のボタンまたはURLから取得できます。</span>
                            <span id="qa-admin-summary" class="module-description__meta" aria-live="polite"></span>
                          </p>
                        </div>
                        <div class="module-actions"></div>
                      </div>
                      <div class="module-body">
                        <div class="qa-participant-card-switcher">
                          <div class="qa-participant-card-tabs">
                            <span class="qa-participant-card-tabs__label" aria-hidden="true">表示モード</span>
                            <div id="qa-participant-tablist" class="qa-participant-card-tabs__buttons" role="tablist" aria-label="参加者ツールの表示を切り替え">
                              <button id="qa-participant-tab-manage" class="qa-participant-card-tab is-active" type="button" role="tab" aria-selected="true" aria-controls="qa-participant-tabpanel-manage" tabindex="0">
                                <span class="qa-participant-card-tab__label">参加者リスト管理</span>
                              </button>
                              <button id="qa-participant-tab-csv" class="qa-participant-card-tab" type="button" role="tab" aria-selected="false" aria-controls="qa-participant-tabpanel-csv" tabindex="-1">
                                <span class="qa-participant-card-tab__label">CSVの形式</span>
                              </button>
                            </div>
                          </div>
                          <div class="qa-participant-tabpanels">
                            <section id="qa-participant-tabpanel-manage" class="qa-participant-tabpanel" role="tabpanel" aria-labelledby="qa-participant-tab-manage">
                              <div class="qa-participant-card qa-participant-card--manage">
                                <div class="qa-participant-card__body">
                                  <div class="admin-controls">
                                    <div class="admin-controls__row admin-controls__row--imports">
                                      <button id="qa-download-participant-template" class="btn btn-ghost btn-sm" type="button">参加者CSVテンプレのDL</button>
                                      <label class="btn btn-ghost file-input" for="qa-csv-input">
                                        <span id="qa-file-label">参加者CSVをアップロード</span>
                                        <input id="qa-csv-input" type="file" accept=".csv,text/csv">
                                      </label>
                                      <button id="qa-download-team-template" class="btn btn-ghost btn-sm" type="button" disabled>班番号CSVテンプレのDL</button>
                                      <label class="btn btn-ghost file-input" for="qa-team-csv-input">
                                        <span id="qa-team-file-label">班番号CSVをアップロード</span>
                                        <input id="qa-team-csv-input" type="file" accept=".csv,text/csv">
                                      </label>
                                    </div>
                                  </div>
                                  <div id="qa-change-preview" class="change-preview" hidden aria-live="polite">
                                    <div class="change-preview__header">
                                      <span class="change-preview__title">未保存の変更があります</span>
                                      <span id="qa-change-preview-count" class="change-preview__count"></span>
                                    </div>
                                    <ul id="qa-change-preview-list" class="change-preview__list" aria-label="未保存の変更一覧"></ul>
                                    <p id="qa-change-preview-note" class="change-preview__note">「適用」で変更を確定し、「取消」で破棄できます。</p>
                                  </div>
                                  <div class="participant-card-shell">
                                    <div id="qa-participant-card-list" class="participant-card-list" role="list" aria-live="polite"></div>
                                  </div>
                                </div>
                              </div>
                            </section>
                            <section id="qa-participant-tabpanel-csv" class="qa-participant-tabpanel" role="tabpanel" aria-labelledby="qa-participant-tab-csv" hidden aria-hidden="true">
                              <div class="qa-participant-card qa-participant-card--info">
                                <div class="qa-participant-card__header">
                                  <h2 id="qa-format-title">CSVの形式について</h2>
                                  <p class="qa-participant-card__description">ヘッダー行として、1列目から順に「名前」「フリガナ」「性別」「学部学科」「携帯電話」「メールアドレス」を配置してください。アップロード時には必ずヘッダー行が必要です。テンプレボタンからダウンロードできます。ファイル名は「イベントID_日程ID_participants.csv」を使用してください。電話番号とメールアドレスは内部で保存され、編集ダイアログでのみ確認できます。</p>
                                </div>
                                <div class="qa-participant-card__body">
                                  <ul>
                                    <li>ヘッダー行が必須です。</li>
                                    <li>同じUIDや同じ氏名・学部学科の行が複数あっても全て読み込み、一覧上で重複候補として確認できます。</li>
                                    <li>CSVにNo.列は不要です。読み込み時に学部学科→フリガナの順で並べ替え、表示用のNo.は自動採番されます。</li>
                                    <li>同じイベント内で名前と学部学科が一致する参加者は重複候補として件数付きで表示されます。</li>
                                    <li>各列は空欄でもアップロードできますが、氏名は必須です。</li>
                                    <li>保存後はフォームに即座に反映されます。</li>
                                    <li>班番号は別途、<code>学部学科,性別,名前,班番号,uid</code>形式のCSV（ヘッダー必須）をアップロードすると一括で紐付けられます（「キャンセル」はキャンセル済み、「別日」は別日移動として扱われます）。テンプレートには現在のUIDがあらかじめ記載されます。ファイル名は「イベントID_日程ID_teams.csv」としてください。</li>
                                  </ul>
                                </div>
                              </div>
                            </section>
                          </div>
<<<<<<< HEAD
                        </div>
                      </div>
                      <div id="qa-participant-action-panel" class="action-panel is-idle" role="region" aria-label="参加者リストの操作" aria-live="polite">
                        <button id="qa-edit-selected-participant-button" class="btn btn-ghost btn-sm" type="button" disabled>編集</button>
                        <button id="qa-cancel-selected-participant-button" class="btn btn-ghost btn-sm" type="button" disabled>キャンセル</button>
                        <button id="qa-relocate-selected-participant-button" class="btn btn-ghost btn-sm" type="button" disabled>別日</button>
                        <button id="qa-delete-selected-participant-button" class="btn btn-danger btn-sm" type="button" disabled>削除</button>
                        <div class="action-panel-right">
                          <span id="qa-participant-action-info" class="action-panel__meta">操作可能なボタンはありません。</span>
                          <button id="qa-discard-button" class="btn btn-ghost btn-sm" type="button" disabled>取消</button>
                          <button id="qa-save-button" class="btn btn-primary" type="button" disabled>適用</button>
                          <button id="qa-clear-participants-button" class="btn btn-danger btn-sm" type="button" disabled>参加者リストを全削除</button>
=======
>>>>>>> dde118d9
                        </div>
                      </div>
                      <div id="qa-participant-action-panel" class="action-panel is-idle" role="region" aria-label="参加者リストの操作" aria-live="polite">
                        <button id="qa-discard-button" class="btn btn-ghost btn-sm" type="button" disabled>取消</button>
                        <button id="qa-save-button" class="btn btn-primary" type="button" disabled>適用</button>
                        <button id="qa-clear-participants-button" class="btn btn-danger btn-sm" type="button" disabled>参加者リストを全削除</button>
                        <span id="qa-participant-action-info" class="action-panel__meta">操作可能なボタンはありません。</span>
                      </div>
                      </section>
                    </div>
                  </main>

                  <div id="qa-participant-dialog" class="modal" role="dialog" aria-modal="true" aria-labelledby="qa-participant-dialog-title" hidden>
                    <div class="modal-backdrop" data-dialog-dismiss="true"></div>
                    <div class="modal-panel">
                      <form id="qa-participant-form">
                        <div class="modal-header">
                          <h2 id="qa-participant-dialog-title">参加者情報を編集</h2>
                        </div>
                        <div class="modal-body">
                          <div class="modal-field">
                            <label for="qa-participant-name-input">氏名 / ラジオネーム</label>
                            <input id="qa-participant-name-input" name="participant-name" class="input" type="text" autocomplete="off" required>
                          </div>
                          <div class="modal-field">
                            <label for="qa-participant-phonetic-input">フリガナ</label>
                            <input id="qa-participant-phonetic-input" name="participant-phonetic" class="input" type="text" autocomplete="off">
                          </div>
                          <div class="modal-field">
                            <label for="qa-participant-gender-input">性別</label>
                            <input id="qa-participant-gender-input" name="participant-gender" class="input" type="text" autocomplete="off">
                          </div>
                          <div class="modal-field">
                            <label for="qa-participant-department-input">学部学科</label>
                            <input id="qa-participant-department-input" name="participant-department" class="input" type="text" autocomplete="off">
                          </div>
                          <div class="modal-field">
                            <label for="qa-participant-team-input">班番号</label>
                            <input id="qa-participant-team-input" name="participant-team" class="input" type="text" autocomplete="off" placeholder="例: A-1 / キャンセル / 別日など">
                          </div>
                          <div id="qa-participant-relocation-summary" class="modal-field" hidden>
                            <div class="modal-label">別日への移動情報</div>
                            <p id="qa-participant-relocation-summary-text" class="modal-helper"></p>
                          </div>
                          <div class="modal-field">
                            <label for="qa-participant-phone-input">携帯電話</label>
                            <input id="qa-participant-phone-input" name="participant-phone" class="input" type="tel" autocomplete="tel">
                          </div>
                          <div class="modal-field">
                            <label for="qa-participant-email-input">メールアドレス</label>
                            <input id="qa-participant-email-input" name="participant-email" class="input" type="email" autocomplete="email">
                          </div>
                          <p id="qa-participant-error" class="form-error" role="alert" hidden></p>
                        </div>
                        <div class="modal-footer">
                          <button type="button" class="btn btn-ghost" data-dialog-dismiss="true">キャンセル</button>
                          <button type="submit" class="btn btn-primary">保存</button>
                        </div>
                      </form>
                  </div>
                </div>

                  <div id="qa-relocation-dialog" class="modal" role="dialog" aria-modal="true" aria-labelledby="qa-relocation-dialog-title" hidden>
                    <div class="modal-backdrop" data-dialog-dismiss="true"></div>
                    <div class="modal-panel">
                      <form id="qa-relocation-form">
                        <div class="modal-header">
                          <h2 id="qa-relocation-dialog-title">別日への移動先を確認</h2>
                        </div>
                        <div class="modal-body">
                          <p id="qa-relocation-description" class="modal-helper">CSVで「別日」と入力された参加者、または「別日」ボタンから設定した参加者の移動先を選択してください。</p>
                          <ul id="qa-relocation-list" class="relocation-list" aria-live="polite"></ul>
                          <p id="qa-relocation-error" class="form-error" role="alert" hidden></p>
                        </div>
                        <div class="modal-footer">
                          <button type="button" class="btn btn-ghost" data-dialog-dismiss="true">キャンセル</button>
                          <button type="submit" class="btn btn-primary">設定を適用</button>
                        </div>
                      </form>
                    </div>
                  </div>

                  <div id="qa-confirm-dialog" class="modal" role="dialog" aria-modal="true" aria-labelledby="qa-confirm-dialog-title" hidden>
                    <div class="modal-backdrop" data-dialog-dismiss="true"></div>
                    <div class="modal-panel">
                      <div class="modal-header">
                        <h2 id="qa-confirm-dialog-title">確認</h2>
                      </div>
                      <div class="modal-body">
                        <p id="qa-confirm-dialog-message"></p>
                      </div>
                      <div class="modal-footer">
                        <button type="button" class="btn btn-ghost" id="qa-confirm-cancel-button" data-dialog-dismiss="true">キャンセル</button>
                        <button type="button" class="btn btn-danger" id="qa-confirm-accept-button">実行</button>
                      </div>
                    </div>
                  </div>
                </div>
              </div>
        </section>
        <section id="flow-panel-operator" class="flow-tool-panel flow-stage-panel" data-panel="operator" aria-labelledby="flow-panel-operator-title" hidden>
              <h2 id="flow-panel-operator-title" class="visually-hidden">テロップ操作</h2>
              <div id="operator-tool" class="embedded-tool" data-tool="operator">
                <div class="embedded-tool__surface operator-embedded" data-operator-embed>
                  <div id="op-loading-overlay" class="loading-overlay" aria-live="polite" hidden>
                    <div class="loading-backdrop"></div>
                    <div class="loading-panel" role="status" aria-label="読み込み中">
                      <div class="spinner" aria-hidden="true"></div>
                      <div class="loading-text"><span id="op-loading-text">初期化中…</span></div>
                      <div class="loading-sub">数秒かかる場合があります</div>
                      <ol id="op-loader-steps" class="loader-steps" aria-label="初期化ステップ"></ol>
                    </div>
                  </div>

                  <main id="op-main-container" class="layout-grid" hidden>
                    <section class="module module--primary" id="op-questions-panel" aria-labelledby="op-questions-title">
                      <div class="module-header">
                        <div class="module-heading">
                          <h1 id="op-questions-title">テロップ操作パネル</h1>
                          <p class="module-description">質問を選択・送出できます。</p>
                        </div>
                        <div class="status-bar" role="group" aria-label="送出状況">
                          <div class="render-indicator" title="OnAir 状態">
                            <span id="op-render-lamp" class="lamp" aria-hidden="true"></span>
                            <span id="op-render-phase" class="lamp-label">-</span>
                          </div>
                          <div class="render-summary" id="op-render-summary">
                            <div class="render-line">
                              <span class="label">オンエア:</span>
                              <span id="op-render-title" class="text-strong">—</span>
                            </div>
                            <div id="op-render-question" class="text-soft">—</div>
                            <div id="op-render-updated" class="text-meta">—</div>
                          </div>
                        </div>
                      </div>
                      <div class="module-body" id="op-questions-content">
                        <div class="cards-sticky">
                          <div class="tab-group tab-group--genre">
                            <span class="tab-group__label">ジャンル</span>
                            <div id="op-genre-tab-buttons" class="genre-tabs" role="tablist" aria-label="ジャンル">
                              <button class="genre-tab-button active" data-genre="all" role="tab" aria-selected="true">すべて</button>
                              <button class="genre-tab-button" data-genre="学び" role="tab" aria-selected="false">学び</button>
                              <button class="genre-tab-button" data-genre="活動" role="tab" aria-selected="false">活動</button>
                              <button class="genre-tab-button" data-genre="暮らし" role="tab" aria-selected="false">暮らし</button>
                              <button class="genre-tab-button" data-genre="食・スポット" role="tab" aria-selected="false">食・スポット</button>
                              <button class="genre-tab-button" data-genre="移動・季節" role="tab" aria-selected="false">移動・季節</button>
                              <button class="genre-tab-button" data-genre="その他" role="tab" aria-selected="false">その他</button>
                            </div>
                          </div>
                          <div class="tab-group tab-group--sub">
                            <span class="tab-group__label">質問種別</span>
                            <div id="op-sub-tab-buttons" class="sub-tabs" role="tablist" aria-label="質問種別">
                              <button class="sub-tab-button active" data-sub-tab="all" role="tab" aria-selected="true">すべて</button>
                              <button class="sub-tab-button" data-sub-tab="normal" role="tab" aria-selected="false">通常質問</button>
                              <button class="sub-tab-button" data-sub-tab="puq" role="tab" aria-selected="false">Pick Up Question</button>
                            </div>
                          </div>
                          <div class="cards-toolbar">
                            <div class="toolbar-right">
                              <label class="chk">
                                <input id="op-select-all-checkbox" type="checkbox">
                                全選択
                              </label>
                            </div>
                          </div>
                        </div>
                        <div class="cards-scroll">
                          <div id="op-questions-cards" class="cards-list" aria-live="polite"></div>
                        </div>
                      </div>
                    </section>
                  </main>

                  <div id="op-action-panel" class="action-panel" hidden>
                    <button id="op-btn-display" class="btn btn-primary" disabled>送出</button>
                    <button id="op-btn-unanswer" class="btn" disabled>未回答へ戻す</button>
                    <button id="op-btn-edit" class="btn" disabled>原稿修正</button>
                    <button id="op-btn-clear" class="btn btn-danger">送出クリア</button>
                    <span id="op-selected-info">行を選択してください</span>
                    <div class="action-panel-right">
                      <button id="op-btn-batch-unanswer" class="btn btn-ghost" hidden>選択項目を未回答へ戻す</button>
                    </div>
                  </div>

                  <div id="op-edit-dialog" class="modal" role="dialog" aria-modal="true" aria-labelledby="op-edit-dialog-title" hidden>
                    <div class="modal-backdrop" data-dialog-dismiss="true"></div>
                    <div class="modal-panel">
                      <div class="modal-header">
                        <h2 id="op-edit-dialog-title">質問原稿の編集</h2>
                      </div>
                      <div class="modal-body">
                        <div class="modal-field">
                          <label for="op-edit-textarea">質問内容</label>
                          <textarea id="op-edit-textarea" class="input" rows="8" data-autofocus></textarea>
                        </div>
                        <p class="modal-helper">送出前に内容を整えてください。更新するとディスプレイにも即座に反映されます。</p>
                      </div>
                      <div class="modal-footer">
                        <button type="button" class="btn btn-ghost" id="op-edit-cancel-button">キャンセル</button>
                        <button type="button" class="btn btn-primary" id="op-edit-save-button">更新</button>
                      </div>
                    </div>
                  </div>

                  <div id="op-confirm-dialog" class="modal" role="dialog" aria-modal="true" aria-labelledby="op-confirm-dialog-title" hidden>
                    <div class="modal-backdrop" data-dialog-dismiss="true"></div>
                    <div class="modal-panel">
                      <div class="modal-header">
                        <h2 id="op-confirm-dialog-title">確認</h2>
                      </div>
                      <div class="modal-body">
                        <p id="op-confirm-dialog-message"></p>
                      </div>
                      <div class="modal-footer">
                        <button type="button" class="btn btn-ghost" id="op-confirm-cancel-button" data-dialog-dismiss="true">キャンセル</button>
                        <button type="button" class="btn btn-primary" id="op-confirm-accept-button">実行する</button>
                      </div>
                    </div>
                  </div>
                </div>
              </div>
        </section>
        <section id="op-dictionary-panel" class="module module--secondary flow-tool-panel flow-stage-panel" data-panel="dictionary" aria-labelledby="op-dictionary-title" hidden>
              <div class="module-header">
                <div class="module-heading">
                  <h2 id="op-dictionary-title">ルビ辞書管理</h2>
                  <p class="module-description">登録語句の追加や更新が即座にディスプレイへ反映されます。</p>
                </div>
                <div class="module-actions">
                  <button id="op-fetch-dictionary-button" class="btn btn-ghost" type="button">辞書を更新</button>
                </div>
              </div>
              <div class="module-body dictionary-body">
                <form id="op-add-term-form" class="dictionary-form">
                  <input type="text" id="op-new-term" class="input" placeholder="単語" required>
                  <input type="text" id="op-new-ruby" class="input" placeholder="ルビ" required>
                  <button type="submit" class="btn btn-primary">追加</button>
                </form>
                <div class="dictionary-toolbar">
                  <label class="chk">
                    <input type="checkbox" id="op-dictionary-select-all" disabled>
                    全選択
                  </label>
                  <span id="op-dictionary-count" class="dictionary-count" aria-live="polite">登録なし</span>
                </div>
                <div class="cards-scroll">
                  <div id="op-dictionary-cards" class="dictionary-cards" aria-live="polite"></div>
                </div>
                <div id="op-dictionary-confirm-dialog" class="modal modal--inline" role="dialog" aria-modal="true" aria-labelledby="op-dictionary-confirm-dialog-title" hidden>
                  <div class="modal-backdrop" data-dialog-dismiss="true"></div>
                  <div class="modal-panel">
                    <div class="modal-header">
                      <h2 id="op-dictionary-confirm-dialog-title">確認</h2>
                    </div>
                    <div class="modal-body">
                      <p id="op-dictionary-confirm-dialog-message"></p>
                    </div>
                    <div class="modal-footer">
                      <button type="button" class="btn btn-ghost" id="op-dictionary-confirm-cancel-button" data-dialog-dismiss="true">キャンセル</button>
                      <button type="button" class="btn btn-danger" id="op-dictionary-confirm-accept-button">削除する</button>
                    </div>
                  </div>
                </div>
                <div id="op-dictionary-edit-dialog" class="modal modal--inline" role="dialog" aria-modal="true" aria-labelledby="op-dictionary-edit-dialog-title" hidden>
                  <div class="modal-backdrop" data-dialog-dismiss="true"></div>
                  <div class="modal-panel">
                    <div class="modal-header">
                      <h2 id="op-dictionary-edit-dialog-title">語句を編集</h2>
                    </div>
                    <form id="op-dictionary-edit-form" class="modal-form">
                      <div class="modal-body">
                        <div class="modal-field">
                          <label for="op-dictionary-edit-term">単語</label>
                          <input id="op-dictionary-edit-term" class="input" type="text" required data-autofocus>
                        </div>
                        <div class="modal-field">
                          <label for="op-dictionary-edit-ruby">ルビ</label>
                          <input id="op-dictionary-edit-ruby" class="input" type="text" required>
                        </div>
                      </div>
                      <div class="modal-footer">
                        <button type="button" class="btn btn-ghost" id="op-dictionary-edit-cancel-button">キャンセル</button>
                        <button type="submit" class="btn btn-primary" id="op-dictionary-edit-save-button">更新</button>
                      </div>
                    </form>
                  </div>
                </div>
              </div>
              <div id="op-dictionary-action-panel" class="action-panel is-idle">
                <button id="op-dictionary-btn-enable" class="btn btn-primary" type="button" disabled>有効にする</button>
                <button id="op-dictionary-btn-disable" class="btn" type="button" disabled>無効にする</button>
                <button id="op-dictionary-btn-edit" class="btn" type="button" disabled>編集</button>
                <button id="op-dictionary-btn-delete" class="btn btn-danger" type="button" disabled>削除</button>
                <span id="op-dictionary-selected-info">単語を選択してください</span>
                <div class="action-panel-right">
                  <button id="op-dictionary-btn-batch-enable" class="btn btn-ghost" type="button" hidden>選択項目を有効にする</button>
                  <button id="op-dictionary-btn-batch-disable" class="btn btn-ghost" type="button" hidden>選択項目を無効にする</button>
                  <button id="op-dictionary-btn-batch-delete" class="btn btn-danger" type="button" hidden>選択項目を削除</button>
                </div>
              </div>
        </section>
        <section id="op-pickup-panel" class="module module--secondary flow-tool-panel flow-stage-panel" data-panel="pickup" aria-labelledby="op-pickup-title" hidden>
          <div class="module-header">
            <div class="module-heading">
              <h2 id="op-pickup-title">Pick Up Question 管理</h2>
              <p class="module-description">Pick Up Question の候補を追加・編集し、ジャンルを整理できます。</p>
            </div>
            <div class="module-actions">
              <button id="op-pickup-open-add-button" class="btn btn-primary" type="button">質問を追加</button>
              <button id="op-pickup-refresh-button" class="btn btn-ghost" type="button">再読み込み</button>
            </div>
          </div>
          <div class="module-body pickup-body">
            <div id="op-pickup-alert" class="hub-alert" role="alert" hidden></div>
            <div id="op-pickup-tabs" class="pickup-tabs" role="tablist" aria-label="ジャンルで絞り込む"></div>
            <div class="cards-scroll">
              <ul id="op-pickup-list" class="pickup-list" aria-live="polite"></ul>
              <p id="op-pickup-empty" class="entity-empty" hidden>条件に一致する Pick Up Question がありません。質問を追加するか、別のジャンルを選択してください。</p>
            </div>
            <div id="op-pickup-edit-dialog" class="modal modal--inline" role="dialog" aria-modal="true" aria-labelledby="op-pickup-edit-dialog-title" hidden>
              <div class="modal-backdrop" data-dialog-dismiss="true"></div>
              <div class="modal-panel">
                <div class="modal-header">
                  <h2 id="op-pickup-edit-dialog-title">Pick Up Question を編集</h2>
                </div>
                <form id="op-pickup-edit-form" class="modal-form">
                  <div class="modal-body">
                    <div class="modal-field">
                      <label for="op-pickup-edit-question">質問内容</label>
                      <textarea id="op-pickup-edit-question" class="input" rows="6" required data-autofocus></textarea>
                    </div>
                    <div class="modal-field">
                      <label for="op-pickup-edit-genre">ジャンル</label>
                      <select id="op-pickup-edit-genre" class="input" required></select>
                    </div>
                  </form>
                </div>
              </div>
              <div id="op-pickup-confirm-dialog" class="modal modal--inline" role="dialog" aria-modal="true" aria-labelledby="op-pickup-confirm-dialog-title" hidden>
                <div class="modal-backdrop" data-dialog-dismiss="true"></div>
                <div class="modal-panel">
                  <div class="modal-header">
                    <h2 id="op-pickup-confirm-dialog-title">確認</h2>
                  </div>
                  <div class="modal-body">
                    <p id="op-pickup-confirm-message"></p>
                  </div>
                  <div class="modal-footer">
                    <button type="button" class="btn btn-ghost" id="op-pickup-confirm-cancel-button" data-dialog-dismiss="true">キャンセル</button>
                    <button type="button" class="btn btn-danger" id="op-pickup-confirm-accept-button">削除する</button>
                  </div>
                  <div class="modal-footer">
                    <button type="button" class="btn btn-ghost" id="op-pickup-edit-cancel-button">キャンセル</button>
                    <button type="submit" class="btn btn-primary" id="op-pickup-edit-save-button">更新</button>
                  </div>
                </form>
              </div>
            </div>
            <div id="op-pickup-confirm-dialog" class="modal modal--inline" role="dialog" aria-modal="true" aria-labelledby="op-pickup-confirm-dialog-title" hidden>
              <div class="modal-backdrop" data-dialog-dismiss="true"></div>
              <div class="modal-panel">
                <div class="modal-header">
                  <h2 id="op-pickup-confirm-dialog-title">確認</h2>
                </div>
                <div class="modal-body">
                  <p id="op-pickup-confirm-message"></p>
                </div>
                <div class="modal-footer">
                  <button type="button" class="btn btn-ghost" id="op-pickup-confirm-cancel-button" data-dialog-dismiss="true">キャンセル</button>
                  <button type="button" class="btn btn-danger" id="op-pickup-confirm-accept-button">削除する</button>
                </div>
              </div>
            </div>
          </div>
          <div id="op-pickup-action-panel" class="action-panel is-idle">
            <button id="op-pickup-btn-edit" class="btn" type="button" disabled>編集</button>
            <button id="op-pickup-btn-delete" class="btn btn-danger" type="button" disabled>削除</button>
            <span id="op-pickup-selected-info">質問を選択してください</span>
          </div>
        </section>
        <section id="op-logs-panel" class="module module--secondary flow-tool-panel flow-stage-panel" data-panel="logs" aria-labelledby="op-logs-title" hidden>
              <div class="module-header">
                <div class="module-heading">
                  <h2 id="op-logs-title">操作ログ</h2>
                  <p class="module-description">直近の操作履歴を確認し、異常を素早く検知できます。</p>
                </div>
                <div class="module-actions">
                  <button id="op-logs-refresh-button" class="btn btn-ghost" type="button">ログを更新</button>
                </div>
              </div>
              <div class="module-body logs-body">
                <div id="op-logs-toolbar" class="logs-toolbar">
                  <input id="op-log-search" class="input" placeholder="検索 (user/action/details)">
                  <label class="chk"><input type="checkbox" id="op-log-autoscroll" checked> 自動スクロール</label>
                </div>
            <div id="op-logs-stream-view">
              <div id="op-log-stream" class="log-stream"></div>
            </div>
          </div>
        </section>
      </div>
      <aside class="events-chat" aria-label="オペレーターチャット">
        <section id="flow-chat-panel" class="chat-panel" aria-labelledby="flow-chat-title">
          <div class="chat-panel__header">
            <h2 id="flow-chat-title">オペレーターチャット</h2>
            <span id="flow-chat-status" class="chat-status" aria-live="polite">未接続</span>
          </div>
          <div class="chat-panel__body">
            <div
              id="flow-chat-scroll"
              class="chat-scroll"
              role="log"
              aria-live="polite"
              aria-relevant="additions"
              tabindex="0"
            >
              <p id="flow-chat-empty" class="chat-empty">まだメッセージがありません。最初のメッセージを送信しましょう。</p>
              <div id="flow-chat-messages" class="chat-messages"></div>
            </div>
            <button id="flow-chat-unread-button" class="chat-unread" type="button" hidden>
              新着メッセージ <span id="flow-chat-unread-count"></span>
            </button>
            <div id="flow-chat-menu" class="chat-context" role="menu" hidden>
              <button type="button" class="chat-context__item" data-chat-action="reply" role="menuitem">
                リプライ
              </button>
              <button type="button" class="chat-context__item" data-chat-action="copy" role="menuitem">
                コピー
              </button>
              <button
                type="button"
                id="flow-chat-menu-cancel"
                class="chat-context__item"
                data-chat-action="cancel"
                role="menuitem"
              >
                送信取り消し
              </button>
            </div>
          </div>
          <form id="flow-chat-form" class="chat-form" novalidate>
            <label class="visually-hidden" for="flow-chat-input">メッセージ</label>
            <div class="chat-composer">
              <div class="chat-composer__input">
                <div id="flow-chat-reply" class="chat-reply" hidden>
                  <span class="chat-reply__bar" aria-hidden="true"></span>
                  <div class="chat-reply__content">
                    <span id="flow-chat-reply-author" class="chat-reply__author"></span>
                    <p id="flow-chat-reply-text" class="chat-reply__text"></p>
                  </div>
                  <button
                    type="button"
                    id="flow-chat-reply-cancel"
                    class="chat-reply__dismiss"
                    aria-label="引用をキャンセル"
                  >
                    <span aria-hidden="true">×</span>
                  </button>
                </div>
                <textarea
                  id="flow-chat-input"
                  class="chat-input input"
                  name="message"
                  rows="1"
                  maxlength="500"
                  placeholder="ログインするとメッセージを送信できます"
                  disabled
                ></textarea>
              </div>
              <button id="flow-chat-send-button" class="chat-composer__submit" type="submit" disabled>
                送信
              </button>
            </div>
            <div class="chat-form__footer">
              <p id="flow-chat-error" class="chat-error" role="alert" hidden></p>
              <p class="chat-form__shortcut" aria-hidden="true">Ctrl / ⌘ + Enter で送信</p>
            </div>
          </form>
        </section>
      </aside>
    </div>
  </main>

  <div id="flow-event-dialog" class="modal" role="dialog" aria-modal="true" aria-labelledby="flow-event-dialog-title" hidden>
    <div class="modal-backdrop" data-dialog-dismiss="true"></div>
    <div class="modal-panel">
      <form id="flow-event-form">
        <div class="modal-header">
          <h2 id="flow-event-dialog-title">イベントを追加</h2>
        </div>
        <div class="modal-body">
          <div class="modal-field">
            <label for="flow-event-name-input">イベント名</label>
            <input id="flow-event-name-input" name="event-name" class="input" type="text" autocomplete="off" required data-autofocus>
          </div>
          <p class="modal-helper">イベント名を入力してください。</p>
          <p id="flow-event-error" class="form-error" role="alert" hidden></p>
        </div>
        <div class="modal-footer">
          <button type="button" class="btn btn-ghost" data-dialog-dismiss="true">キャンセル</button>
          <button type="submit" class="btn btn-primary">追加</button>
        </div>
      </form>
    </div>
  </div>

  <div id="op-pickup-add-dialog" class="modal" role="dialog" aria-modal="true" aria-labelledby="op-pickup-add-dialog-title" hidden>
    <div class="modal-backdrop" data-dialog-dismiss="true"></div>
    <div class="modal-panel">
      <form id="op-pickup-form" class="modal-form">
        <div class="modal-header">
          <h2 id="op-pickup-add-dialog-title">Pick Up Question を追加</h2>
        </div>
        <div class="modal-body pickup-add-body">
          <div class="modal-field">
            <label for="op-pickup-question">質問内容</label>
            <textarea id="op-pickup-question" class="input" rows="6" placeholder="質問内容" required data-autofocus></textarea>
          </div>
          <div class="modal-field">
            <label for="op-pickup-genre">ジャンル</label>
            <select id="op-pickup-genre" class="input" required></select>
          </div>
        </div>
        <div class="modal-footer">
          <button type="button" class="btn btn-ghost" id="op-pickup-add-cancel-button" data-dialog-dismiss="true">キャンセル</button>
          <button type="submit" class="btn btn-primary">追加</button>
        </div>
      </form>
    </div>
  </div>

  <div id="flow-schedule-dialog" class="modal" role="dialog" aria-modal="true" aria-labelledby="flow-schedule-dialog-title" hidden>
    <div class="modal-backdrop" data-dialog-dismiss="true"></div>
    <div class="modal-panel">
      <form id="flow-schedule-form">
        <div class="modal-header">
          <h2 id="flow-schedule-dialog-title">日程を追加</h2>
        </div>
        <div class="modal-body">
          <div class="modal-field">
            <label for="flow-schedule-label-input">日程の表示名</label>
            <input id="flow-schedule-label-input" name="schedule-label" class="input" type="text" autocomplete="off" required data-autofocus>
          </div>
          <div class="modal-field">
            <label for="flow-schedule-date-input">日付</label>
            <input id="flow-schedule-date-input" name="schedule-date" class="input" type="date" required>
          </div>
          <div class="modal-field">
            <label for="flow-schedule-start-input">開始時刻</label>
            <input id="flow-schedule-start-input" name="schedule-start" class="input" type="time" required>
          </div>
          <div class="modal-field">
            <label for="flow-schedule-end-input">終了時刻</label>
            <input id="flow-schedule-end-input" name="schedule-end" class="input" type="time" required>
          </div>
          <p class="modal-helper">開始から終了の時刻は参加者の案内に使用されます。</p>
          <p id="flow-schedule-error" class="form-error" role="alert" hidden></p>
        </div>
        <div class="modal-footer">
          <button type="button" class="btn btn-ghost" data-dialog-dismiss="true">キャンセル</button>
          <button type="submit" class="btn btn-primary">追加</button>
        </div>
      </form>
    </div>
  </div>

  <div id="flow-confirm-dialog" class="modal" role="dialog" aria-modal="true" aria-labelledby="flow-confirm-dialog-title" hidden>
    <div class="modal-backdrop" data-dialog-dismiss="true"></div>
    <div class="modal-panel">
      <div class="modal-header">
        <h2 id="flow-confirm-dialog-title">確認</h2>
      </div>
      <div class="modal-body">
        <p id="flow-confirm-dialog-message"></p>
      </div>
      <div class="modal-footer">
        <button type="button" class="btn btn-ghost" id="flow-confirm-cancel-button" data-dialog-dismiss="true">キャンセル</button>
        <button type="button" class="btn btn-danger" id="flow-confirm-accept-button">実行する</button>
      </div>
    </div>
  </div>

  <telop-footer year="2025"></telop-footer>

  <script type="module" src="./scripts/events/index.js"></script>
</body>
</html><|MERGE_RESOLUTION|>--- conflicted
+++ resolved
@@ -223,7 +223,6 @@
                               </div>
                             </section>
                           </div>
-<<<<<<< HEAD
                         </div>
                       </div>
                       <div id="qa-participant-action-panel" class="action-panel is-idle" role="region" aria-label="参加者リストの操作" aria-live="polite">
@@ -236,8 +235,6 @@
                           <button id="qa-discard-button" class="btn btn-ghost btn-sm" type="button" disabled>取消</button>
                           <button id="qa-save-button" class="btn btn-primary" type="button" disabled>適用</button>
                           <button id="qa-clear-participants-button" class="btn btn-danger btn-sm" type="button" disabled>参加者リストを全削除</button>
-=======
->>>>>>> dde118d9
                         </div>
                       </div>
                       <div id="qa-participant-action-panel" class="action-panel is-idle" role="region" aria-label="参加者リストの操作" aria-live="polite">
