--- conflicted
+++ resolved
@@ -692,34 +692,10 @@
   height:1.1rem;
 }
 
-<<<<<<< HEAD
 .q-card.is-live .q-check:hover{ box-shadow:0 0 0 1px rgba(248,113,113,.35) inset; }
 .q-card.is-live .q-check:focus-within{ box-shadow:0 0 0 1px rgba(248,113,113,.45) inset; }
 .q-card.is-answered .q-check:hover{ box-shadow:0 0 0 1px rgba(148,163,184,.28) inset; }
 .q-card.is-answered .q-check:focus-within{ box-shadow:0 0 0 1px rgba(148,163,184,.35) inset; }
-=======
-.chip{
-  display:inline-flex;
-  align-items:center;
-  gap:.4em;
-  padding:.3em .75em;
-  border-radius:999px;
-  font:600 0.8rem/1 "Noto Sans JP", "Segoe UI", system-ui, sans-serif;
-  letter-spacing:.05em;
-  background:rgba(17,24,38,.7);
-  border:1px solid rgba(72,96,132,.45);
-  color:var(--muted);
-}
-.chip--pending{ background:rgba(245,158,11,.16); border:1px solid rgba(245,158,11,.4); color:#fcd34d; }
-.chip--answered{ background:rgba(59,130,246,.16); border:1px solid rgba(59,130,246,.4); color:#c7d2fe; }
-.chip--live{ background:rgba(16,185,129,.16); border:1px solid rgba(16,185,129,.35); color:#6ee7b7; animation:pulse 1.8s ease-in-out infinite; }
-.chip--genre{ background:rgba(59,130,246,.12); border:1px solid rgba(96,165,250,.4); color:#cbd5f5; }
-.chip--schedule{ background:rgba(167,139,250,.12); border:1px solid rgba(167,139,250,.35); color:#e9d5ff; }
-@keyframes pulse{
-  0%,100%{ box-shadow:0 0 0 0 rgba(110,231,183,.0); }
-  50%{ box-shadow:0 0 0 6px rgba(110,231,183,.25); }
-}
->>>>>>> bdbd31f4
 
 /* 下段：質問文 */
 .q-text{
