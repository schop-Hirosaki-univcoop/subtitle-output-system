/* ===== Theme Tokens (Broadcast UI) ===== */
:root{
  --ui-bg: #0d1117;
  --panel: #111722cc;
  --stroke: #2b3a4a;
  --txt: #e6eef7;
  --muted: #9fb0c2;
  --accent: #1ec8ff;
  --accent-2: #ff4fd8;
  --success: #18d18f;
  --warn: #ffc247;
  --danger: #ff6b6b;
  --footer-clearance: clamp(3.5rem, 6vh, 5.25rem);
  --footer-gap: clamp(1.25rem, 2vh, 1.75rem);
  --flow-stage-panel-width: min(96rem, 94vw);
  --flow-stage-panel-padding: clamp(1rem, 2.4vw, 1.6rem);
  --flow-stage-panel-radius: clamp(1.05rem, 2.2vw, 1.45rem);
  --flow-stage-panel-border: rgba(78,122,186,.36);
  --flow-stage-panel-background: linear-gradient(160deg, rgba(18,28,46,.88), rgba(10,16,30,.94));
  --flow-stage-panel-shadow: 0 18px 42px rgba(4,12,28,.44);
  --safe-area-top: env(safe-area-inset-top, 0px);
  --safe-area-bottom: env(safe-area-inset-bottom, 0px);
  /* aliases for consistency */
  --bg: var(--ui-bg);
  --text: var(--txt);
  --line: var(--stroke);
}

*,
*::before,
*::after{
  box-sizing:border-box;
}

body{
  margin:0;
  font-family:"Noto Sans JP", "Segoe UI", system-ui, -apple-system, BlinkMacSystemFont, sans-serif;
  line-height:1.6;
}
.noscript-banner{
  margin-block:1rem;
  padding:0.875rem 1rem;
  border-radius:0.75rem;
  background:rgba(255,79,216,0.12);
  border:1px solid rgba(255,79,216,0.35);
  color:var(--txt);
  font-size:0.95rem;
  text-align:center;
}
html, body{ height:100%; }
html{ overflow:auto; }
.op-theme{ background:var(--bg); color:var(--text); }
body.op-theme{
  --page-gap:clamp(1rem, 2.2vw, 1.8rem);
  --page-pad-inline:max(2.5vw, 1.4rem);
  min-height:100dvh;
  padding-inline:var(--page-pad-inline);
  padding-block-start:clamp(.45rem, 1.2vh, .85rem);
  padding-block-end:calc(var(--footer-clearance) + var(--footer-gap) + 5rem);
  position:relative;
  background-color:var(--bg);
  display:flex;
  flex-direction:column;
  gap:var(--page-gap);
}

body.op-theme::before{
  content:"";
  position:fixed;
  inset:0;
  z-index:-1;
  background:
    radial-gradient(circle at top left, rgba(46,141,255,.18), transparent 42%),
    radial-gradient(circle at 85% 10%, rgba(255,79,216,.12), transparent 46%),
    linear-gradient(180deg, rgba(9,16,28,0.92), rgba(8,12,22,0.96));
  background-repeat:no-repeat;
  background-size:cover;
  will-change:transform;
}

body.modal-open{ overflow:hidden; }

body.question-admin-page.modal-open{ overflow:hidden; }

html.embedded-view body.op-theme{
  --page-gap:clamp(1rem, 1.6vw, 1.35rem);
  padding-inline:clamp(.75rem, 1.8vw, 1.25rem);
  padding-block-start:clamp(.4rem, 1vh, .65rem);
  padding-block-end:1.5rem;
  min-height:100%;
  gap:clamp(.9rem, 1.5vw, 1.25rem);
}

html.embedded-view body.op-theme::before{ display:none; }

html.embedded-view telop-header,
html.embedded-view telop-footer,
html.embedded-view .site-footer{ display:none !important; }

.visually-hidden{ position:absolute; width:1px; height:1px; padding:0; margin:-1px; overflow:hidden; clip:rect(0,0,0,0); border:0; }

/* ===== Header ===== */
.op-header{
  position:sticky;
  top:0;
  z-index:90;
  width:96.5vw;
  margin-inline:calc(var(--page-pad-inline) * -1);
  padding:clamp(.55rem, 1.2vw, .85rem) var(--page-pad-inline);
  background:linear-gradient(180deg, rgba(14,20,34,.95), rgba(8,12,22,.84));
  border-bottom:1px solid rgba(56,80,114,.55);
  box-shadow:0 14px 30px rgba(0,0,0,.28);
  backdrop-filter:blur(10px);
}
.header-inner{
  display:flex;
  align-items:center;
  justify-content:space-between;
  gap:clamp(1rem, 2.4vw, 1.8rem);
  width:100%;
  max-width:min(96rem, 100%);
  margin-inline:auto;
  flex-wrap:wrap;
}
.brand-block{
  display:flex;
  flex-direction:column;
  gap:0.28rem;
  min-width:min(10rem, 42vw);
}
.brand-mark{
  font-size:clamp(1.1rem, 1.9vw, 1.4rem);
  font-weight:700;
  letter-spacing:.12em;
  text-transform:uppercase;
}
.brand-tagline{
  font-size:clamp(.64rem, 1vw, .8rem);
  letter-spacing:.2em;
  color:var(--muted);
  text-transform:uppercase;
}
.header-actions{
  display:flex;
  align-items:center;
  gap:clamp(.9rem, 2.4vw, 1.4rem);
  flex:1 1 auto;
  justify-content:flex-end;
}
.header-controls{
  display:flex;
  align-items:center;
  justify-content:flex-end;
  flex-wrap:wrap;
  gap:clamp(.45rem, 1.2vw, .75rem);
}
.user-info{
  justify-self:end;
  display:flex;
  flex-direction:column;
  align-items:flex-end;
  gap:.4rem;
  font-size:clamp(.78rem, 1.2vw, .9rem);
  color:var(--muted);
  text-align:right;
}
.user-info .btn{ align-self:flex-end; }
.user-label{ font-weight:500; letter-spacing:.01em; }
.flow-user-info{
  display:flex;
  flex-direction:column;
  align-items:flex-start;
  gap:clamp(.3rem, .9vw, .55rem);
  text-align:left;
  min-width:clamp(12rem, 28vw, 18rem);
}
.flow-user-info__label{
  display:block;
  max-width:100%;
}
.flow-user-info__footer{
  display:flex;
  align-items:flex-end;
  justify-content:flex-end;
  gap:clamp(.45rem, 1.4vw, .85rem);
  width:100%;
  flex-wrap:wrap;
}
.flow-user-info__meta{
  margin-right:auto;
}
.flow-user-info__logout{
  white-space:nowrap;
}
@media (max-width: 720px){
  .header-inner{
    gap:clamp(.75rem, 2.4vw, 1.2rem);
  }
  .header-actions{
    flex-wrap:wrap;
    justify-content:flex-end;
    gap:clamp(.65rem, 2vw, 1rem);
  }
  .user-info{
    align-items:flex-end;
    text-align:right;
  }
}

@media (max-width: 540px){
  .header-inner{
    flex-direction:column;
    align-items:flex-start;
  }
  .header-actions{
    width:100%;
    justify-content:space-between;
    gap:.75rem;
  }
  .header-controls{
    flex:1 1 auto;
  }
  .user-info{
    align-items:flex-start;
    text-align:left;
  }
  .flow-user-info{
    width:100%;
    min-width:0;
  }
  .flow-user-info__footer{
    justify-content:space-between;
  }
}

/* グリッド背景（オペ室っぽく） */
#questions-content{
  background:
    radial-gradient(transparent 1px, rgba(255,255,255,0.04) 1px) 0 0 / 1.5rem 1.5rem,
    linear-gradient(180deg, rgba(255,255,255,.04), rgba(255,255,255,.02));
}

/* ===== Auth ===== */
.auth-card{
  max-width:30rem;
  margin:clamp(3rem, 8vh, 4.5rem) auto;
  padding:clamp(2rem, 4vw, 2.6rem) clamp(1.5rem, 5vw, 2.5rem);
  text-align:center;
  border-radius:clamp(1.2rem, 2vw, 1.6rem);
  border:1px solid rgba(46,64,92,.65);
  background:linear-gradient(180deg, rgba(21,28,45,.92), rgba(12,17,29,.92));
  box-shadow:0 24px 50px rgba(0,0,0,.38), inset 0 1px 0 rgba(255,255,255,.05);
}
.auth-card h2{ margin:0 0 .75rem; font-size:1.5rem; letter-spacing:.03em; }
.auth-lead{
  margin:0 0 clamp(1.25rem, 2.8vw, 1.8rem);
  color:var(--muted);
  font-size:.95rem;
}

.login-panel{
  display:flex;
  flex-direction:column;
  gap:1.1rem;
  align-items:center;
}

.login-lead{
  margin:0;
  color:var(--muted);
  line-height:1.65;
}

.auth-error{
  margin:0 0 clamp(1rem, 2.5vw, 1.4rem);
  padding:.9rem 1rem;
  border-radius:.9rem;
  border:1px solid rgba(255,107,107,.45);
  background:rgba(255,107,107,.12);
  color:#ffeaea;
  font-size:.9rem;
  line-height:1.5;
}

/* ===== Layout ===== */
.layout-grid{
  display:grid;
  grid-template-columns:minmax(0,1fr);
  gap:clamp(1.1rem, 2.1vw, 1.8rem);
  align-items:stretch;
  flex:1 1 auto;
  min-height:0;
  width:100%;
  max-width:min(96rem, 94vw);
  margin-inline:auto;
}
body.dictionary-open:not(.logs-open) .layout-grid,
body.logs-open:not(.dictionary-open) .layout-grid{
  grid-template-columns:minmax(0,2.35fr) minmax(0,1.2fr);
}
body.dictionary-open.logs-open .layout-grid{
  grid-template-columns:minmax(0,2fr) minmax(0,1fr) minmax(0,1fr);
}
body.dictionary-collapsed #dictionary-panel,
body.dictionary-collapsed:not(.dictionary-open) #dictionary-panel{ display:none !important; }
body.logs-collapsed #logs-panel,
body.logs-collapsed:not(.logs-open) #logs-panel{ display:none !important; }
body.dictionary-open #dictionary-panel,
body.logs-open #logs-panel{ display:flex; }

#dictionary-panel[hidden],
#logs-panel[hidden]{ display:none !important; }

.module{
  display:flex;
  flex-direction:column;
  gap:clamp(.75rem, 1.3vw, 1.1rem);
  padding:clamp(.95rem, 1.8vw, 1.35rem) clamp(1rem, 2.2vw, 1.5rem);
  border-radius:clamp(.95rem, 1.8vw, 1.4rem);
  border:1px solid rgba(46,64,92,.6);
  background:linear-gradient(180deg, rgba(18,24,38,.92), rgba(10,14,24,.92));
  box-shadow:0 18px 40px rgba(0,0,0,.35), inset 0 1px 0 rgba(255,255,255,.04);
  min-height:0;
  overflow:hidden;
}
.module--primary{ min-height:0; }
.module--secondary{ gap:clamp(.8rem, 1.6vw, 1.1rem); }
.module-header{
  display:flex;
  align-items:flex-start;
  justify-content:space-between;
  gap:clamp(.75rem, 1.5vw, 1.15rem);
  flex-wrap:wrap;
}
.module-heading{
  display:flex;
  flex-direction:column;
  gap:.35rem;
  flex:1 1 18rem;
  min-width:0;
}
.module-header h1,
.module-header h2{ margin:0; }
.module-header h1{
  font-size:clamp(1.2rem, 2.2vw, 1.55rem);
}
.module-header h2{
  font-size:clamp(1.05rem, 1.9vw, 1.35rem);
}
.module-description{
  margin:0;
  font-size:clamp(.7rem, 1vw, .85rem);
  color:var(--muted);
  line-height:1.4;
}
.module-actions{
  display:flex;
  align-items:center;
  gap:clamp(.5rem, 1.1vw, .75rem);
}
.module-body{
  flex:1 1 auto;
  min-height:0;
  overflow:auto;
  scrollbar-gutter:stable;
  scrollbar-width:thin;
  scrollbar-color:rgba(108,132,168,.6) rgba(18,24,38,.7);
}
.module-body::-webkit-scrollbar,
.table-scroller::-webkit-scrollbar,
.log-stream::-webkit-scrollbar{
  width:10px;
}
.module-body::-webkit-scrollbar-track,
.table-scroller::-webkit-scrollbar-track,
.log-stream::-webkit-scrollbar-track{
  background:rgba(10,16,26,.7);
  border-radius:999px;
}
.module-body::-webkit-scrollbar-thumb,
.table-scroller::-webkit-scrollbar-thumb,
.log-stream::-webkit-scrollbar-thumb{
  background:linear-gradient(180deg, rgba(46,141,255,.5), rgba(30,200,255,.35));
  border-radius:999px;
  border:2px solid rgba(9,14,24,.9);
}
.module-body::-webkit-scrollbar-thumb:hover,
.table-scroller::-webkit-scrollbar-thumb:hover,
.log-stream::-webkit-scrollbar-thumb:hover{
  background:linear-gradient(180deg, rgba(46,141,255,.7), rgba(30,200,255,.5));
}
.dictionary-body{ display:flex; flex-direction:column; gap:clamp(.9rem, 1.7vw, 1.3rem); }
.dictionary-body .cards-scroll{ flex:1; min-height:0; overflow:auto; }
.dictionary-toolbar{
  display:flex;
  align-items:center;
  gap:clamp(.45rem, 1vw, .7rem);
  padding:clamp(.55rem, 1.2vw, .85rem) clamp(.8rem, 1.8vw, 1.1rem);
  border-radius:clamp(.95rem, 2vw, 1.3rem);
  border:1px solid rgba(80,124,194,.34);
  background:linear-gradient(145deg, rgba(16,26,44,.8), rgba(10,18,32,.85));
  box-shadow:inset 0 1px 0 rgba(255,255,255,.05);
}
.dictionary-count{ margin-left:auto; font-size:.82rem; color:var(--muted); }
.dictionary-cards{
  display:grid;
  grid-template-columns:repeat(auto-fit, minmax(18rem, 1fr));
  gap:clamp(.6rem, 1.4vw, .95rem);
  padding:clamp(.2rem, .6vw, .45rem) 0 clamp(.2rem, .6vw, .45rem) clamp(.1rem, .4vw, .35rem);
}
.dictionary-card{
  position:relative;
  display:flex;
  flex-direction:column;
  gap:clamp(.35rem, .9vw, .6rem);
  padding:clamp(.75rem, 1.6vw, 1.05rem) clamp(.9rem, 2vw, 1.35rem);
  border-radius:clamp(1rem, 2.1vw, 1.4rem);
  border:1px solid rgba(80,124,194,.32);
  background:linear-gradient(155deg, rgba(18,28,48,.9), rgba(10,18,32,.88));
  box-shadow:0 14px 32px rgba(5,10,20,.45);
  transition:border-color .2s ease, box-shadow .2s ease, transform .2s ease, background .2s ease, color .2s ease;
}
.dictionary-card:hover{ transform:translateY(-1px); box-shadow:0 18px 40px rgba(6,12,24,.5); }
.dictionary-card.is-selected{
  border-color:rgba(72,178,255,.85);
  box-shadow:0 20px 44px rgba(30,200,255,.28);
}
.dictionary-card.is-disabled{
  background:linear-gradient(155deg, rgba(245,248,255,.6), rgba(224,233,248,.45));
  color:rgba(36,48,74,.85);
  box-shadow:0 10px 22px rgba(12,16,24,.18);
}
.dictionary-card__header{
  display:flex;
  align-items:flex-start;
  gap:.65rem;
  position:relative;
  padding-right:clamp(2.8rem, 5.5vw, 3.4rem);
}
.dictionary-card__term{
  font-size:clamp(1.05rem, 1.9vw, 1.35rem);
  font-weight:650;
  letter-spacing:.02em;
  word-break:break-word;
  overflow-wrap:anywhere;
}
.dictionary-card__ruby{
  font-size:clamp(.82rem, 1.5vw, 1.02rem);
  color:var(--muted);
  line-height:1.5;
  word-break:break-word;
  overflow-wrap:anywhere;
}
.dictionary-card__status{
  margin-left:auto;
  font-size:.75rem;
  padding:.2rem .65rem;
  border-radius:999px;
  background:rgba(59,130,246,.18);
  color:rgba(191,219,254,.95);
  letter-spacing:.08em;
  font-weight:600;
  text-transform:uppercase;
  position:relative;
  z-index:0;
}
.dictionary-card.is-disabled .dictionary-card__status{
  background:rgba(148,163,184,.22);
  color:rgba(71,85,105,.92);
}
.dictionary-card__check{
  position:absolute;
  top:clamp(.55rem, 1.2vw, .85rem);
  right:clamp(.6rem, 1.6vw, 1rem);
  display:flex;
  align-items:center;
  justify-content:center;
  padding:clamp(.25rem, .6vw, .4rem);
  border-radius:clamp(.65rem, 1.2vw, .85rem);
  background:var(--card-check-bg);
  border:1px solid transparent;
  transition:border-color .2s ease, background .2s ease, box-shadow .2s ease;
  cursor:pointer;
  z-index:1;
}
.dictionary-card__check:hover{ background:var(--card-check-hover-bg); }
.dictionary-card__check:focus-within{ border-color:var(--card-check-focus-border); background:var(--card-check-hover-bg); }
.dictionary-card__check input{
  width:1.05rem;
  height:1.05rem;
}
.dictionary-card__footer{
  display:flex;
  align-items:center;
  justify-content:flex-end;
  gap:.4rem;
  font-size:.75rem;
  color:var(--muted);
}
.dictionary-card__footer span{ white-space:nowrap; }
.dictionary-card.is-disabled .dictionary-card__ruby{ color:rgba(71,85,105,.9); }
.dictionary-card.is-disabled .dictionary-card__term{ color:rgba(45,55,72,.95); }
.logs-body{ display:flex; flex-direction:column; gap:clamp(.9rem, 1.7vw, 1.3rem); overflow:hidden; }
.logs-body #logs-stream-view{ flex:1 1 auto; min-height:0; }
.logs-body .log-stream{ flex:1 1 auto; }

#op-dictionary-panel .dictionary-body,
#op-logs-panel .logs-body{
  padding:var(--flow-stage-panel-padding);
  border-radius:var(--flow-stage-panel-radius);
  border:1px solid var(--flow-stage-panel-border);
  background:var(--flow-stage-panel-background);
  box-shadow:var(--flow-stage-panel-shadow);
  backdrop-filter:blur(18px);
  min-height:0;
}

#op-dictionary-panel .dictionary-form,
#op-logs-panel .logs-toolbar{
  display:flex;
  flex-wrap:wrap;
  align-items:flex-end;
  gap:clamp(.55rem, 1.2vw, .85rem);
  padding:clamp(.6rem, 1.3vw, .85rem) clamp(.8rem, 1.8vw, 1.1rem);
  border-radius:clamp(.95rem, 2vw, 1.3rem);
  border:1px solid rgba(80,124,194,.34);
  background:linear-gradient(145deg, rgba(16,26,44,.8), rgba(10,18,32,.85));
  box-shadow:inset 0 1px 0 rgba(255,255,255,.05);
}

.dictionary-form .input{ flex:1 1 14rem; min-width:10rem; }
.dictionary-form .btn{ flex:0 0 auto; }

.pickup-body{ display:flex; flex-direction:column; gap:clamp(.9rem, 1.7vw, 1.3rem); }
.pickup-add-body textarea{ min-height:clamp(6.5rem, 18vh, 12rem); }
.pickup-tabs{ display:flex; flex-wrap:wrap; gap:clamp(.5rem, 1.2vw, .75rem); margin:0; }
.pickup-tab{ padding:clamp(.45rem, 1vw, .6rem) clamp(.9rem, 2vw, 1.15rem); border-radius:999px; border:1px solid rgba(70,94,128,.5); background:rgba(12,20,34,.6); color:var(--muted); font-weight:600; cursor:pointer; transition:background .18s ease, color .18s ease, border-color .18s ease, box-shadow .18s ease; }
.pickup-tab.is-active,
.pickup-tab[aria-selected="true"]{ color:var(--text); border-color:rgba(30,200,255,.6); background:linear-gradient(180deg, rgba(30,200,255,.22), rgba(14,110,190,.18)); box-shadow:0 10px 24px rgba(0,0,0,.28); }
.pickup-tab:focus-visible{ outline:2px solid rgba(30,200,255,.8); outline-offset:2px; }
.pickup-body .cards-scroll{ flex:1; min-height:0; overflow:auto; }
.pickup-form{ display:flex; flex-wrap:wrap; gap:clamp(.55rem, 1.2vw, .85rem); align-items:flex-end; }
.pickup-form textarea{ flex:1 1 clamp(18rem, 40vw, 28rem); min-height:clamp(5.5rem, 10vw, 7rem); }
.pickup-form__genre{ display:flex; flex-direction:column; flex:0 0 clamp(12rem, 18vw, 14rem); }
.pickup-form select{ width:100%; }
.pickup-form .btn{ flex:0 0 auto; }
.pickup-list{ display:flex; flex-direction:column; gap:clamp(.6rem, 1.1vw, .9rem); margin:0; padding:0; list-style:none; }
.pickup-card{ background:linear-gradient(180deg, rgba(17,24,37,.92), rgba(11,16,26,.96)); border:1px solid rgba(46,68,96,.65); border-radius:clamp(.9rem, 1.5vw, 1.2rem); box-shadow:0 12px 32px rgba(0,0,0,.42); padding:clamp(.85rem, 1.6vw, 1.2rem) clamp(.95rem, 1.8vw, 1.3rem); display:flex; flex-direction:column; gap:clamp(.65rem, 1.1vw, .85rem); color:var(--txt); transition:border-color .18s ease, box-shadow .18s ease, transform .2s ease; cursor:pointer; outline:none; }
.pickup-card:hover{ border-color:rgba(41,182,246,.6); box-shadow:0 18px 42px rgba(0,0,0,.5); transform:translateY(-2px); }
.pickup-card:focus-visible{ outline:2px solid rgba(41,182,246,.85); outline-offset:4px; }
.pickup-card.is-selected{ border-color:rgba(59,201,255,.85); box-shadow:0 22px 48px rgba(16,110,190,.45); }
.pickup-card.is-selected .pickup-card__genre{ background:rgba(41,182,246,.18); border-color:rgba(41,182,246,.6); color:#e8f7ff; }
.pickup-card__question{ margin:0; white-space:pre-wrap; line-height:1.55; font-size:.96rem; }
.pickup-card__meta{ display:flex; flex-wrap:wrap; align-items:center; gap:.6rem; font-size:.82rem; color:var(--muted); }
.pickup-card__genre{ display:inline-flex; align-items:center; gap:.35rem; padding:.3rem .85rem; border-radius:999px; background:rgba(30,200,255,.12); border:1px solid rgba(30,200,255,.3); font-weight:600; letter-spacing:.04em; color:var(--txt); }
.pickup-card__time{ color:var(--muted); }

.logs-toolbar{ display:flex; gap:clamp(.55rem, 1.2vw, .85rem); align-items:center; flex-wrap:wrap; }
.logs-toolbar .input{ flex:1 1 14rem; min-width:0; max-width:20rem; }

#op-logs-panel #op-logs-stream-view{
  padding:clamp(.6rem, 1.4vw, .9rem);
  border-radius:clamp(1rem, 2.4vw, 1.5rem);
  border:1px solid rgba(74,116,184,.32);
  background:linear-gradient(150deg, rgba(11,20,36,.82), rgba(6,12,24,.86));
  box-shadow:inset 0 1px 0 rgba(255,255,255,.04);
}

#op-logs-panel #op-log-stream{
  border-radius:clamp(.9rem, 2vw, 1.3rem);
  border:1px solid rgba(78,122,188,.28);
  background:rgba(8,14,26,.74);
  padding:clamp(.85rem, 1.8vw, 1.15rem);
  box-shadow:inset 0 0 0 1px rgba(255,255,255,.02);
}

@media (max-width: 1180px){
  .layout-grid{ grid-template-columns:1fr; }
}

/* ===== Controls ===== */
.btn{
  display:inline-flex;
  align-items:center;
  justify-content:center;
  gap:clamp(.4rem, .9vw, .6rem);
  padding:clamp(.6rem, 1.3vw, .7rem) clamp(1rem, 2.4vw, 1.2rem);
  border-radius:clamp(.75rem, 1.4vw, .95rem);
  border:1px solid rgba(60,82,110,.7);
  background:linear-gradient(180deg, rgba(28,38,62,.85), rgba(18,26,44,.9));
  color:var(--text);
  font:600 0.95rem/1 "Noto Sans JP", "Segoe UI", system-ui, sans-serif;
  letter-spacing:.02em;
  cursor:pointer;
  transition:transform .12s ease, filter .18s ease, box-shadow .18s ease;
  text-decoration:none;
}
.btn:hover{ filter:brightness(1.08); box-shadow:0 10px 22px rgba(0,0,0,.25); }
.btn:active{ transform:translateY(1px) scale(.99); }
.btn:disabled{
  opacity:.45;
  cursor:not-allowed;
  box-shadow:none;
}
.btn-primary{
  background:linear-gradient(180deg, #2563eb, #1b46c1);
  border-color:#1f3b94;
  box-shadow:0 12px 26px rgba(37,99,235,.35);
}
.btn-danger{
  background:linear-gradient(180deg, #ef4444, #b91c1c);
  border-color:#7f1d1d;
}
.btn-ghost{
  background:rgba(20,28,46,.4);
  border-color:rgba(80,104,142,.6);
}

.input{
  width:100%;
  padding:clamp(.55rem, 1.2vw, .68rem) clamp(.8rem, 2vw, 1rem);
  border-radius:clamp(.7rem, 1.2vw, .85rem);
  border:1px solid rgba(70,94,128,.6);
  background:rgba(12,18,32,.85);
  color:var(--text);
  font-size:.95rem;
  transition:border-color .18s ease, box-shadow .18s ease;
}

textarea.input{
  min-height:8.5rem;
  resize:vertical;
  line-height:1.6;
}
.input:focus-visible,
.btn:focus-visible,
input[type="checkbox"]:focus-visible{
  outline:2px solid rgba(30,200,255,.6);
  outline-offset:2px;
}
.input:focus-visible{
  border-color:rgba(30,200,255,.75);
  box-shadow:0 0 0 3px rgba(30,200,255,.2);
}

input[type="checkbox"]{
  width:1.1rem;
  height:1.1rem;
  accent-color:var(--accent);
}

.logs-toolbar{
  display:flex;
  gap:clamp(.55rem, 1.2vw, .85rem);
  align-items:center;
  flex-wrap:wrap;
}
.logs-toolbar .input{ flex:1 1 14rem; min-width:0; max-width:20rem; }

.dictionary-form{
  display:flex;
  flex-wrap:wrap;
  gap:clamp(.55rem, 1.2vw, .85rem);
}
.dictionary-form .input{ flex:1 1 14rem; min-width:10rem; }

.table-scroller{
  overflow:auto;
  padding:0;
  border:none;
  border-radius:0;
  background:none;
  box-shadow:none;
}
.table-actions{
  display:flex;
  gap:clamp(.4rem, 1vw, .6rem);
  flex-wrap:wrap;
  justify-content:flex-end;
}
.table-actions .btn{ flex:1 1 7.5rem; }

.action-panel-right{ margin-left:auto; display:flex; align-items:center; gap:clamp(.5rem, 1.2vw, .75rem); }

.sub-tabs{
  display:flex;
  gap:clamp(.5rem, 1.2vw, .75rem);
  margin:0;
  flex-wrap:wrap;
}
.genre-tabs{
  display:flex;
  gap:clamp(.5rem, 1.2vw, .75rem);
  margin:0;
  flex-wrap:wrap;
}
.genre-tab-button,
.sub-tab-button{
  padding:clamp(.45rem, 1vw, .6rem) clamp(.9rem, 2vw, 1.15rem);
  border-radius:999px;
  border:1px solid rgba(70,94,128,.5);
  background:rgba(12,20,34,.6);
  color:var(--muted);
  font-weight:600;
  cursor:pointer;
  transition:background .18s ease, color .18s ease, border-color .18s ease;
}
.genre-tab-button.active,
.sub-tab-button.active{
  color:var(--text);
  border-color:rgba(30,200,255,.6);
  background:linear-gradient(180deg, rgba(30,200,255,.22), rgba(14,110,190,.18));
}
.genre-tab-button[disabled]{
  opacity:.5;
  cursor:not-allowed;
}
#questions-content{
  display:flex;
  flex-direction:column;
  gap:0;
  overflow:hidden;
  padding:0;
}
#questions-content .cards-scroll{
  flex:1 1 auto;
  min-height:0;
  overflow:auto;
  padding:0 clamp(.25rem, 1vw, .75rem);
  scrollbar-gutter:stable;
  scrollbar-width:thin;
  scrollbar-color:rgba(108,132,168,.6) rgba(18,24,38,.7);
}
#questions-content .cards-scroll::-webkit-scrollbar{ width:10px; }
#questions-content .cards-scroll::-webkit-scrollbar-track{
  background:rgba(10,16,26,.7);
  border-radius:999px;
}
#questions-content .cards-scroll::-webkit-scrollbar-thumb{
  background:linear-gradient(180deg, rgba(46,141,255,.5), rgba(30,200,255,.35));
  border-radius:999px;
  border:2px solid rgba(9,14,24,.9);
}
#questions-content .cards-scroll::-webkit-scrollbar-thumb:hover{
  background:linear-gradient(180deg, rgba(46,141,255,.7), rgba(30,200,255,.5));
}
.cards-sticky{
  position:sticky;
  position:-webkit-sticky;
  display:flex;
  flex-direction:column;
  gap:clamp(.4rem, 1.2vw, .7rem);
  top:0;
  z-index:2;
  padding:0 clamp(.25rem, 1vw, .75rem) clamp(.5rem, 1.4vw, .85rem);
  background:linear-gradient(180deg, rgba(18,24,38,.97), rgba(18,24,38,.82) 65%, rgba(18,24,38,0));
  backdrop-filter:blur(2px);
}
.cards-sticky::after{
  content:"";
  position:absolute;
  left:clamp(.25rem, 1vw, .75rem);
  right:clamp(.25rem, 1vw, .75rem);
  bottom:0;
  height:1px;
  background:linear-gradient(90deg, transparent, rgba(72,96,132,.45), transparent);
  opacity:.6;
  pointer-events:none;
}
#logs-stream-view{ display:flex; flex-direction:column; flex:1 1 auto; min-height:0; }
#logs-stream-view .log-stream{ flex:1 1 auto; height:100%; min-height:0; }

/* カードツールバー */
.cards-toolbar{
  display:flex;
  align-items:center;
  justify-content:space-between;
  gap:clamp(.45rem, 1vw, .7rem);
  padding:0 0 4px;
  color:var(--muted);
  flex-wrap:wrap;
}
.cards-toolbar .toolbar-left{
  display:flex;
  align-items:center;
  gap:clamp(.45rem, 1vw, .7rem);
  flex-wrap:wrap;
}
.cards-toolbar .toolbar-right{
  display:flex;
  align-items:center;
  gap:clamp(.45rem, 1vw, .7rem);
  margin-left:auto;
}
.cards-toolbar .toolbar-left .btn{
  flex-shrink:0;
  white-space:nowrap;
}
.schedule-context{
  display:flex;
  flex-direction:column;
  gap:.25rem;
  padding:.45rem .7rem;
  border-radius:clamp(.65rem, 1.1vw, .85rem);
  background:rgba(15,23,36,.55);
  border:1px solid rgba(70,94,128,.4);
  min-width:clamp(12rem, 24vw, 20rem);
}
.schedule-event{
  font-weight:600;
  font-size:1rem;
  color:var(--base);
  letter-spacing:.02em;
}
.schedule-meta{
  display:flex;
  align-items:center;
  flex-wrap:wrap;
  gap:clamp(.35rem, .8vw, .55rem);
  font-size:.9rem;
  color:var(--muted);
}
.schedule-label{
  font-weight:600;
  letter-spacing:.05em;
}
.schedule-range{
  color:var(--muted);
  font-size:.85rem;
  white-space:nowrap;
}
.chk{
  display:flex;
  align-items:center;
  gap:clamp(.35rem, .8vw, .5rem);
  font-size:.9rem;
}

/* カードリスト */
.cards-list{
  display:flex;
  flex-direction:column;
  align-items:center;
  gap:clamp(.55rem, 1.2vw, .85rem);
  padding:clamp(.35rem, 1.2vw, .75rem) 0 calc(var(--footer-clearance) + var(--footer-gap));
}

.q-card{
  position:relative;
  display:flex;
  flex-direction:column;
  gap:clamp(.5rem, 1.1vw, .8rem);
  border-radius:clamp(.9rem, 1.5vw, 1.2rem);
  --card-bg:linear-gradient(180deg, rgba(17,24,37,.9), rgba(11,16,26,.94));
  --card-border:rgba(46,68,96,.68);
  --card-hover-border:#3b5672;
  --card-shadow:0 10px 24px rgba(0,0,0,.32), inset 0 1px 0 rgba(255,255,255,.04);
  --card-shadow-hover:0 12px 34px rgba(0,0,0,.44);
  --card-check-bg:rgba(14,20,32,.6);
  --card-check-hover-bg:rgba(30,200,255,.1);
  --card-check-focus-border:rgba(30,200,255,.65);
  --card-checkbox-accent:var(--accent);
  background:var(--card-bg);
  border:1px solid var(--card-border);
  box-shadow:var(--card-shadow);
  padding:clamp(.7rem, 1.4vw, 1rem) clamp(.85rem, 1.8vw, 1.2rem) clamp(.85rem, 1.6vw, 1.15rem);
  padding-top:clamp(1.3rem, 2.1vw, 1.6rem);
  color:var(--txt);
  transition:border-color .18s ease, box-shadow .18s ease;
  width:100%;
}
.q-card:hover{ border-color:var(--card-hover-border); box-shadow:var(--card-shadow-hover); }
.q-card.is-selected{ box-shadow:0 0 0 2px rgba(41,182,246,.8), 0 16px 38px rgba(0,0,0,.5); border-color:rgba(41,182,246,.75); }
.q-card.locked{ opacity:.55; }
.q-card:focus-visible{
  outline:2px solid rgba(41,182,246,.85);
  outline-offset:3px;
}

.q-card.is-live{
  --card-bg:linear-gradient(180deg, rgba(86,16,24,.92), rgba(45,10,14,.96));
  --card-border:rgba(239,68,68,.55);
  --card-hover-border:rgba(248,113,113,.85);
  --card-shadow:0 12px 32px rgba(127,0,0,.4), inset 0 1px 0 rgba(255,255,255,.05);
  --card-shadow-hover:0 18px 40px rgba(127,0,0,.5);
  --card-check-bg:rgba(127,29,29,.42);
  --card-check-hover-bg:rgba(248,113,113,.24);
  --card-check-focus-border:rgba(248,113,113,.6);
  --card-checkbox-accent:#f87171;
  color:#ffe4e6;
}

.q-card.is-answered{
  --card-bg:linear-gradient(180deg, rgba(71,85,105,.86), rgba(51,65,85,.94));
  --card-border:rgba(148,163,184,.7);
  --card-hover-border:rgba(226,232,240,.85);
  --card-shadow:0 10px 28px rgba(30,41,59,.32), inset 0 1px 0 rgba(255,255,255,.05);
  --card-shadow-hover:0 14px 34px rgba(30,41,59,.42);
  --card-check-bg:rgba(100,116,139,.4);
  --card-check-hover-bg:rgba(226,232,240,.25);
  --card-check-focus-border:rgba(226,232,240,.55);
  --card-checkbox-accent:#f1f5f9;
  color:#f8fafc;
}

.q-card.is-answered .q-name{
  background:linear-gradient(180deg, rgba(226,232,240,.22), rgba(148,163,184,.14));
  border-color:rgba(226,232,240,.5);
  color:#0f172a;
}

.q-card.is-live .q-name{
  background:linear-gradient(180deg, rgba(248,113,113,.18), rgba(127,29,29,.12));
  border-color:rgba(248,113,113,.45);
  color:#fff5f5;
}

.q-card.is-puq .q-name{
  background:linear-gradient(180deg, rgba(253,186,116,.28), rgba(217,119,6,.18));
  border-color:rgba(251,191,36,.55);
  color:#fff7ed;
  box-shadow:0 0 0 1px rgba(251,191,36,.35) inset;
}

.q-card.is-puq.is-answered .q-name{
  background:linear-gradient(180deg, rgba(254,240,138,.38), rgba(217,119,6,.22));
  border-color:rgba(217,119,6,.6);
  color:#78350f;
}

/* 上段：RN & 班・状態 */
.q-head{
  display:flex;
  align-items:center;
  justify-content:space-between;
  gap:clamp(.35rem, .9vw, .6rem);
}
.q-title{
  flex:1 1 auto;
  min-width:0;
}
.q-name{
  display:inline-flex;
  align-items:center;
  gap:clamp(.3rem, .75vw, .5rem);
  padding:clamp(.24rem, .7vw, .38rem) clamp(.7rem, 1.6vw, .95rem);
  border-radius:999px;
  background:linear-gradient(180deg, rgba(30,200,255,.16), rgba(20,120,210,.08));
  border:1px solid rgba(58,152,220,.45);
  font-weight:600;
  letter-spacing:.03em;
  font-size:0.9rem;
}
.q-corner{
  position:absolute;
  top:clamp(.55rem, 1.3vw, .9rem);
  right:clamp(.65rem, 1.5vw, 1rem);
  display:flex;
  align-items:center;
  justify-content:flex-end;
  gap:clamp(.35rem, .8vw, .55rem);
}
.q-group{
  display:inline-flex;
  align-items:center;
  justify-content:center;
  min-width:3em;
  padding:clamp(.3rem, .8vw, .45rem) clamp(.75rem, 1.6vw, 1rem);
  border-radius:clamp(.65rem, 1.2vw, .85rem);
  background:linear-gradient(180deg, rgba(255,200,0,.16), rgba(255,200,0,.06));
  border:1px solid rgba(255,200,0,.35);
  color:#ffe9a6;
  font-weight:700;
  letter-spacing:.08em;
}

.q-participant{
  display:inline-flex;
  align-items:center;
  justify-content:center;
  min-width:3.1em;
  padding:clamp(.28rem, .75vw, .42rem) clamp(.65rem, 1.4vw, .85rem);
  border-radius:clamp(.65rem, 1.1vw, .85rem);
  background:linear-gradient(180deg, rgba(94,234,212,.18), rgba(16,185,129,.1));
  border:1px solid rgba(45,212,191,.35);
  color:#c7f9e0;
  font-weight:600;
  letter-spacing:.08em;
  font-variant-numeric:tabular-nums;
}
.q-check{
  display:flex;
  align-items:center;
  justify-content:center;
  padding:clamp(.28rem, .65vw, .4rem);
  border-radius:clamp(.65rem, 1.1vw, .85rem);
  background:var(--card-check-bg);
  border:1px solid transparent;
  transition:border-color .2s ease, background .2s ease, box-shadow .2s ease;
  cursor:pointer;
}
.q-check:hover{ background:var(--card-check-hover-bg); }
.q-check:focus-within{ border-color:var(--card-check-focus-border); background:var(--card-check-hover-bg); }
.q-check input.row-checkbox{
  width:1.1rem;
  height:1.1rem;
}

.q-card.is-live .q-check:hover{ box-shadow:0 0 0 1px rgba(248,113,113,.35) inset; }
.q-card.is-live .q-check:focus-within{ box-shadow:0 0 0 1px rgba(248,113,113,.45) inset; }
.q-card.is-answered .q-check:hover{ box-shadow:0 0 0 1px rgba(148,163,184,.28) inset; }
.q-card.is-answered .q-check:focus-within{ box-shadow:0 0 0 1px rgba(148,163,184,.35) inset; }

/* 下段：質問文 */
.q-text{
  font-size:.98rem;
  line-height:1.7;
  letter-spacing:.01em;
  color:#f5f8ff;
}

/* 右上：チェックボックス（バッチ操作） */
.q-card input.row-checkbox{
  accent-color: var(--card-checkbox-accent);
}

/* login 中の簡易スタイル（任意） */
#login-button.is-busy {
  opacity: 0.7;
  pointer-events: none;
  cursor: progress;
}

/* ===== Loading Overlay ===== */
#loading-overlay[hidden] { display: none !important; }
#loading-overlay {
  position: fixed;
  inset: 0;
  z-index: 9999;
  border-radius: 0;
  display:flex;
  align-items:center;
  justify-content:center;
  padding: clamp(1.5rem, 4vw, 2.75rem);
}
.loading-overlay {
  position: absolute;
  inset: 0;
  display: flex;
  align-items: center;
  justify-content: center;
  gap: 1rem;
  padding: clamp(1rem, 2.4vw, 1.6rem);
  border-radius: inherit;
  z-index: 8;
  pointer-events: all;
}
.loading-overlay[hidden] {
  display: none !important;
}
.loading-backdrop {
  position: absolute;
  inset: 0;
  border-radius: inherit;
  background: linear-gradient(155deg, rgba(12,18,34,.78), rgba(6,12,24,.9));
  backdrop-filter: blur(18px);
  -webkit-backdrop-filter: blur(18px);
  box-shadow: inset 0 0 0 1px rgba(118,156,226,.18), 0 24px 60px rgba(4,10,24,.55);
}
.loading-panel {
  position: relative;
  z-index: 1;
  display: flex;
  flex-direction: column;
  align-items: center;
  gap: clamp(.65rem, 1.4vw, .95rem);
  min-width: clamp(15rem, 36vw, 22rem);
  max-width: min(92vw, 34rem);
  padding: clamp(1.15rem, 2.6vw, 1.6rem) clamp(1.35rem, 3.2vw, 1.9rem);
  border-radius: clamp(1rem, 2.4vw, 1.45rem);
  background: linear-gradient(182deg, rgba(28,38,64,.92), rgba(12,18,34,.98));
  box-shadow: 0 26px 56px rgba(2,8,20,.58), inset 0 1px 0 rgba(255,255,255,.08);
  color: #e7ecfb;
  text-align: center;
}
.spinner {
  display:inline-block;
  width: clamp(2rem, 3.4vw, 2.6rem);
  height: clamp(2rem, 3.4vw, 2.6rem);
  margin: 0 auto clamp(.55rem, 1.2vw, .85rem);
  border: .22rem solid rgba(231,236,251,.18);
  border-top-color: #fff;
  border-radius: 50%;
  animation: spin 1s linear infinite;
  box-shadow: 0 0 0 1px rgba(12,18,34,.4);
}
@keyframes spin { to { transform: rotate(360deg); } }
.loading-text {
  font-weight: 600;
  letter-spacing: .03em;
  font-size: clamp(.9rem, 1.6vw, 1rem);
  color: #f4f7ff;
}
.loading-sub  {
  margin-top: .2rem;
  font-size: clamp(.72rem, 1.2vw, .8rem);
  letter-spacing: .03em;
  color: rgba(219,230,255,.7);
}
.loader-steps {
  width: 100%;
  margin-top: clamp(.8rem, 1.6vw, 1rem);
  padding-left: clamp(1rem, 2.2vw, 1.4rem);
  text-align: left;
  font-size: clamp(.72rem, 1.2vw, .82rem);
  color: rgba(215,226,250,.78);
}
.loader-steps li {
  margin:.3rem 0;
  opacity:.65;
  transition:opacity .2s ease, transform .2s ease;
  transform:translateX(-4px);
}
.loader-steps li.current {
  opacity:1;
  transform:translateX(0);
  list-style:decimal;
}
.loader-steps li.done {
  opacity:.85;
}

/* ===== Loader steps (段階表示) ===== */
#loader-steps{
  margin-top:.85rem;
  padding-left:1.35rem;
  max-width:35rem;
  font-size:.85rem;
  color:rgba(215,226,250,.78);
}
#loader-steps li{
  margin:4px 0;
  opacity:.65;
  transition:opacity .2s, transform .2s;
  transform:translateX(-4px);
}
#loader-steps li.current{
  opacity:1;
  transform:translateX(0);
  list-style:decimal;
}
#loader-steps li.done{ opacity:.85; }

/* ==== Display 状態ランプ ==== */
.status-bar{
  display:flex;
  align-items:center;
  flex-wrap:wrap;
  gap:clamp(.65rem, 1.3vw, .95rem);
  color:var(--muted);
  font-size:clamp(.72rem, .95vw, .85rem);
  flex:0 1 26rem;
  min-width:15rem;
}
.render-indicator{ display:flex; align-items:center; gap:.45rem; }
.lamp{ inline-size:.85rem; block-size:.85rem; border-radius:9999px; background:#94a3b8;
  box-shadow:0 0 0 1px rgba(0,0,0,.25) inset, 0 0 10px rgba(0,0,0,.25);
  transition: background-color .18s ease, box-shadow .18s ease, transform .18s ease; }
.lamp-label{ font: .72rem/1.4 system-ui, -apple-system, "Segoe UI", sans-serif; color:#6b7a8c; letter-spacing:.05em; }
.lamp.is-visible{ background:var(--success); box-shadow:0 0 12px #10b98180; }
.lamp.is-showing,.lamp.is-hiding{ background:var(--warn); box-shadow:0 0 12px #f59e0b80; }
.lamp.is-hidden{ background:#94a3b8; }
.lamp.is-error{ background:var(--danger); box-shadow:0 0 12px #ef444480; }

/* ★ 30秒超過で“古さ”をわずかに示す（事故防止） */
.render-indicator.is-stale{ filter:saturate(.6); opacity:.85; }

/* === 表示内容プレビュー === */
.render-summary{ display:flex; flex-direction:column; gap:.22rem; min-inline-size:0; flex:1 1 auto; }
.render-line{ display:flex; align-items:baseline; gap:.5rem; white-space:nowrap; overflow:hidden; text-overflow:ellipsis; }
.render-summary .text-strong{ font-weight:700; letter-spacing:.01em; max-inline-size:36rem; white-space:nowrap; overflow:hidden; text-overflow:ellipsis; }
.render-summary .text-soft{ color:#c6d1e3; opacity:.9; max-inline-size:48rem; display:-webkit-box; -webkit-line-clamp:2; -webkit-box-orient:vertical; overflow:hidden; }
.render-summary .text-meta{ color:#9fb3c8; font-size:.75rem; }
.render-summary .label{ color:#9fb3c8; font-size:.75rem; }

/* 更新フラッシュ */
.render-indicator.is-updated .lamp{ transform: scale(1.15); }
.render-summary.is-updated{ animation: renderFlash .8s ease; }
@keyframes renderFlash{
  0%{ filter: brightness(1.2); }
  100%{ filter: brightness(1); }
}

@media (max-width: 900px){
  .status-bar{
    flex:1 1 100%;
    justify-content:flex-start;
    gap:.75rem;
    margin-top:.35rem;
  }
}

/* ===== Data tables ===== */
table{ width:100%; border-collapse:separate; border-spacing:0; margin-top:.75rem; color:var(--text); }
#dictionary-table thead th,
#op-dictionary-table thead th{
  text-align:left;
  font-weight:600;
  padding:clamp(.65rem, 1.3vw, .85rem) clamp(.9rem, 2vw, 1.15rem);
  background:linear-gradient(180deg, rgba(23,34,54,.9), rgba(17,24,40,.9));
  border-bottom:1px solid rgba(46,64,92,.7);
  position:sticky;
  top:0;
  z-index:2;
}
#dictionary-table tbody td,
#op-dictionary-table tbody td{
  padding:clamp(.65rem, 1.3vw, .85rem) clamp(.9rem, 2vw, 1.15rem);
  border-bottom:1px solid rgba(46,64,92,.45);
  font-size:.9rem;
}
#dictionary-table tbody tr:hover,
#op-dictionary-table tbody tr:hover{
  background:rgba(30,200,255,.08);
}
#dictionary-table tbody tr.disabled,
#op-dictionary-table tbody tr.disabled{
  opacity:.6;
}
#dictionary-table tbody tr.disabled td,
#op-dictionary-table tbody tr.disabled td{
  color:var(--muted);
}

/* ===== Action Panel (glass dock) ===== */
#action-panel { 
  position:fixed;
  left:50%;
  bottom:calc(var(--footer-clearance) + var(--footer-gap));
  transform:translateX(-50%);
  z-index:60;
  width:min(calc(100% - 2*var(--page-pad-inline)), 94vw, 96rem);
  display:flex;
  align-items:center;
  gap:clamp(.6rem, 1.4vw, .95rem);
  padding:clamp(.75rem, 1.6vw, 1.1rem) clamp(1rem, 2.2vw, 1.4rem);
  box-sizing:border-box;
  background:linear-gradient(180deg, rgba(24,32,54,.88), rgba(13,19,32,.9));
  border:1px solid rgba(46,64,92,.7);
  border-radius:clamp(1rem, 1.9vw, 1.4rem);
  backdrop-filter: blur(10px);
  box-shadow:0 16px 40px rgba(0,0,0,.38);
}
#action-panel #selected-info { font-size: 0.9rem; color: var(--muted); }
#op-dictionary-action-panel,
#dictionary-action-panel,
#op-pickup-action-panel{
  position:sticky;
  bottom:0;
  margin-top:clamp(.8rem, 1.6vw, 1.2rem);
  display:flex;
  align-items:center;
  gap:clamp(.55rem, 1.25vw, .85rem);
  padding:clamp(.65rem, 1.4vw, .95rem) clamp(.9rem, 2vw, 1.25rem);
  border-radius:clamp(1rem, 1.9vw, 1.35rem);
  border:1px solid rgba(46,64,92,.7);
  background:linear-gradient(180deg, rgba(24,32,54,.88), rgba(13,19,32,.9));
  box-shadow:0 14px 36px rgba(0,0,0,.32);
  backdrop-filter:blur(10px);
  transition:opacity .2s ease;
}
#op-dictionary-action-panel[hidden],
#dictionary-action-panel[hidden],
#op-pickup-action-panel[hidden]{ display:none !important; }
#op-dictionary-action-panel .btn,
#dictionary-action-panel .btn,
#op-pickup-action-panel .btn{ padding:clamp(.45rem, 1vw, .58rem) clamp(.85rem, 2vw, 1.05rem); }
#op-dictionary-action-panel #op-dictionary-selected-info,
#dictionary-action-panel #dictionary-selected-info,
#op-pickup-action-panel #op-pickup-selected-info{ font-size:.9rem; color:var(--muted); }
#op-dictionary-action-panel.is-idle,
#dictionary-action-panel.is-idle,
#op-pickup-action-panel.is-idle{ opacity:.82; }
#action-panel .btn{ padding:clamp(.45rem, 1vw, .55rem) clamp(.85rem, 2vw, 1rem); }

@media (max-width: 720px){
  :root{ --footer-gap:clamp(1rem, 2.4vh, 1.1rem); }
  #action-panel{
    width:min(calc(100% - 2*var(--page-pad-inline)), 94vw);
    flex-wrap:wrap;
    justify-content:flex-start;
  }
  #action-panel .btn{ flex:1 1 calc(50% - .75rem); }
  #action-panel #selected-info{ order:5; width:100%; }
  #op-dictionary-action-panel,
  #dictionary-action-panel,
  #op-pickup-action-panel{
    flex-wrap:wrap;
    justify-content:flex-start;
  }
  #op-dictionary-action-panel .btn,
  #dictionary-action-panel .btn,
  #op-pickup-action-panel .btn{ flex:1 1 calc(50% - .75rem); }
  #op-dictionary-action-panel #op-dictionary-selected-info,
  #dictionary-action-panel #dictionary-selected-info,
  #op-pickup-action-panel #op-pickup-selected-info{ order:5; width:100%; }
}

/* Button accents */
.btn-warn{ background:linear-gradient(180deg, #f59e0b, #d97706); border-color:#b45309; }

/* アニメーション */
@keyframes flash-success {
    0% { background-color: #77dd77; } 100% { background-color: #d4edda; }
}
.flash { animation: flash-success 1.2s ease-out; }

/* ログテーブル */
#logs-table td { font-size: .75rem; white-space: pre-wrap; word-break: break-all; }

/* ▼▼▼ トースト通知のカスタムスタイル ▼▼▼ */
.toast-stack {
  position: fixed;
  top: clamp(1rem, 2.2vw, 1.65rem);
  right: clamp(1rem, 3vw, 2rem);
  display: flex;
  flex-direction: column;
  gap: clamp(.65rem, 1.4vw, .85rem);
  width: min(24rem, calc(100vw - 2.5rem));
  z-index: 2000;
  pointer-events: none;
}

.toastify {
  display: flex;
  align-items: center;
  gap: .75rem;
  padding: clamp(.7rem, 1.6vw, .9rem) clamp(1.1rem, 2.6vw, 1.4rem);
  color: #fff;
  background: linear-gradient(135deg, #73a5ff, #5477f5);
  box-shadow: 0 3px 6px -1px rgba(0, 0, 0, 0.12), 0 10px 36px -4px rgba(77, 96, 232, 0.3);
  border-radius: .6rem;
  opacity: 0;
  transform: translateY(-12px);
  transition: opacity .28s ease, transform .32s ease;
  pointer-events: auto;
}

.toastify.on {
  opacity: 1;
  transform: translateY(0);
}

.toastify:focus-visible {
  outline: 2px solid color-mix(in srgb, rgba(0, 234, 255, 0.8) 60%, transparent);
  outline-offset: 4px;
}

.toastify__message {
  flex: 1 1 auto;
  font-weight: 500;
  line-height: 1.5;
}

.toastify__close {
  flex: 0 0 auto;
  appearance: none;
  border: none;
  background: rgba(12, 22, 38, 0.25);
  color: inherit;
  width: 2rem;
  height: 2rem;
  border-radius: 999px;
  font-size: 1.1rem;
  font-weight: 600;
  cursor: pointer;
  line-height: 1;
  display: inline-flex;
  align-items: center;
  justify-content: center;
  transition: background-color .2s ease, transform .2s ease;
}

.toastify__close:hover,
.toastify__close:focus-visible {
  background: rgba(12, 22, 38, 0.4);
  transform: scale(1.05);
}

.toastify-success {
  background: linear-gradient(135deg, #77dd77, #4CAF50);
}

.toastify-error {
  background: linear-gradient(135deg, #ff6b6b, #f06595);
}

@media (max-width: 720px) {
  .toast-stack {
    top: auto;
    bottom: clamp(1rem, 2.6vh, 1.6rem);
    right: 50%;
    transform: translateX(50%);
    width: min(90vw, 26rem);
    align-items: stretch;
  }
  .toastify {
    transform: translateY(12px);
  }
  .toastify.on {
    transform: translateY(0);
  }
}

@media (prefers-reduced-motion: reduce) {
  .toastify {
    transition: none;
    transform: none !important;
  }
}

/* --- log stream --- */
.log-stream{
  font-family: ui-monospace, SFMono-Regular, Menlo, Consolas, monospace;
  background:linear-gradient(180deg, rgba(12,24,44,.82), rgba(8,18,32,.78));
  color:#eaeef8;
  border-radius:clamp(.85rem, 1.8vw, 1.2rem);
  padding:clamp(.85rem, 1.8vw, 1.1rem);
  min-height:16.25rem;
  height:100%;
  overflow:auto;
  border:1px solid rgba(86,134,204,.32);
  box-shadow:inset 0 1px 0 rgba(255,255,255,.03);
}
.log-line{ white-space:pre-wrap; line-height:1.5; padding:.18rem 0; border-bottom:1px solid rgba(255,255,255,.06); }
.log-line:last-child{ border-bottom:none; }
.log-line .ts{ color:#9fb3c8; margin-right:.5rem; }
.badge{ display:inline-block; padding:0 .4rem; border-radius:999px; font-size:.75rem; margin-right:.4rem; background:#334155; color:#cde; }
.badge.user{ background:#243a5a; }
.badge.action{ background:#3b4252; }
.badge.action.display{ background:#2563eb; }
.badge.action.clear{ background:#ef4444; }
.badge.action.edit{ background:#10b981; }
.badge.action.answer{ background:#f59e0b; }
.details{ color:#eaeef8; }

/* --- log levels --- */
.badge.level{ background:#334155; color:#cde; }
.badge.level.info{ background:#3b4252; }
.badge.level.success{ background:#155e75; }  /* teal系 */
.badge.level.warn{ background:#7c3aed; }     /* purple系（見やすさ重視） */
.badge.level.error{ background:#991b1b; }    /* red系 */
.badge.level.debug{ background:#475569; }

.log-line.lvl-info{    border-left:3px solid #64748b; }
.log-line.lvl-success{ border-left:3px solid #14b8a6; }
.log-line.lvl-warn{    border-left:3px solid #a78bfa; }
.log-line.lvl-error{   border-left:3px solid #ef4444; background:rgba(239,68,68,.05); }
.log-line.lvl-debug{   border-left:3px solid #94a3b8; opacity:.95; }
.btn-icon{
  padding:clamp(.55rem, 1.2vw, .68rem) clamp(.7rem, 1.6vw, .85rem);
  border-radius:clamp(.75rem, 1.4vw, .95rem);
  min-width:0;
  aspect-ratio:auto;
}
.btn-icon .btn-label{ font-size:.85rem; }
.btn-icon svg{ width:1.1rem; height:1.1rem; fill:currentColor; }
.btn-icon .btn-label{ display:none; }
.btn-icon .icon{ display:inline-flex; align-items:center; justify-content:center; }
@media (min-width: 960px){
  .btn-icon .btn-label{ display:inline; }
}
.btn-icon[aria-expanded="true"],
.btn-icon:focus-visible{
  border-color:rgba(30,200,255,.8);
}
.btn-icon[aria-expanded="true"]{
  background:linear-gradient(180deg, rgba(30,200,255,.3), rgba(20,140,220,.2));
  box-shadow:0 12px 28px rgba(30,200,255,.25);
}
.btn-sm{
  padding:clamp(.35rem, .8vw, .45rem) clamp(.65rem, 1.4vw, .8rem);
  font-size:.8rem;
  border-radius:clamp(.6rem, 1vw, .7rem);
  gap:clamp(.25rem, .6vw, .4rem);
}

.site-footer{
  position:fixed;
  left:50%;
  bottom:var(--footer-gap);
  transform:translateX(-50%);
  display:flex;
  flex-direction:column;
  align-items:center;
  justify-content:center;
  padding:0;
  background:none;
  border:none;
  box-shadow:none;
  color:rgba(173,189,208,.65);
  font-size:clamp(.68rem, .9vw, .78rem);
  letter-spacing:.03em;
  text-align:center;
}
.credit-highlight{ color:rgba(173,189,208,.75); font-weight:500; }

/* ===== Modal Dialog ===== */
.modal{
  position:fixed;
  inset:0;
  display:flex;
  align-items:center;
  justify-content:center;
  z-index:200;
}

.modal[hidden]{
  display:none;
}

.modal-backdrop{
  position:absolute;
  inset:0;
  background:rgba(5,11,23,.72);
  backdrop-filter:blur(6px);
}

.modal-panel{
  position:relative;
  z-index:1;
  width:min(32rem, 92vw);
  max-height:88vh;
  padding:clamp(1.4rem, 3vw, 1.8rem);
  border-radius:clamp(1rem, 1.6vw, 1.2rem);
  background:linear-gradient(180deg, rgba(18,26,42,.96), rgba(10,16,28,.94));
  border:1px solid rgba(58,86,126,.6);
  box-shadow:0 32px 60px rgba(0,0,0,.4);
  display:flex;
  flex-direction:column;
  gap:1.1rem;
  overflow:auto;
}

.modal--inline{
  position:absolute;
}

.modal--inline .modal-backdrop{
  background:rgba(5,11,23,.6);
  backdrop-filter:blur(4px);
}

.modal-panel form{
  display:flex;
  flex-direction:column;
  gap:1.1rem;
}

.modal-header h2,
.modal-header h3{
  margin:0;
  font-size:1.25rem;
  letter-spacing:.02em;
}

.modal-body{
  display:flex;
  flex-direction:column;
  gap:.9rem;
}

.modal-footer{
  display:flex;
  justify-content:flex-end;
  gap:.75rem;
}

.modal-field{
  display:flex;
  flex-direction:column;
  gap:.45rem;
}

.modal-field label{
  font-size:.9rem;
  color:var(--muted);
}

.modal-label{
  font-size:.9rem;
  color:var(--muted);
  font-weight:600;
}

.form-error{
  margin:0;
  padding:.5rem .75rem;
  border-radius:.75rem;
  background:rgba(220,38,38,.1);
  border:1px solid rgba(248,113,113,.4);
  color:#fca5a5;
  font-size:.85rem;
}

.modal-helper{
  font-size:.85rem;
  color:var(--muted);
  margin:0;
}

.relocation-list{
  list-style:none;
  margin:0;
  padding:0;
  display:flex;
  flex-direction:column;
  gap:1rem;
}

.relocation-item{
  display:flex;
  flex-direction:column;
  gap:.75rem;
  padding:1rem;
  border-radius:.9rem;
  border:1px solid rgba(72,96,132,.45);
  background:linear-gradient(180deg, rgba(24,34,52,.95), rgba(16,24,38,.92));
}

.relocation-item__header{
  display:flex;
  flex-direction:column;
  gap:.25rem;
}

.relocation-item__name{
  font-size:1rem;
  font-weight:600;
  color:#f4f9ff;
}

.relocation-item__meta{
  font-size:.85rem;
  color:var(--muted);
}

.relocation-item__body{
  display:grid;
  gap:.65rem;
  grid-template-columns:repeat(auto-fit, minmax(14rem, 1fr));
}

.relocation-item__field{
  display:flex;
  flex-direction:column;
  gap:.4rem;
  font-size:.85rem;
  color:var(--muted);
}

.relocation-item__field .input{
  min-height:2.5rem;
}

.relocation-item__note{
  margin:0;
  font-size:.8rem;
  color:var(--muted);
}

.modal-calendar-field{
  padding:1rem;
  border:1px solid rgba(62,92,128,.4);
  border-radius:.9rem;
  background:linear-gradient(180deg, rgba(17,24,38,.9), rgba(12,18,30,.88));
}

.dialog-calendar{
  display:flex;
  flex-direction:column;
  gap:.6rem;
}

.dialog-calendar-header{
  display:flex;
  align-items:center;
  justify-content:space-between;
  gap:.5rem;
}

.dialog-calendar-title{
  flex:1 1 auto;
  text-align:center;
  font-weight:600;
  letter-spacing:.04em;
}

.dialog-calendar-nav{
  flex:0 0 auto;
  width:2.2rem;
  height:2.2rem;
  display:grid;
  place-items:center;
  border-radius:999px;
  border:1px solid rgba(72,102,140,.6);
  background:linear-gradient(180deg, rgba(24,36,54,.95), rgba(16,24,38,.9));
  color:inherit;
  font-size:1.3rem;
  cursor:pointer;
  transition:background .18s ease, border-color .18s ease, transform .18s ease;
}

.dialog-calendar-nav:hover:not(:disabled){
  border-color:rgba(30,200,255,.6);
  background:linear-gradient(180deg, rgba(32,52,78,.95), rgba(20,32,50,.9));
  transform:translateY(-1px);
}

.dialog-calendar-nav:active:not(:disabled){
  transform:translateY(0);
}

.dialog-calendar-nav:disabled{
  opacity:.35;
  cursor:not-allowed;
}

.dialog-calendar-weekdays{
  display:grid;
  grid-template-columns:repeat(7, minmax(2.5rem, 1fr));
  gap:.35rem;
  font-size:.78rem;
  color:var(--muted);
  text-align:center;
}

.dialog-calendar-grid{
  display:grid;
  grid-template-columns:repeat(7, minmax(2.5rem, 1fr));
  gap:.35rem;
}

.dialog-calendar-date{
  position:relative;
  display:flex;
  align-items:flex-start;
  justify-content:flex-end;
  min-height:3.1rem;
  padding:.5rem .3rem;
  border-radius:.75rem;
  border:1px solid rgba(58,84,120,.5);
  background:rgba(12,18,30,.85);
  color:inherit;
  font:inherit;
  text-align:right;
  cursor:pointer;
  transition:background .18s ease, border-color .18s ease, color .18s ease, transform .18s ease;
}

.dialog-calendar-date span{
  display:inline-block;
  font-size:.95rem;
  font-weight:600;
  letter-spacing:.05em;
}

.dialog-calendar-date:hover,
.dialog-calendar-date:focus-visible{
  border-color:rgba(30,200,255,.6);
  background:rgba(30,200,255,.14);
  color:var(--accent);
  outline:none;
  transform:translateY(-1px);
}

.dialog-calendar-date:focus-visible{
  box-shadow:0 0 0 2px rgba(30,200,255,.45);
}

.dialog-calendar-date.is-outside{
  background:rgba(10,16,26,.6);
  color:rgba(160,180,204,.7);
}

.dialog-calendar-date.is-today{
  border-color:rgba(30,200,255,.75);
  box-shadow:0 0 0 1px rgba(30,200,255,.35) inset;
}

.dialog-calendar-date.is-selected{
  border-color:rgba(255,79,216,.7);
  background:rgba(255,79,216,.24);
  color:#fce7ff;
  box-shadow:0 0 0 1px rgba(255,79,216,.25) inset;
}

.dialog-calendar-grid button{
  font:inherit;
}

@media (max-width: 560px){
  .modal-calendar-field{
    padding:.85rem;
  }
  .dialog-calendar-weekdays,
  .dialog-calendar-grid{
    gap:.25rem;
  }
  .dialog-calendar-date{
    padding:.45rem .2rem;
    border-radius:.65rem;
    min-height:2.6rem;
  }
}

/* ===== Hub Styles ===== */
.events-page .hub-body{
  display:flex;
  flex-direction:column;
  gap:clamp(1rem, 2.4vw, 1.5rem);
}

.hub-loading{
  display:inline-flex;
  align-items:center;
  gap:.85rem;
  padding:clamp(.65rem, 1.4vw, .9rem) clamp(.9rem, 2.4vw, 1.35rem);
  border-radius:clamp(.85rem, 2vw, 1.15rem);
  background:linear-gradient(175deg, rgba(20,30,52,.68), rgba(8,16,34,.72));
  border:1px solid rgba(76,122,196,.4);
  box-shadow:0 18px 40px rgba(4,10,24,.35), inset 0 1px 0 rgba(255,255,255,.06);
  color:#d6e4ff;
  font-weight:500;
  letter-spacing:.02em;
  backdrop-filter:blur(14px);
}
.hub-loading .spinner{
  width:1.55rem;
  height:1.55rem;
  margin:0;
  border-width:.18rem;
}

.hub-loading[hidden]{
  display:none !important;
}

.hub-alert{
  margin-top:.5rem;
  padding:clamp(.85rem, 1.8vw, 1.2rem);
  border-radius:clamp(.75rem, 1.4vw, 1rem);
  border:1px solid rgba(255,107,107,.55);
  background:rgba(255,107,107,.12);
  color:#ffeaea;
}

.hub-summary{
  display:flex;
  flex-direction:column;
  gap:clamp(.9rem, 1.9vw, 1.4rem);
}

.hub-meta-grid{
  display:grid;
  gap:clamp(.75rem, 1.6vw, 1.2rem);
}

.hub-meta-row{
  display:grid;
  grid-template-columns:minmax(6rem, max-content) 1fr;
  gap:clamp(.4rem, .95vw, .7rem);
  align-items:baseline;
}

.hub-meta-label{
  font-size:.75rem;
  letter-spacing:.08em;
  text-transform:uppercase;
  color:var(--muted);
}

.hub-meta-value{
  font-size:clamp(1rem, 1.9vw, 1.35rem);
  font-weight:600;
}

.hub-meta-stack{
  display:flex;
  flex-direction:column;
  gap:.35rem;
}

.hub-meta-sub{
  font-size:clamp(.82rem, 1.1vw, .95rem);
  color:var(--muted);
}

.hub-actions{
  display:grid;
  gap:clamp(1.1rem, 2.4vw, 1.6rem);
  grid-template-columns:repeat(auto-fit, minmax(18rem, 1fr));
}

.hub-card{
  display:flex;
  flex-direction:column;
  gap:clamp(.65rem, 1.4vw, .9rem);
  padding:clamp(1.15rem, 2.5vw, 1.8rem);
  border-radius:clamp(1rem, 2vw, 1.35rem);
  border:1px solid rgba(70,94,128,.6);
  background:linear-gradient(180deg, rgba(20,28,46,.92), rgba(12,18,32,.9));
  text-decoration:none;
  color:inherit;
  box-shadow:0 18px 36px rgba(0,0,0,.32), inset 0 1px 0 rgba(255,255,255,.04);
  transition:transform .18s ease, box-shadow .18s ease, border-color .18s ease;
}

.hub-card:hover{
  transform:translateY(-2px);
  border-color:rgba(30,200,255,.6);
  box-shadow:0 24px 46px rgba(0,0,0,.42);
}

.hub-card:focus-visible{
  outline:2px solid var(--accent);
  outline-offset:4px;
}

.hub-card__title{
  margin:0;
  font-size:clamp(1.05rem, 2vw, 1.4rem);
  font-weight:600;
}

.hub-card__desc{
  margin:0;
  color:var(--muted);
  font-size:clamp(.84rem, 1.1vw, .98rem);
  line-height:1.6;
  flex:1 1 auto;
}

.hub-card__cta{
  margin:0;
  font-weight:600;
  color:var(--accent);
  display:inline-flex;
  align-items:center;
  gap:.35rem;
  font-size:.95rem;
}

.hub-meta-note{
  font-size:clamp(.72rem, .95vw, .85rem);
  color:var(--muted);
}

.event-card-list{
  list-style:none;
  margin:0;
  padding:0;
  display:grid;
  gap:clamp(1rem, 2.2vw, 1.5rem);
  grid-template-columns:repeat(auto-fit, minmax(18rem, 1fr));
}

.event-card{
  display:flex;
  flex-direction:column;
  gap:.75rem;
  padding:clamp(1.1rem, 2.4vw, 1.7rem);
  border-radius:clamp(1rem, 2vw, 1.35rem);
  border:1px solid rgba(70,94,128,.55);
  background:linear-gradient(180deg, rgba(19,27,43,.95), rgba(10,16,28,.9));
  box-shadow:0 18px 36px rgba(0,0,0,.28), inset 0 1px 0 rgba(255,255,255,.04);
  transition:transform .18s ease, box-shadow .18s ease, border-color .18s ease;
}

.event-card:hover{
  transform:translateY(-2px);
  border-color:rgba(30,200,255,.6);
  box-shadow:0 26px 48px rgba(0,0,0,.4);
}

.event-card__title{
  margin:0;
  font-size:clamp(1.05rem, 1.9vw, 1.4rem);
  font-weight:600;
}

.event-card__meta,
.event-card__preview{
  margin:0;
  color:var(--muted);
  font-size:clamp(.84rem, 1.05vw, .96rem);
}

.event-card__actions{
  margin-top:auto;
  display:flex;
  flex-wrap:wrap;
  gap:.6rem;
}

.schedule-card-list{
  display:grid;
  gap:clamp(1rem, 2.2vw, 1.6rem);
  grid-template-columns:repeat(auto-fit, minmax(20rem, 1fr));
}

.schedule-card{
  display:flex;
  flex-direction:column;
  gap:.75rem;
  padding:clamp(1.05rem, 2.3vw, 1.6rem);
  border-radius:clamp(1rem, 2vw, 1.35rem);
  border:1px solid rgba(66,90,124,.55);
  background:linear-gradient(180deg, rgba(18,26,42,.94), rgba(9,15,26,.9));
  box-shadow:0 16px 32px rgba(0,0,0,.27), inset 0 1px 0 rgba(255,255,255,.04);
  transition:transform .18s ease, box-shadow .18s ease, border-color .18s ease;
}

.schedule-card:hover{
  transform:translateY(-2px);
  border-color:rgba(30,200,255,.6);
  box-shadow:0 24px 46px rgba(0,0,0,.38);
}

.schedule-card__title{
  margin:0;
  font-size:clamp(1rem, 1.8vw, 1.3rem);
  font-weight:600;
}

.schedule-card__meta{
  margin:0;
  color:var(--muted);
  font-size:clamp(.82rem, 1.05vw, .95rem);
  line-height:1.6;
}

.schedule-card__actions{
  margin-top:auto;
  display:flex;
  flex-wrap:wrap;
  gap:.6rem;
}

.section-focus-highlight{
  animation:sectionFocusPulse 1.6s ease-out;
}

@keyframes sectionFocusPulse{
  from{ box-shadow:0 0 0 0 rgba(30,200,255,.45); }
  to{ box-shadow:0 0 0 24px rgba(30,200,255,0); }
}

/* --- Event control flow layout --- */
.flow-main{
  display:flex;
  flex-direction:column;
  gap:1.5rem;
  padding-bottom:2rem;
}

.flow-progress{
  display:flex;
  gap:.3rem;
  align-items:center;
  justify-content:center;
  flex-wrap:wrap;
  list-style:none;
  margin:0 auto;
  padding:0;
}

.flow-progress__item{
  display:flex;
  align-items:center;
  gap:.35rem;
  padding:.18rem .5rem .18rem .18rem;
  border-radius:999px;
  background:rgba(15,26,43,.6);
  color:var(--muted);
  border:1px solid rgba(72,107,146,.4);
  transition:background .25s ease, color .25s ease, border-color .25s ease, transform .25s ease;
}

.flow-progress__item.is-active{
  background:rgba(0,116,199,.22);
  color:#e8f4ff;
  border-color:rgba(0,155,255,.7);
  transform:translateY(-2px);
}

.flow-progress__item.is-complete{
  background:rgba(22,166,114,.2);
  color:#ddffef;
  border-color:rgba(54,198,149,.6);
}


.flow-progress__step{
  display:inline-flex;
  align-items:center;
  justify-content:center;
  width:1.35rem;
  height:1.35rem;
  border-radius:50%;
  background:rgba(255,255,255,.08);
  font-weight:600;
  font-size:.8rem;
}

.flow-progress__label{
  font-weight:500;
  font-size:.85rem;
}

.flow-stage__header{
  display:flex;
  align-items:center;
  justify-content:space-between;
  flex-wrap:wrap;
  gap:1rem;
}

.flow-stage__title{
  margin:0;
  font-size:clamp(1.4rem, 2.6vw, 1.9rem);
  font-weight:700;
  flex:1 1 auto;
  min-width:0;
}

.flow-stage__header .flow-progress{
  flex:0 0 auto;
}

.flow-stage__description{
  margin:.25rem 0 0;
  color:var(--muted);
  max-width:48ch;
}

.flow-panels{
  display:flex;
  flex-direction:column;
  gap:1.5rem;
  width:100%;
}

.flow-panels>[data-panel]{
  display:none;
}

.flow-panels>[data-panel].is-active{
  display:flex;
}

.flow-panels>[data-panel].is-active.flow-tool-panel:not(.module){
  display:block;
}

.flow-navigation{
  display:flex;
  align-items:center;
  justify-content:space-between;
  gap:.75rem;
  margin-top:1rem;
  flex-wrap:wrap;
}

.flow-navigation--panel{
  margin-top:1.25rem;
}

.flow-stage-panel{
  width:min(100%, var(--flow-stage-panel-width));
  max-width:var(--flow-stage-panel-width);
  margin-inline:auto;
  padding:var(--flow-stage-panel-padding);
  border-radius:var(--flow-stage-panel-radius);
  border:1px solid var(--flow-stage-panel-border);
  background:var(--flow-stage-panel-background);
  box-shadow:var(--flow-stage-panel-shadow);
  backdrop-filter:blur(18px);
  display:flex;
  flex-direction:column;
  gap:var(--flow-stage-panel-padding);
  min-width:0;
}

.flow-stage-panel.flow-tool-panel{
  display:flex;
}

.flow-tool-panel--popup{
  position:fixed;
  inset:0;
  min-height:100vh;
  z-index:1200;
  display:none;
  align-items:center;
  justify-content:center;
  padding:clamp(1.5rem, 4vw, 3rem);
  background:rgba(4,12,24,.78);
  backdrop-filter:blur(18px);
}

.flow-tool-panel--popup.is-active{
  display:flex;
}

.flow-tool-panel--popup[hidden]{
  display:none !important;
}

.flow-tool-panel__backdrop{
  position:absolute;
  inset:0;
  pointer-events:none;
}

.flow-tool-panel__surface{
  position:relative;
  z-index:1;
  width:min(960px, 94vw);
  max-height:90vh;
  overflow:hidden;
  display:flex;
  flex-direction:column;
}

.flow-tool-panel__surface .module-body{
  display:flex;
  flex-direction:column;
  gap:clamp(.75rem, 1.4vw, 1.1rem);
  overflow:hidden;
}

.flow-tool-panel__surface .cards-scroll{
  flex:1 1 auto;
  max-height:clamp(320px, 60vh, 540px);
  overflow:auto;
}

.flow-nav-button--next{
  margin-left:auto;
}

.events-layout{
  --events-layout-padding: clamp(1.25rem, 2.4vw, 2rem);
  display:grid;
  gap:clamp(1.25rem, 2vw, 1.75rem);
  grid-template-columns:minmax(190px, 15vw) minmax(0, 1fr) clamp(260px, 22vw, 340px);
  align-items:start;
  width:min(100%, 96vw);
  margin-inline:auto;
  padding:var(--events-layout-padding);
  border-radius:1.4rem;
  border:1px solid rgba(70,108,156,.42);
  background:linear-gradient(145deg, rgba(8,20,36,.88), rgba(6,14,28,.78));
  box-shadow:0 32px 82px rgba(4,12,28,.46);
  backdrop-filter:blur(18px);
}

.events-chat{
  display:flex;
  flex-direction:column;
  gap:1.25rem;
  align-self:start;
  min-width:0;
  position:sticky;
<<<<<<< HEAD
  top:var(--events-chat-top, calc(var(--header-height, 64px) + 1.5rem + var(--safe-area-top)));
  height:var(--events-chat-height, auto);
  max-height:var(--events-chat-height, none);
=======
  --chat-safe-area-top: env(safe-area-inset-top, 0px);
  --chat-safe-area-bottom: env(safe-area-inset-bottom, 0px);
  --chat-available-height: calc(100vh - var(--header-height, 64px) - 2 * var(--events-layout-padding) - var(--chat-safe-area-top) - var(--chat-safe-area-bottom));
  top:calc(var(--header-height, 64px) + var(--events-layout-padding) + var(--chat-safe-area-top));
  height:max(0px, var(--chat-available-height));
  max-height:max(0px, var(--chat-available-height));
>>>>>>> d0bb3c0c
}

.chat-panel{
  display:flex;
  flex-direction:column;
  gap:clamp(.85rem, 1.6vw, 1.2rem);
  padding:1rem 1rem;
  border-radius:clamp(.95rem, 1.8vw, 1.4rem);
  border:1px solid rgba(74,116,178,.55);
  background:linear-gradient(180deg, rgba(16,30,52,.92), rgba(10,20,38,.88));
  box-shadow:0 20px 48px rgba(4,12,28,.38), inset 0 1px 0 rgba(255,255,255,.04);
  min-height:0;
  flex:1 1 auto;
  height:100%;
}

.chat-panel__header{
  display:flex;
  align-items:center;
  justify-content:space-between;
  gap:clamp(.5rem, 1vw, .85rem);
}

.chat-panel__header h2{
  margin:0;
  font-size:1.05rem;
  font-weight:700;
}

.chat-status{
  font-size:.78rem;
  color:var(--muted);
}

.chat-panel__body{
  display:flex;
  flex-direction:column;
  gap:.75rem;
  min-height:0;
  flex:1 1 auto;
}

.chat-scroll{
  position:relative;
  min-height:0;
  flex:1 1 auto;
  height:100%;
  overflow:auto;
  padding:1rem .5rem 1rem 0;
}

.chat-scroll:focus-visible{
  outline:2px solid rgba(72,132,220,.6);
  outline-offset:2px;
}


.chat-messages{
  display:flex;
  flex-direction:column;
  gap:.95rem;
  padding-inline:0.35rem;
}

.chat-empty{
  margin:0 0 1rem;
  padding:.85rem 1rem;
  border-radius:.9rem;
  border:1px dashed rgba(120,160,220,.45);
  background:rgba(14,28,46,.6);
  color:rgba(214,230,255,.8);
  font-size:.9rem;
}

.chat-message{
  position:relative;
  display:flex;
  flex-direction:column;
  gap:.35rem;
  align-items:flex-start;
  align-self:flex-start;
  max-width:100%;
  color:#f0f6ff;
  isolation:isolate;
}

.chat-message--self{
  align-items:flex-end;
  align-self:flex-end;
}

.chat-message__author{
  display:block;
  font-weight:600;
  font-size:.82rem;
  color:#f8fbff;
}

.chat-message--self .chat-message__author{
  text-align:right;
  align-self:flex-end;
}

.chat-message__bubble-wrap{
  display:flex;
  align-items:flex-end;
  gap:.55rem;
  min-width:0;
}

.chat-message--self .chat-message__bubble-wrap{
  flex-direction:row-reverse;
}

.chat-message__bubble{
  position:relative;
  flex:1 1 auto;
  min-width:0;
  padding:.85rem 1rem .95rem;
  border-radius:1rem 1rem 1rem .35rem;
  border:1px solid var(--bubble-border, rgba(86,132,194,.45));
  background:var(--bubble-bg, linear-gradient(180deg, rgba(18,34,58,.82), rgba(8,18,32,.78)));
  box-shadow:0 16px 36px rgba(4,12,28,.32), inset 0 1px 0 rgba(255,255,255,.03);
  isolation:isolate;
  max-width:min(480px, 85%);
<<<<<<< HEAD
  overflow:hidden;
=======
  overflow:visible;
}

.chat-message__bubble::before,
.chat-message__bubble::after{
  content:"";
  position:absolute;
  bottom:.78rem;
  width:1.05rem;
  height:1.05rem;
  border-radius:.28rem;
  transform:rotate(45deg);
  transition:background .25s ease;
}

.chat-message__bubble::before{
  left:-.68rem;
  background:var(--bubble-border, rgba(86,132,194,.45));
  box-shadow:0 16px 36px rgba(4,12,28,.3);
  z-index:-2;
}

.chat-message__bubble::after{
  left:-.6rem;
  background:var(--bubble-bg, linear-gradient(180deg, rgba(18,34,58,.82), rgba(8,18,32,.78)));
  box-shadow:inset 0 1px 0 rgba(255,255,255,.04);
  z-index:-1;
>>>>>>> d0bb3c0c
}

.chat-message--self .chat-message__bubble{
  --bubble-border: rgba(90,172,255,.55);
  --bubble-bg: linear-gradient(180deg, rgba(30,70,118,.88), rgba(16,32,60,.82));
  border-radius:1rem .35rem 1rem 1rem;
  box-shadow:0 18px 40px rgba(8,24,52,.42);
}

<<<<<<< HEAD
=======
.chat-message--self .chat-message__bubble::before{
  left:auto;
  right:-.68rem;
}

.chat-message--self .chat-message__bubble::after{
  left:auto;
  right:-.6rem;
}

>>>>>>> d0bb3c0c
.chat-message__time{
  flex:0 0 auto;
  font-size:.78rem;
  font-variant-numeric:tabular-nums;
  color:rgba(188,210,242,.75);
  white-space:nowrap;
}

.chat-message--self .chat-message__time{
  color:rgba(210,228,255,.75);
  text-align:right;
}

.chat-message__body{
  margin:0;
  white-space:pre-wrap;
  word-break:break-word;
  line-height:1.6;
}

@media (max-width: 720px){
  .chat-message__bubble{
    max-width:calc(100% - 1.25rem);
  }
}

.chat-unread{
  align-self:center;
  padding:.45rem .9rem;
  border-radius:999px;
  border:1px solid rgba(90,172,255,.6);
  background:rgba(18,40,72,.85);
  color:#ecf6ff;
  font-size:.85rem;
  cursor:pointer;
  transition:transform .2s ease, box-shadow .2s ease;
}

.chat-unread:hover{
  transform:translateY(-1px);
  box-shadow:0 14px 30px rgba(8,20,40,.35);
}

.chat-unread:focus-visible{
  outline:2px solid rgba(120,176,240,.9);
  outline-offset:2px;
}

.chat-form{
  display:flex;
  flex-direction:column;
  gap:.65rem;
}

.chat-form.is-disabled{
  opacity:.6;
}

.chat-input{
  resize:none;
  min-height:3.4rem;
  padding:.75rem .9rem;
  line-height:1.6;
}

.chat-form__footer{
  display:flex;
  align-items:center;
  gap:.75rem;
  justify-content:flex-end;
  flex-wrap:wrap;
}

.chat-error{
  margin:0 auto 0 0;
  color:var(--danger);
  font-size:.82rem;
}

.chat-form button[type="submit"]{
  min-width:5.5rem;
}

.chat-input:disabled{
  cursor:not-allowed;
}

.chat-panel__body::-webkit-scrollbar,
.chat-scroll::-webkit-scrollbar{
  width:10px;
}

.chat-panel__body::-webkit-scrollbar-track,
.chat-scroll::-webkit-scrollbar-track{
  background:rgba(12,24,40,.6);
  border-radius:6px;
}

.chat-panel__body::-webkit-scrollbar-thumb,
.chat-scroll::-webkit-scrollbar-thumb{
  background:rgba(88,132,194,.55);
  border-radius:6px;
}

@media (max-width: 1440px){
  .events-layout{
    grid-template-columns:minmax(190px, 15vw) minmax(0, 1fr) clamp(240px, 28vw, 320px);
  }
}

.events-sidebar{
  display:flex;
  flex-direction:column;
  gap:1.25rem;
  position:sticky;
  top:calc(var(--header-height, 64px) + 1.5rem);
  align-self:start;
}

.sidebar-card{
  display:flex;
  flex-direction:column;
  gap:.85rem;
  padding:1.1rem 1.25rem 1.2rem;
  border-radius:1rem;
  border:1px solid rgba(86,132,194,.45);
  background:linear-gradient(180deg, rgba(18,34,58,.82), rgba(8,18,32,.78));
  box-shadow:0 22px 48px rgba(4,12,28,.42), inset 0 1px 0 rgba(255,255,255,.05);
  color:#eaf2ff;
  backdrop-filter:blur(14px);
}

.sidebar-card--action{
  appearance:none;
  width:100%;
  text-align:left;
  cursor:pointer;
  transition:border-color .25s ease, box-shadow .25s ease, transform .2s ease, background .3s ease;
  color:inherit;
}

.sidebar-card--action:hover:not(:disabled){
  border-color:rgba(132,188,248,.6);
  box-shadow:0 18px 44px rgba(12,32,64,.45);
  background:linear-gradient(180deg, rgba(26,48,80,.88), rgba(12,26,48,.82));
  transform:translateY(-2px);
}

.sidebar-card--action:focus-visible{
  outline:2px solid rgba(120,176,240,.9);
  outline-offset:2px;
}

.sidebar-card--action.is-active{
  border-color:rgba(84,160,246,.85);
  box-shadow:0 22px 52px rgba(12,46,96,.4);
  background:linear-gradient(180deg, rgba(32,58,102,.92), rgba(16,32,60,.86));
}

.sidebar-card--action:disabled{
  opacity:.55;
  cursor:not-allowed;
  transform:none;
  box-shadow:none;
}

.sidebar-card__title{
  margin:0;
  font-size:.9rem;
  font-weight:600;
  letter-spacing:.04em;
  color:rgba(188,210,242,.82);
}

.sidebar-card__name{
  margin:0;
  font-size:1.1rem;
  font-weight:700;
  letter-spacing:.015em;
  color:#f6f9ff;
}

.sidebar-card__stats{
  margin:0;
  display:grid;
  grid-template-columns:repeat(auto-fit, minmax(10vw, 1fr));
  gap:.55rem;
}

.sidebar-card__stat{
  display:flex;
  justify-content:space-between;
  align-items:center;
  gap:.75rem;
  padding:.45rem .6rem;
  border-radius:.75rem;
  border:1px solid rgba(72,116,180,.35);
  background:linear-gradient(180deg, rgba(16,28,48,.68), rgba(10,22,38,.62));
  font-size:.85rem;
}

.sidebar-card__stat-label{
  color:rgba(198,214,236,.76);
}

.sidebar-card__stat-value{
  font-weight:600;
  font-size:.95rem;
  font-variant-numeric:tabular-nums;
  color:#fdfcff;
}

.sidebar-card__placeholder{
  display:block;
  font-size:.85rem;
  color:rgba(196,214,238,.7);
}

.sidebar-card__placeholder.is-hidden{
  display:none;
}

.sidebar-nav{
  display:flex;
  flex-direction:column;
  gap:.6rem;
  padding:1rem 1.1rem;
  border-radius:1rem;
  border:1px solid rgba(70,108,156,.4);
  background:linear-gradient(180deg, rgba(14,26,44,.82), rgba(8,16,30,.78));
  box-shadow:0 20px 48px rgba(4,12,28,.4), inset 0 1px 0 rgba(255,255,255,.04);
  backdrop-filter:blur(14px);
}

.sidebar-nav__button{
  display:flex;
  align-items:center;
  justify-content:space-between;
  width:100%;
  padding:.7rem 1rem;
  border-radius:.85rem;
  border:1px solid rgba(70,108,156,.32);
  background:linear-gradient(180deg, rgba(18,30,50,.82), rgba(10,18,34,.82));
  color:#eaf2ff;
  font-weight:600;
  letter-spacing:.01em;
  transition:background .25s ease, border-color .25s ease, box-shadow .25s ease, transform .2s ease;
  text-align:left;
}

.sidebar-nav__button:hover:not(:disabled){
  border-color:rgba(128,184,248,.55);
  box-shadow:0 18px 42px rgba(0,0,0,.36);
  background:linear-gradient(180deg, rgba(30,48,78,.88), rgba(12,24,46,.84));
  transform:translateY(-2px);
}

.sidebar-nav__button.is-active{
  border-color:rgba(84,160,246,.85);
  background:linear-gradient(180deg, rgba(36,60,102,.92), rgba(16,32,60,.88));
  box-shadow:0 24px 54px rgba(12,46,96,.38);
}

.sidebar-nav__button:disabled{
  opacity:.58;
  cursor:not-allowed;
  color:rgba(233,242,255,.55);
}

.events-content{
  display:flex;
  flex-direction:column;
  gap:1.5rem;
  min-width:0;
}

.flow-tool-summary{
  display:flex;
  flex-direction:column;
  gap:.6rem;
  margin-bottom:1.25rem;
  padding:1rem 1.25rem;
  border-radius:.9rem;
  background:rgba(12,24,40,.72);
  border:1px solid rgba(70,108,156,.4);
  box-shadow:inset 0 1px 0 rgba(255,255,255,.04);
}

.flow-tool-summary__title{
  margin:0;
  font-size:1.05rem;
  font-weight:600;
  color:#f3f6ff;
}

.tool-summary{
  display:flex;
  flex-direction:column;
  gap:.25rem;
  margin:.75rem 0 0;
}

.tool-summary__row{
  display:flex;
  gap:.5rem;
  justify-content:space-between;
  font-size:.85rem;
  color:var(--muted);
}

.tool-summary__row dt{ font-weight:600; }

.tool-summary__row dd{
  margin:0;
  color:#fff;
}

.flow-tool-panel[hidden]{
  display:none !important;
}

@media (max-width: 960px){
  .events-layout{
    grid-template-columns:minmax(0,1fr);
    --events-layout-padding: clamp(.85rem, 3vw, 1.4rem);
    padding:var(--events-layout-padding);
  }
  .events-sidebar{
    position:static;
    top:auto;
  }
  .events-chat{
    order:3;
    position:static;
    top:auto;
    height:auto;
    max-height:none;
  }
  .chat-scroll{
    flex:initial;
    height:auto;
  }
  .chat-panel{
    height:auto;
  }
  .chat-panel__body{
    flex:initial;
  }
}

.flow-pane{
  display:block;
  min-width:0;
}

.flow-pane--summary{
  border-radius:.9rem;
  background:rgba(10,22,38,.78);
  border:1px solid rgba(70,108,156,.45);
  padding:1.1rem 1.3rem;
  box-shadow:inset 0 1px 0 rgba(255,255,255,.04);
  gap:1rem;
  align-items:flex-start;
}

.flow-card{
  position:relative;
  transition:transform .4s ease, opacity .35s ease;
  min-width:0;
}

.flow-card.is-inert{
  pointer-events:none;
}

.flow-card--events{ grid-area:events; }
.flow-card--schedules{ grid-area:schedules; }
.flow-card--tabs{ grid-area:tabs; }
#flow-stage-resizer{ grid-area:handle; }

.flow-sidebar-controls{
  display:flex;
  justify-content:flex-end;
  margin-bottom:.35rem;
}

.flow-sidebar-toggle{
  display:inline-flex;
  align-items:center;
  gap:.35rem;
  white-space:nowrap;
}

.flow-card{
  position:relative;
  transition:transform .4s ease, opacity .35s ease;
  min-width:0;
}

.flow-card.is-inert{
  pointer-events:none;
}

.flow-card--events{ grid-area:events; }
.flow-card--schedules{ grid-area:schedules; }
.flow-card--tabs{ grid-area:tabs; }
#flow-stage-resizer{ grid-area:handle; }

.flow-sidebar-controls{
  display:flex;
  justify-content:flex-end;
  margin-bottom:.35rem;
}

.flow-sidebar-toggle{
  display:inline-flex;
  align-items:center;
  gap:.35rem;
  white-space:nowrap;
}

.flow-grid__handle{
  display:none;
  align-items:center;
  justify-content:center;
  cursor:col-resize;
  padding:0 .15rem;
  min-height:4rem;
  border-radius:999px;
  transition:background .2s ease;
  touch-action:none;
}

.flow-grid__handle:focus-visible{
  outline:3px solid rgba(0,176,255,.4);
  outline-offset:2px;
}

.flow-grid__handle:hover{
  background:rgba(2,40,80,.4);
}

.flow-grid__handle-grip{
  width:4px;
  height:44px;
  border-radius:999px;
  background:linear-gradient(180deg, rgba(128,186,255,.8), rgba(34,98,170,.8));
  box-shadow:inset 0 0 0 1px rgba(8,20,34,.65);
}

#flow-sidebar-expand{
  position:fixed;
  top:calc(var(--header-height, 64px) + 1.25rem);
  left:clamp(.75rem, 3vw, 2.75rem);
  z-index:90;
  box-shadow:0 10px 30px rgba(0,0,0,.4);
}

.flow-sidebar-overlay{
  position:fixed;
  inset:0;
  display:none;
  z-index:120;
}

.flow-sidebar-overlay:not([hidden]){
  display:block;
}

.flow-sidebar-overlay__backdrop{
  position:absolute;
  inset:0;
  background:rgba(4,12,24,.66);
  backdrop-filter:blur(2px);
}

.flow-sidebar-overlay__panel{
  position:relative;
  margin:calc(var(--header-height, 64px) + 1.5rem) auto 1.5rem;
  width:min(92vw, 420px);
  max-height:calc(100vh - var(--header-height, 64px) - 3rem);
  overflow:auto;
  padding:1.6rem 1.4rem 1.4rem;
  border-radius:1rem;
  background:rgba(8,18,30,.94);
  border:1px solid rgba(70,108,156,.55);
  box-shadow:0 28px 70px rgba(0,0,0,.45);
}

.flow-sidebar-overlay__content{
  display:flex;
  flex-direction:column;
  gap:1.25rem;
}

.flow-sidebar-overlay__content > .module{
  margin:0;
}

body.sidebar-overlay-open{
  overflow:hidden;
}

.flow-selection-note{
  margin:.75rem 0 1rem;
  padding:.65rem .85rem;
  border-radius:.6rem;
  background:rgba(0,142,255,.1);
  border:1px solid rgba(0,142,255,.35);
  color:#e0f4ff;
}

.flow-selection-summary{
  display:block;
  width:100%;
  box-sizing:border-box;
  margin:0 0 1rem;
  padding:1rem 1.25rem;
  border-radius:.85rem;
  background:rgba(18,30,46,.8);
  border:1px solid rgba(60,96,143,.5);
  box-shadow:inset 0 1px 0 rgba(255,255,255,.05);
}

.flow-selection-summary__title{
  margin:0 0 .6rem;
  font-size:1.05rem;
  font-weight:600;
}

.flow-selection-summary__item{
  margin:.35rem 0;
  display:flex;
  gap:.75rem;
}

.flow-selection-summary__label{
  width:3.5rem;
  flex-shrink:0;
  color:var(--muted);
}

.flow-forward-actions{
  margin-top:1.5rem;
  display:flex;
  gap:.8rem;
  flex-wrap:wrap;
  justify-content:flex-end;
}

.entity-list{
  list-style:none;
  margin:1.1rem 0 0;
  padding:0;
  display:grid;
  gap:1rem;
}

.entity-item{
  display:flex;
  align-items:flex-start;
  justify-content:space-between;
  gap:1rem;
  padding:1.1rem 1.3rem;
  border-radius:1rem;
  background:rgba(8,20,34,.75);
  border:1px solid rgba(56,96,144,.4);
  transition:transform .2s ease, border-color .2s ease, box-shadow .3s ease;
}

.entity-item:hover{
  transform:translateY(-2px);
  border-color:rgba(0,142,255,.5);
  box-shadow:0 16px 28px rgba(0,78,140,.2);
}

.entity-item{
  cursor:pointer;
}

.entity-indicator{
  display:inline-flex;
  align-items:center;
  justify-content:center;
  width:1.25rem;
  height:1.25rem;
  border-radius:999px;
  border:2px solid rgba(120,168,220,.7);
  background:rgba(10,26,42,.6);
  margin-top:.15rem;
  flex-shrink:0;
  transition:border-color .2s ease, background-color .2s ease, box-shadow .3s ease;
}

.entity-indicator__dot{
  width:.55rem;
  height:.55rem;
  border-radius:50%;
  background:rgba(120,168,220,.2);
  transition:background-color .2s ease, transform .2s ease;
}

.entity-item.is-selected{
  border-color:rgba(0,155,255,.75);
  background:linear-gradient(180deg, rgba(8,42,70,.85), rgba(6,20,36,.92));
  box-shadow:0 18px 38px rgba(0,78,140,.35);
}

.entity-item.is-selected .entity-name{
  color:#e6f6ff;
}

.entity-item.is-selected .entity-meta{
  color:rgba(190,232,255,.75);
}

.entity-item.is-selected .entity-indicator{
  border-color:rgba(0,155,255,.85);
  background:rgba(0,84,140,.45);
  box-shadow:0 0 0 4px rgba(0,155,255,.18);
}

.entity-item.is-selected .entity-indicator__dot{
  background:rgba(0,211,255,.85);
  transform:scale(1.08);
}

.entity-item:focus-visible{
  outline:2px solid rgba(0,155,255,.7);
  outline-offset:2px;
}

.entity-label{
  display:flex;
  flex-direction:column;
  gap:.4rem;
  min-width:0;
}

.entity-name{
  font-size:1.05rem;
  font-weight:600;
  color:#f4f9ff;
}

.entity-meta{
  color:var(--muted);
  font-size:.9rem;
}

.entity-actions{
  display:flex;
  gap:.45rem;
  flex-wrap:wrap;
  justify-content:flex-end;
}

.entity-actions .btn,
.entity-actions .btn-icon{
  flex-shrink:0;
}

.entity-action{
  display:inline-flex;
  align-items:center;
  gap:.35rem;
  padding:.45rem .75rem;
  border-radius:.9rem;
  border:1px solid rgba(86,134,204,.4);
  background:linear-gradient(180deg, rgba(18,34,60,.82), rgba(10,22,42,.78));
  color:#d9e7ff;
  font-size:.78rem;
  font-weight:600;
  letter-spacing:.02em;
  transition:transform .2s ease, box-shadow .2s ease, border-color .2s ease, background .2s ease;
  cursor:pointer;
}

.entity-action:hover,
.entity-action:focus-visible{
  border-color:rgba(120,182,255,.7);
  background:linear-gradient(180deg, rgba(32,56,94,.9), rgba(14,28,54,.84));
  box-shadow:0 16px 32px rgba(8,20,38,.45);
  transform:translateY(-1px);
}

.entity-action:focus-visible{
  outline:2px solid rgba(30,200,255,.55);
  outline-offset:2px;
}

.entity-action__icon{
  display:inline-flex;
  align-items:center;
  justify-content:center;
  width:1.1rem;
  height:1.1rem;
}

.entity-action__icon svg{
  width:1rem;
  height:1rem;
  fill:currentColor;
}

.entity-action__label{
  font-size:.78rem;
  line-height:1;
}

.entity-action--edit{
  border-color:rgba(46,164,255,.55);
  background:linear-gradient(180deg, rgba(28,76,122,.82), rgba(20,54,94,.78));
  color:#a3d9ff;
}

.entity-action--edit:hover,
.entity-action--edit:focus-visible{
  background:linear-gradient(180deg, rgba(38,98,162,.9), rgba(24,60,110,.85));
  color:#d6efff;
}

.entity-action--delete{
  border-color:rgba(255,107,107,.45);
  background:linear-gradient(180deg, rgba(96,38,54,.82), rgba(70,24,40,.78));
  color:#ffc3c3;
}

.entity-action--delete:hover,
.entity-action--delete:focus-visible{
  background:linear-gradient(180deg, rgba(126,48,66,.88), rgba(88,28,48,.82));
  color:#ffe5e5;
}

@media (max-width: 720px){
  .entity-action{
    padding:.4rem .55rem;
  }

  .entity-action__label{
    display:none;
  }
}

.entity-item:not(.is-selected):focus-visible .entity-indicator{
  border-color:rgba(0,155,255,.85);
  box-shadow:0 0 0 3px rgba(0,155,255,.15);
}

.entity-item:not(.is-selected):hover .entity-indicator__dot{
  background:rgba(0,155,255,.45);
}

.flow-summary-title{
  margin:0;
  font-size:1.05rem;
  font-weight:600;
  color:#e6f6ff;
}

.flow-summary-name{
  margin:.1rem 0 .8rem;
  font-size:1.25rem;
  font-weight:700;
  color:#fdfcff;
}

.flow-summary-stats{
  margin:0 0 1rem;
  display:flex;
  flex-direction:column;
  gap:.35rem;
}

.flow-summary-row{
  display:flex;
  gap:.75rem;
  color:#d0e8ff;
  font-size:.95rem;
}

.flow-summary-row dt{
  width:4.8rem;
  flex-shrink:0;
  color:var(--muted);
  font-weight:500;
}

.flow-summary-row dd{
  margin:0;
}

.flow-summary-group{
  margin-bottom:1.4rem;
  border-radius:.9rem;
  background:rgba(8,20,34,.65);
  border:1px solid rgba(56,96,144,.4);
  padding:1.1rem 1.3rem;
  box-shadow:inset 0 1px 0 rgba(255,255,255,.03);
}

.flow-pane--summary .btn{
  align-self:flex-start;
}

.flow-tablist{
  display:flex;
  gap:.75rem;
  margin-bottom:1.2rem;
  flex-wrap:wrap;
}

.flow-tab{
  border:none;
  background:rgba(17,30,48,.8);
  color:var(--muted);
  padding:.55rem 1rem;
  border-radius:.7rem;
  font-weight:600;
  font-size:.95rem;
  cursor:pointer;
  border:1px solid transparent;
  transition:background .25s ease, color .25s ease, border-color .25s ease, transform .25s ease;
}

.flow-tab:hover{
  transform:translateY(-1px);
  border-color:rgba(0,142,255,.4);
}

.flow-tab.is-active{
  background:rgba(0,142,255,.18);
  color:#e6f6ff;
  border-color:rgba(0,142,255,.65);
}

.flow-card--tabs .module-body{
  display:flex;
  flex-direction:column;
  gap:1.2rem;
}

.flow-tabpanels{
  flex:1 1 auto;
  min-height:0;
  display:flex;
  gap:1rem;
}

.flow-tabpanel{
  flex:1 1 auto;
  min-height:0;
  display:flex;
  flex-direction:column;
  border-radius:0;
  background:transparent;
  border:none;
  padding:0;
  outline:none;
  gap:1rem;
}

.flow-tabpanel[hidden]{
  display:none;
}


.embedded-tool{
  display:flex;
  flex:1 1 auto;
  min-height:0;
}

.embedded-tool__surface{
  position:relative;
  display:flex;
  flex-direction:column;
  gap:1rem;
  flex:1 1 auto;
  min-height:clamp(28rem, 68vh, 56rem);
  overflow:auto;
}

#flow-panel-participants{
  display:flex;
  flex-direction:column;
  gap:clamp(.9rem, 1.8vw, 1.3rem);
  width:min(100%, var(--flow-stage-panel-width));
  max-width:var(--flow-stage-panel-width);
  margin-inline:auto;
  padding:0;
  border:none;
  background:none;
  box-shadow:none;
  backdrop-filter:none;
}

#flow-panel-operator{
  display:flex;
  flex-direction:column;
  gap:clamp(.9rem, 1.8vw, 1.3rem);
  width:min(100%, var(--flow-stage-panel-width));
  max-width:var(--flow-stage-panel-width);
  margin-inline:auto;
  padding:0;
  border:none;
  background:none;
  box-shadow:none;
  backdrop-filter:none;
}

#flow-panel-participants .embedded-tool{
  position:relative;
}

#flow-panel-participants .embedded-tool__surface{
  padding:var(--flow-stage-panel-padding);
  border-radius:var(--flow-stage-panel-radius);
  background:var(--flow-stage-panel-background);
  border:1px solid var(--flow-stage-panel-border);
  box-shadow:var(--flow-stage-panel-shadow);
  backdrop-filter:blur(18px);
}

#flow-panel-participants .embedded-tool__surface.qa-embedded{
  padding:0;
  border:none;
  border-radius:0;
  background:none;
  box-shadow:none;
  backdrop-filter:none;
}

#flow-panel-participants .module-title-row{
  display:flex;
  align-items:center;
  gap:.75rem;
  flex-wrap:wrap;
}

#flow-panel-participants .module-title-row h2{ margin:0; }

#flow-panel-participants .module-title-row .status-pill{
  margin-left:auto;
}

#flow-panel-participants .qa-embedded #qa-participant-description{
  display:flex;
  flex-wrap:wrap;
  align-items:flex-start;
  gap:clamp(.55rem, 1.3vw, .85rem);
}

#flow-panel-participants .qa-embedded #qa-participant-description-main{
  flex:1 1 20rem;
  min-width:min(22rem, 100%);
}

#flow-panel-participants .qa-embedded .module-description__meta{
  flex:0 0 auto;
  padding:.4rem .85rem;
  border-radius:.85rem;
  border:1px solid rgba(90,146,228,.45);
  background:linear-gradient(180deg, rgba(22,40,72,.82), rgba(12,24,46,.78));
  font-size:.78rem;
  font-weight:600;
  letter-spacing:.02em;
  color:#b5d6ff;
  box-shadow:0 10px 24px rgba(10,18,34,.35), inset 0 1px 0 rgba(255,255,255,.05);
  white-space:normal;
  text-align:right;
  max-width:min(22rem, 100%);
  margin-left:auto;
}

#flow-panel-participants .qa-embedded .module-description__meta:empty{
  display:none;
}

#flow-panel-participants .qa-embedded .admin-main{
  gap:clamp(1.2rem, 2.4vw, 1.8rem);
  padding:0;
}

#participants-context-callout{
  display:flex;
  flex-direction:column;
  gap:.65rem;
  padding:clamp(1rem, 2.3vw, 1.4rem) clamp(1.2rem, 2.6vw, 1.75rem);
  border-radius:clamp(.9rem, 1.9vw, 1.2rem);
  border:1px solid rgba(90,142,210,.45);
  background:linear-gradient(180deg, rgba(16,30,52,.78), rgba(10,20,38,.72));
  box-shadow:0 22px 44px rgba(4,12,28,.48), inset 0 1px 0 rgba(255,255,255,.04);
}

.flow-tool-context-card__title{
  margin:0;
  font-size:1.05rem;
  font-weight:600;
  letter-spacing:.02em;
}

.flow-tool-context-card__list{
  display:flex;
  flex-wrap:wrap;
  gap:clamp(.65rem, 2vw, 1rem);
  margin:0;
  padding:0;
  list-style:none;
}

.flow-tool-context-card__item{
  min-width:clamp(8rem, 24vw, 12rem);
  display:flex;
  flex-direction:column;
  gap:.35rem;
}

.flow-tool-context-card__item dt{
  font-size:.78rem;
  letter-spacing:.12em;
  text-transform:uppercase;
  color:var(--muted);
}

.flow-tool-context-card__item dd{
  margin:0;
  font-size:1.05rem;
  font-weight:600;
}

.flow-sync-status{
  display:none;
  margin:0 0 clamp(.95rem, 1.8vw, 1.3rem);
  padding:clamp(.85rem, 1.9vw, 1.15rem) clamp(1.1rem, 2.6vw, 1.55rem);
  border-radius:clamp(.95rem, 2vw, 1.35rem);
  border:1px solid rgba(82,132,204,.42);
  background:linear-gradient(180deg, rgba(14,28,50,.78), rgba(8,18,34,.72));
  box-shadow:0 22px 44px rgba(4,12,28,.46), inset 0 1px 0 rgba(255,255,255,.05);
  color:var(--text);
  font-size:.88rem;
  line-height:1.6;
}

.flow-sync-status.is-visible{ display:block; }

.flow-sync-status__meta{
  display:block;
  margin-top:.45rem;
  font-size:.78rem;
  color:var(--muted);
  letter-spacing:.01em;
}

.flow-sync-status--info{ border-color:rgba(30,200,255,.45); background:linear-gradient(180deg, rgba(18,34,60,.8), rgba(10,24,44,.72)); box-shadow:0 24px 46px rgba(8,22,40,.5), inset 0 1px 0 rgba(255,255,255,.05); }
.flow-sync-status--success{ border-color:rgba(24,209,143,.45); background:linear-gradient(180deg, rgba(12,38,32,.78), rgba(8,24,20,.7)); box-shadow:0 24px 46px rgba(8,32,24,.48), inset 0 1px 0 rgba(255,255,255,.05); }
.flow-sync-status--error{ border-color:rgba(255,107,107,.48); background:linear-gradient(180deg, rgba(38,16,24,.78), rgba(26,10,16,.72)); box-shadow:0 24px 46px rgba(32,12,16,.5), inset 0 1px 0 rgba(255,255,255,.05); }
.flow-sync-status--pending{ border-color:rgba(255,194,71,.48); background:linear-gradient(180deg, rgba(38,28,12,.78), rgba(26,18,6,.7)); box-shadow:0 24px 46px rgba(34,24,8,.5), inset 0 1px 0 rgba(255,255,255,.05); }

#flow-panel-participants .qa-embedded .admin-context{
  margin:0 0 clamp(.9rem, 1.8vw, 1.25rem);
  padding:clamp(.8rem, 1.8vw, 1.1rem) clamp(1.05rem, 2.4vw, 1.45rem);
  border-radius:clamp(.9rem, 1.9vw, 1.3rem);
  border:1px solid rgba(86,134,204,.38);
  background:linear-gradient(180deg, rgba(16,32,56,.75), rgba(10,22,40,.7));
  color:var(--muted);
  font-size:.85rem;
  line-height:1.6;
  box-shadow:0 20px 42px rgba(4,12,28,.44), inset 0 1px 0 rgba(255,255,255,.05);
}

#flow-panel-participants .qa-embedded .admin-context strong{ color:var(--text); }

#flow-panel-participants .qa-embedded .module + .module{
  margin-top:clamp(.75rem, 1.5vw, 1.2rem);
}

#flow-panel-participants .qa-embedded .loading-overlay{
  background:linear-gradient(180deg, rgba(8,16,32,.92), rgba(6,12,24,.88));
  border-radius:inherit;
  backdrop-filter:blur(10px);
}

#flow-panel-participants .qa-embedded .admin-controls{
  display:flex;
  flex-direction:column;
  gap:clamp(.6rem, 1.6vw, 1rem);
  padding:0;
}

#flow-panel-participants .qa-embedded .admin-controls__row{
  display:flex;
  flex-wrap:wrap;
  gap:clamp(.5rem, 1.4vw, .85rem);
}

#flow-panel-participants .qa-embedded .admin-controls__row .btn,
#flow-panel-participants .qa-embedded .admin-controls__row .file-input{
  flex:1 1 12rem;
  justify-content:center;
}

#flow-panel-participants .qa-embedded .admin-controls__row--actions{
  justify-content:flex-start;
}

#flow-panel-participants .qa-embedded .admin-controls__row--actions .btn{
  flex:1 1 10rem;
}

#flow-panel-participants .qa-embedded .admin-controls .file-input{
  position:relative;
  overflow:hidden;
  display:inline-flex;
  align-items:center;
  gap:.45rem;
}

#flow-panel-participants .qa-embedded .admin-controls .file-input input{
  position:absolute;
  inset:0;
  opacity:0;
  cursor:pointer;
}

#flow-panel-participants .qa-embedded .status-pill{
  display:inline-flex;
  align-items:center;
  gap:.45rem;
  padding:.4rem .9rem;
  border-radius:999px;
  border:1px solid rgba(98,152,214,.58);
  background:linear-gradient(180deg, rgba(14,36,62,.86), rgba(8,22,40,.8));
  box-shadow:0 18px 34px rgba(4,12,26,.45), inset 0 1px 0 rgba(255,255,255,.05);
  color:#e2edff;
  font-size:.8rem;
  letter-spacing:.02em;
}

#flow-panel-participants .qa-embedded .status-pill::before{
  content:"";
  width:.45rem;
  height:.45rem;
  border-radius:50%;
  background:var(--accent);
  box-shadow:0 0 0 4px rgba(30,200,255,.25);
}

#flow-panel-participants .qa-embedded .status-pill--inline{
  padding:.35rem .75rem;
  font-size:.75rem;
  box-shadow:0 12px 26px rgba(4,12,26,.35), inset 0 1px 0 rgba(255,255,255,.04);
}

#flow-panel-participants .qa-embedded .change-preview{
  margin-top:clamp(.5rem, 1.4vw, .85rem);
  padding:clamp(.9rem, 2.2vw, 1.3rem);
  border-radius:clamp(.85rem, 1.8vw, 1.2rem);
  border:1px solid rgba(86,134,204,.4);
  background:linear-gradient(180deg, rgba(14,30,54,.8), rgba(8,18,36,.72));
  box-shadow:0 22px 44px rgba(4,12,28,.48), inset 0 1px 0 rgba(255,255,255,.04);
}

#flow-panel-participants .qa-embedded .change-preview__header{
  display:flex;
  align-items:center;
  justify-content:space-between;
  gap:.75rem;
  margin-bottom:.65rem;
  font-weight:600;
}

#flow-panel-participants .qa-embedded .change-preview__title{
  display:inline-flex;
  align-items:center;
  gap:.55rem;
  font-size:.92rem;
}

#flow-panel-participants .qa-embedded .change-preview__title::before{
  content:"";
  width:1.05rem;
  height:1.05rem;
  border-radius:999px;
  background:radial-gradient(circle at 30% 30%, rgba(30,200,255,.85), rgba(30,104,255,.65));
  box-shadow:0 0 0 2px rgba(30,200,255,.35);
}

#flow-panel-participants .qa-embedded .change-preview__count{
  font-size:.82rem;
  color:#8ecfff;
  font-weight:500;
}

#flow-panel-participants .qa-embedded .change-preview__list{
  margin:0;
  padding:0;
  display:flex;
  flex-direction:column;
  gap:.35rem;
  max-height:14rem;
  overflow:auto;
  list-style:none;
  scrollbar-width:thin;
  scrollbar-color:rgba(108,132,168,.6) transparent;
}

#flow-panel-participants .qa-embedded .change-preview__list::-webkit-scrollbar{
  width:8px;
}

#flow-panel-participants .qa-embedded .change-preview__list::-webkit-scrollbar-thumb{
  background:linear-gradient(180deg, rgba(46,141,255,.5), rgba(30,200,255,.38));
  border-radius:999px;
}

#flow-panel-participants .qa-embedded .change-preview__item{
  display:flex;
  gap:.75rem;
  align-items:flex-start;
  padding:.25rem .15rem;
  border-radius:.7rem;
  transition:background .2s ease;
}

#flow-panel-participants .qa-embedded .change-preview__item:hover{
  background:rgba(32,58,102,.32);
}

#flow-panel-participants .qa-embedded .change-preview__icon{
  flex:0 0 auto;
  display:inline-flex;
  align-items:center;
  justify-content:center;
  width:1.65rem;
  height:1.65rem;
  border-radius:.55rem;
  background:linear-gradient(180deg, rgba(62,118,208,.45), rgba(46,92,168,.38));
  box-shadow:0 6px 18px rgba(6,14,28,.4);
  color:#d5e6ff;
}

#flow-panel-participants .qa-embedded .change-preview__icon svg{
  width:1rem;
  height:1rem;
  fill:currentColor;
}

#flow-panel-participants .qa-embedded .change-preview__body{
  flex:1 1 auto;
  display:flex;
  flex-direction:column;
  gap:.28rem;
}

#flow-panel-participants .qa-embedded .change-preview__line{
  margin:0;
  font-size:.85rem;
  line-height:1.5;
  color:#e9f3ff;
}

#flow-panel-participants .qa-embedded .change-preview__line--meta{
  color:var(--muted);
  font-size:.8rem;
}

#flow-panel-participants .qa-embedded .change-preview__changes{
  margin:.15rem 0 0;
  padding-left:1.15rem;
  display:flex;
  flex-direction:column;
  gap:.2rem;
  color:#b7c7e2;
  font-size:.78rem;
}

#flow-panel-participants .qa-embedded .change-preview__change::marker{
  color:rgba(140,198,255,.7);
}

#flow-panel-participants .qa-embedded .change-preview__note{
  margin-top:.6rem;
  font-size:.8rem;
  color:var(--muted);
}

#flow-panel-participants .qa-embedded .admin-summary{
  margin-top:clamp(.75rem, 1.6vw, 1.1rem);
  padding:.75rem 1rem;
  border-radius:.8rem;
  border:1px solid rgba(82,130,198,.35);
  background:rgba(12,24,42,.75);
  box-shadow:inset 0 1px 0 rgba(255,255,255,.03);
}

#flow-panel-participants .qa-embedded .table-scroller{
  padding:0;
  border:none;
  border-radius:0;
  background:none;
  box-shadow:none;
}

#flow-panel-participants .qa-embedded .mapping-table thead th{
  position:sticky;
  top:0;
  z-index:1;
  background:linear-gradient(180deg, rgba(18,36,64,.86), rgba(14,26,50,.78));
  color:#cfe1ff;
  letter-spacing:.05em;
  text-transform:uppercase;
  box-shadow:0 1px 0 rgba(6,12,22,.85);
  padding:clamp(.65rem, 1.4vw, .9rem) clamp(1rem, 2.2vw, 1.35rem);
}

#flow-panel-participants .qa-embedded .mapping-table thead th.is-numeric,
#flow-panel-participants .qa-embedded .mapping-table tbody td.numeric-cell{
  text-align:right;
}

#flow-panel-participants .qa-embedded .mapping-table tbody td.numeric-cell{
  font-variant-numeric:tabular-nums;
}

#flow-panel-participants .qa-embedded .mapping-table tbody td{
  color:#edf4ff;
  border-bottom:1px solid rgba(60,96,150,.35);
  font-size:.92rem;
  transition:background .18s ease, transform .18s ease;
  padding:clamp(.6rem, 1.3vw, .85rem) clamp(1rem, 2.2vw, 1.35rem);
}

#flow-panel-participants .qa-embedded .mapping-table tbody tr:hover{
  background:rgba(34,62,108,.32);
  transform:translateY(-1px);
}

#flow-panel-participants .qa-embedded .mapping-table tbody tr:nth-child(even){
  background:rgba(18,32,56,.32);
}

#flow-panel-participants .qa-embedded .mapping-table tbody tr:nth-child(even):hover{
  background:rgba(42,76,126,.36);
}

#flow-panel-participants .qa-embedded .participant-name{
  display:flex;
  flex-direction:column;
  gap:.18rem;
  align-items:flex-start;
}

#flow-panel-participants .qa-embedded .participant-name__phonetic{
  font-size:.75rem;
  color:var(--muted);
  letter-spacing:.08em;
}

#flow-panel-participants .qa-embedded .participant-name__text{
  font-size:.96rem;
  font-weight:600;
  color:#f4f9ff;
}

#flow-panel-participants .qa-embedded .participant-no-cell{
  min-width:4rem;
}

#flow-panel-participants .qa-embedded .team-cell{
  min-width:5rem;
}

#flow-panel-participants .qa-embedded .mapping-table tbody tr.is-cancelled-origin{
  background:rgba(120,32,38,.12);
  color:#ffd9de;
}

#flow-panel-participants .qa-embedded .mapping-table tbody tr.is-cancelled-origin td{
  color:#ffd9de;
}

#flow-panel-participants .qa-embedded .mapping-table tbody tr.is-relocated-destination{
  background:rgba(160,90,18,.16);
  color:#ffe8cc;
}

#flow-panel-participants .qa-embedded .mapping-table tbody tr.is-relocated-destination td{
  color:#ffe8cc;
}

#flow-panel-participants .qa-embedded .mapping-table tbody tr.is-cancelled-origin:hover{
  background:rgba(158,48,52,.2);
}

#flow-panel-participants .qa-embedded .mapping-table tbody tr.is-relocated-destination:hover{
  background:rgba(190,118,36,.22);
}

#flow-panel-participants .qa-embedded .participant-name-cell{
  min-width:12.5rem;
}

#flow-panel-participants .qa-embedded .link-cell{
  min-width:14rem;
}

#flow-panel-participants .qa-embedded .link-action-row{
  display:flex;
  flex-wrap:wrap;
  align-items:center;
  gap:.45rem;
}

#flow-panel-participants .qa-embedded .link-action-btn{
  display:inline-flex;
  align-items:center;
  gap:.45rem;
  padding:.38rem .85rem;
  border-radius:.75rem;
  border:1px solid rgba(84,134,204,.55);
  background:linear-gradient(182deg, rgba(20,40,70,.9), rgba(12,26,48,.92));
  color:#d7e8ff;
  font-size:.78rem;
  font-weight:600;
  letter-spacing:.01em;
  cursor:pointer;
  transition:transform .16s ease, box-shadow .18s ease, filter .18s ease;
}

#flow-panel-participants .qa-embedded .link-action-btn svg{
  width:1rem;
  height:1rem;
  flex:0 0 auto;
}

#flow-panel-participants .qa-embedded .link-action-btn:hover{
  transform:translateY(-1px);
  box-shadow:0 12px 26px rgba(2,8,18,.4);
  filter:brightness(1.08);
}

#flow-panel-participants .qa-embedded .link-action-btn:active{
  transform:translateY(1px);
  box-shadow:none;
}

#flow-panel-participants .qa-embedded .link-action-btn:focus-visible{
  outline:2px solid rgba(30,200,255,.65);
  outline-offset:2px;
}

#flow-panel-participants .qa-embedded .link-action-btn.copy-link-btn{
  border-color:rgba(30,160,255,.4);
  background:linear-gradient(180deg, rgba(18,54,88,.9), rgba(12,34,60,.92));
}

#flow-panel-participants .qa-embedded .link-action-btn.cancel-link-btn{
  border-color:rgba(255,145,145,.42);
  background:linear-gradient(182deg, rgba(78,28,38,.9), rgba(54,18,26,.92));
  color:#ffe5e8;
}

#flow-panel-participants .qa-embedded .link-action-btn.edit-link-btn{
  border-color:rgba(168,138,255,.38);
  background:linear-gradient(182deg, rgba(42,32,86,.92), rgba(28,20,64,.94));
}

#flow-panel-participants .qa-embedded .link-action-btn.relocate-link-btn{
  border-color:rgba(255,196,120,.42);
  background:linear-gradient(182deg, rgba(74,50,16,.9), rgba(52,34,10,.92));
  color:#ffeccc;
}

#flow-panel-participants .qa-embedded .link-action-btn.delete-link-btn{
  border-color:rgba(255,107,107,.45);
  background:linear-gradient(182deg, rgba(78,22,32,.92), rgba(54,14,22,.94));
  color:#ffe5e5;
}

#flow-panel-participants .qa-embedded .link-placeholder{
  padding:.35rem .85rem;
  border-radius:.75rem;
  border:1px dashed rgba(94,142,210,.45);
  background:rgba(12,24,42,.6);
  font-size:.75rem;
  color:var(--muted);
}

#flow-panel-participants .qa-embedded .share-link-preview{
  display:inline-block;
  margin-top:.5rem;
  font-size:.78rem;
  color:#9dd4ff;
  word-break:break-all;
  text-decoration:none;
}

#flow-panel-participants .qa-embedded .share-link-preview:hover{
  text-decoration:underline;
  color:#c9e8ff;
}

#flow-panel-participants .qa-embedded .loading-panel,
#flow-panel-operator .operator-embedded .loading-panel{
  min-width:clamp(18rem, 48vw, 28rem);
  max-width:clamp(22rem, 56vw, 34rem);
}

#flow-panel-participants .qa-embedded .loader-steps{
  padding:0 clamp(.6rem, 1.6vw, 1.2rem);
}

.qa-embedded .admin-main,
.operator-embedded .layout-grid{
  display:flex;
  flex-direction:column;
  gap:1.25rem;
  flex:1 1 auto;
  min-height:0;
}

.qa-embedded .qa-admin-primary{
  position:relative;
}

.qa-embedded .admin-main{
  padding:0;
  background:transparent;
  box-shadow:none;
}

.qa-embedded .admin-main.is-loading-hidden{
  visibility:hidden;
  pointer-events:none;
}

.qa-embedded .admin-module.is-loading-hidden{
  visibility:hidden;
  pointer-events:none;
}

.qa-embedded .loading-overlay,
.operator-embedded .loading-overlay{
  border-radius:clamp(1rem, 2.4vw, 1.45rem);
  overflow:hidden;
}

@media (max-width: 960px){
  .flow-tabpanels{
    flex-direction:column;
  }
}

.qa-embedded .loader-steps,
.operator-embedded .loader-steps{
  margin-top:1rem;
}

.operator-embedded #op-main-container{
  display:flex;
  flex-direction:column;
  gap:1.25rem;
  flex:1 1 auto;
  min-height:0;
}

.operator-embedded #op-action-panel{
  position:sticky;
  bottom:clamp(.85rem, 2.4vh, 1.6rem);
  margin-top:auto;
  display:grid;
  grid-template-columns:repeat(auto-fit, minmax(9.5rem, 1fr));
  align-items:center;
  gap:clamp(.55rem, 1.4vw, .85rem);
  padding:clamp(.8rem, 1.8vw, 1.1rem) clamp(1rem, 2.4vw, 1.35rem);
  border-radius:clamp(.9rem, 1.9vw, 1.25rem);
  background:linear-gradient(182deg, rgba(18,30,52,.9), rgba(10,18,34,.92));
  border:1px solid rgba(58,104,168,.45);
  box-shadow:0 22px 40px rgba(0,0,0,.38), inset 0 1px 0 rgba(255,255,255,.04);
  backdrop-filter:blur(12px);
}

.operator-embedded #op-action-panel[hidden]{
  display:none;
}

.operator-embedded #op-action-panel .btn{
  width:100%;
}

.operator-embedded #op-action-panel #op-selected-info{
  grid-column:1 / -1;
  color:#c6d7f0;
  font-size:.85rem;
}

.operator-embedded #op-action-panel .action-panel-right{
  margin-left:0;
  justify-content:flex-end;
  grid-column:1 / -1;
  gap:.5rem;
}

.operator-embedded #op-dictionary-action-panel,
.operator-embedded #dictionary-action-panel,
.operator-embedded #op-pickup-action-panel{
  position:static;
  margin-top:clamp(.75rem, 1.6vw, 1.1rem);
  display:grid;
  grid-template-columns:repeat(auto-fit, minmax(9.5rem, 1fr));
  align-items:center;
  gap:clamp(.55rem, 1.4vw, .85rem);
  padding:clamp(.7rem, 1.6vw, 1rem) clamp(.85rem, 2vw, 1.2rem);
  border-radius:clamp(.9rem, 1.9vw, 1.2rem);
  background:linear-gradient(182deg, rgba(18,30,52,.9), rgba(10,18,34,.92));
  border:1px solid rgba(58,104,168,.45);
  box-shadow:0 18px 32px rgba(0,0,0,.32), inset 0 1px 0 rgba(255,255,255,.04);
  backdrop-filter:blur(12px);
}
.operator-embedded #op-dictionary-action-panel[hidden],
.operator-embedded #dictionary-action-panel[hidden],
.operator-embedded #op-pickup-action-panel[hidden]{ display:none; }
.operator-embedded #op-dictionary-action-panel .btn,
.operator-embedded #dictionary-action-panel .btn,
.operator-embedded #op-pickup-action-panel .btn{ width:100%; }
.operator-embedded #op-dictionary-action-panel #op-dictionary-selected-info,
.operator-embedded #dictionary-action-panel #dictionary-selected-info,
.operator-embedded #op-pickup-action-panel #op-pickup-selected-info{
  grid-column:1 / -1;
  color:#c6d7f0;
  font-size:.85rem;
}
.operator-embedded #op-dictionary-action-panel .action-panel-right,
.operator-embedded #dictionary-action-panel .action-panel-right,
.operator-embedded #op-pickup-action-panel .action-panel-right{
  margin-left:0;
  justify-content:flex-end;
  grid-column:1 / -1;
  gap:.5rem;
  flex-wrap:wrap;
}

.operator-embedded__actions{
  display:flex;
  justify-content:space-between;
  align-items:center;
  gap:1rem;
  flex-wrap:wrap;
  padding:.25rem 0 .5rem;
}

.operator-embedded__buttons{
  display:flex;
  gap:.5rem;
}

@media (max-width: 720px){
  .operator-embedded #op-action-panel{
    grid-template-columns:repeat(auto-fit, minmax(11rem, 1fr));
  }
}

.auth-card{
  display:flex;
  align-items:center;
  justify-content:center;
  padding:1.5rem 1.75rem;
  border-radius:.9rem;
  border:1px dashed rgba(70,110,150,.5);
  background:rgba(8,18,30,.7);
  color:var(--muted);
  padding:1.2rem;
  text-align:center;
}

.auth-card__body{
  display:flex;
  flex-direction:column;
  gap:1rem;
  max-width:28rem;
}

.auth-card__title{
  margin:0;
  font-size:1.1rem;
  color:#d5e9ff;
}

/* Compact embedded panel adjustments */
.embedded-tool__surface.operator-embedded,
.embedded-tool__surface.qa-embedded{
  padding:0;
  border:none;
  background:none;
  box-shadow:none;
  border-radius:0;
  min-height:0;
  gap:clamp(.75rem, 1.6vw, 1.15rem);
}

.events-layout{
  padding:clamp(.75rem, 1.6vw, 1.2rem);
  border:none;
  border-radius:0;
  background:none;
  box-shadow:none;
  backdrop-filter:none;
}

#op-dictionary-panel .dictionary-body,
#op-logs-panel .logs-body{
  padding:0;
  border:none;
  border-radius:0;
  background:none;
  box-shadow:none;
  backdrop-filter:none;
  gap:clamp(.75rem, 1.6vw, 1.15rem);
}

#op-dictionary-panel{
  position:relative;
}

#op-dictionary-panel .dictionary-form,
#op-logs-panel .logs-toolbar{
  padding:0;
  border:none;
  border-radius:0;
  background:none;
  box-shadow:none;
  gap:clamp(.45rem, 1vw, .7rem);
}

#op-add-term-form.dictionary-form{
  padding:0;
}

#op-logs-toolbar.logs-toolbar{
  padding:0;
}

#op-dictionary-panel .cards-scroll,
#op-logs-panel #op-logs-stream-view{
  padding:0;
  border:none;
  border-radius:0;
  background:none;
  box-shadow:none;
}

@media (max-width: 640px){
  .flow-progress{
    gap:.25rem;
  }

  .flow-progress__item{
    padding:.16rem .45rem;
  }

  .flow-stage__title{
    font-size:1.45rem;
  }

  .tool-embed__frame{
    min-height:420px;
  }

  .embedded-tool__surface{
    min-height:min(60vh, 40rem);
  }
}<|MERGE_RESOLUTION|>--- conflicted
+++ resolved
@@ -2273,18 +2273,9 @@
   align-self:start;
   min-width:0;
   position:sticky;
-<<<<<<< HEAD
   top:var(--events-chat-top, calc(var(--header-height, 64px) + 1.5rem + var(--safe-area-top)));
   height:var(--events-chat-height, auto);
   max-height:var(--events-chat-height, none);
-=======
-  --chat-safe-area-top: env(safe-area-inset-top, 0px);
-  --chat-safe-area-bottom: env(safe-area-inset-bottom, 0px);
-  --chat-available-height: calc(100vh - var(--header-height, 64px) - 2 * var(--events-layout-padding) - var(--chat-safe-area-top) - var(--chat-safe-area-bottom));
-  top:calc(var(--header-height, 64px) + var(--events-layout-padding) + var(--chat-safe-area-top));
-  height:max(0px, var(--chat-available-height));
-  max-height:max(0px, var(--chat-available-height));
->>>>>>> d0bb3c0c
 }
 
 .chat-panel{
@@ -2410,37 +2401,7 @@
   box-shadow:0 16px 36px rgba(4,12,28,.32), inset 0 1px 0 rgba(255,255,255,.03);
   isolation:isolate;
   max-width:min(480px, 85%);
-<<<<<<< HEAD
   overflow:hidden;
-=======
-  overflow:visible;
-}
-
-.chat-message__bubble::before,
-.chat-message__bubble::after{
-  content:"";
-  position:absolute;
-  bottom:.78rem;
-  width:1.05rem;
-  height:1.05rem;
-  border-radius:.28rem;
-  transform:rotate(45deg);
-  transition:background .25s ease;
-}
-
-.chat-message__bubble::before{
-  left:-.68rem;
-  background:var(--bubble-border, rgba(86,132,194,.45));
-  box-shadow:0 16px 36px rgba(4,12,28,.3);
-  z-index:-2;
-}
-
-.chat-message__bubble::after{
-  left:-.6rem;
-  background:var(--bubble-bg, linear-gradient(180deg, rgba(18,34,58,.82), rgba(8,18,32,.78)));
-  box-shadow:inset 0 1px 0 rgba(255,255,255,.04);
-  z-index:-1;
->>>>>>> d0bb3c0c
 }
 
 .chat-message--self .chat-message__bubble{
@@ -2450,19 +2411,6 @@
   box-shadow:0 18px 40px rgba(8,24,52,.42);
 }
 
-<<<<<<< HEAD
-=======
-.chat-message--self .chat-message__bubble::before{
-  left:auto;
-  right:-.68rem;
-}
-
-.chat-message--self .chat-message__bubble::after{
-  left:auto;
-  right:-.6rem;
-}
-
->>>>>>> d0bb3c0c
 .chat-message__time{
   flex:0 0 auto;
   font-size:.78rem;
