/* ===== Theme Tokens (Broadcast UI) ===== */
:root{
  --ui-bg: #0d1117;
  --panel: #111722cc;
  --stroke: #2b3a4a;
  --txt: #e6eef7;
  --muted: #9fb0c2;
  --accent: #1ec8ff;
  --accent-2: #ff4fd8;
  --success: #18d18f;
  --warn: #ffc247;
  --danger: #ff6b6b;
  --footer-clearance: clamp(3.5rem, 6vh, 5.25rem);
  --footer-gap: clamp(1.25rem, 2vh, 1.75rem);
  /* aliases for consistency */
  --bg: var(--ui-bg);
  --text: var(--txt);
  --line: var(--stroke);
}

*,
*::before,
*::after{
  box-sizing:border-box;
}

body{
  margin:0;
  font-family:"Noto Sans JP", "Segoe UI", system-ui, -apple-system, BlinkMacSystemFont, sans-serif;
  line-height:1.6;
}
html, body{ height:100%; }
html{ overflow:auto; }
.op-theme{ background:var(--bg); color:var(--text); }
body.op-theme{
  --page-gap:clamp(1rem, 2.2vw, 1.8rem);
  --page-pad-inline:max(2.5vw, 1.4rem);
  min-height:100dvh;
  padding-inline:var(--page-pad-inline);
  padding-block-start:clamp(.45rem, 1.2vh, .85rem);
  padding-block-end:calc(var(--footer-clearance) + var(--footer-gap) + 5rem);
  position:relative;
  background-color:var(--bg);
  display:flex;
  flex-direction:column;
  gap:var(--page-gap);
}

body.op-theme::before{
  content:"";
  position:fixed;
  inset:0;
  z-index:-1;
  background:
    radial-gradient(circle at top left, rgba(46,141,255,.18), transparent 42%),
    radial-gradient(circle at 85% 10%, rgba(255,79,216,.12), transparent 46%),
    linear-gradient(180deg, rgba(9,16,28,0.92), rgba(8,12,22,0.96));
  background-repeat:no-repeat;
  background-size:cover;
  will-change:transform;
}

body.modal-open{ overflow:hidden; }

body.question-admin-page.modal-open{ overflow:hidden; }

html.embedded-view body.op-theme{
  --page-gap:clamp(1rem, 1.6vw, 1.35rem);
  padding-inline:clamp(.75rem, 1.8vw, 1.25rem);
  padding-block-start:clamp(.4rem, 1vh, .65rem);
  padding-block-end:1.5rem;
  min-height:100%;
  gap:clamp(.9rem, 1.5vw, 1.25rem);
}

html.embedded-view body.op-theme::before{ display:none; }

html.embedded-view telop-header,
html.embedded-view telop-footer,
html.embedded-view .site-footer{ display:none !important; }

.visually-hidden{ position:absolute; width:1px; height:1px; padding:0; margin:-1px; overflow:hidden; clip:rect(0,0,0,0); border:0; }

/* ===== Header ===== */
.op-header{
  position:sticky;
  top:0;
  z-index:90;
  width:96.5vw;
  margin-inline:calc(var(--page-pad-inline) * -1);
  padding:clamp(.55rem, 1.2vw, .85rem) var(--page-pad-inline);
  background:linear-gradient(180deg, rgba(14,20,34,.95), rgba(8,12,22,.84));
  border-bottom:1px solid rgba(56,80,114,.55);
  box-shadow:0 14px 30px rgba(0,0,0,.28);
  backdrop-filter:blur(10px);
}
.header-inner{
  display:flex;
  align-items:center;
  justify-content:space-between;
  gap:clamp(1rem, 2.4vw, 1.8rem);
  width:100%;
  max-width:min(96rem, 100%);
  margin-inline:auto;
  flex-wrap:wrap;
}
.brand-block{
  display:flex;
  flex-direction:column;
  gap:0.28rem;
  min-width:min(10rem, 42vw);
}
.brand-mark{
  font-size:clamp(1.1rem, 1.9vw, 1.4rem);
  font-weight:700;
  letter-spacing:.12em;
  text-transform:uppercase;
}
.brand-tagline{
  font-size:clamp(.64rem, 1vw, .8rem);
  letter-spacing:.2em;
  color:var(--muted);
  text-transform:uppercase;
}
.header-actions{
  display:flex;
  align-items:center;
  gap:clamp(.9rem, 2.4vw, 1.4rem);
  flex:1 1 auto;
  justify-content:flex-end;
}
.header-controls{
  display:flex;
  align-items:center;
  justify-content:flex-end;
  flex-wrap:wrap;
  gap:clamp(.45rem, 1.2vw, .75rem);
}
.user-info{
  justify-self:end;
  display:flex;
  flex-direction:column;
  align-items:flex-end;
  gap:.4rem;
  font-size:clamp(.78rem, 1.2vw, .9rem);
  color:var(--muted);
  text-align:right;
}
.user-info .btn{ align-self:flex-end; }
.user-label{ font-weight:500; letter-spacing:.01em; }
@media (max-width: 720px){
  .header-inner{
    gap:clamp(.75rem, 2.4vw, 1.2rem);
  }
  .header-actions{
    flex-wrap:wrap;
    justify-content:flex-end;
    gap:clamp(.65rem, 2vw, 1rem);
  }
  .user-info{
    align-items:flex-end;
    text-align:right;
  }
}

@media (max-width: 540px){
  .header-inner{
    flex-direction:column;
    align-items:flex-start;
  }
  .header-actions{
    width:100%;
    justify-content:space-between;
    gap:.75rem;
  }
  .header-controls{
    flex:1 1 auto;
  }
  .user-info{
    align-items:flex-start;
    text-align:left;
  }
}

/* グリッド背景（オペ室っぽく） */
#questions-content{
  background:
    radial-gradient(transparent 1px, rgba(255,255,255,0.04) 1px) 0 0 / 1.5rem 1.5rem,
    linear-gradient(180deg, rgba(255,255,255,.04), rgba(255,255,255,.02));
}

/* ===== Auth ===== */
.auth-card{
  max-width:30rem;
  margin:clamp(3rem, 8vh, 4.5rem) auto;
  padding:clamp(2rem, 4vw, 2.6rem) clamp(1.5rem, 5vw, 2.5rem);
  text-align:center;
  border-radius:clamp(1.2rem, 2vw, 1.6rem);
  border:1px solid rgba(46,64,92,.65);
  background:linear-gradient(180deg, rgba(21,28,45,.92), rgba(12,17,29,.92));
  box-shadow:0 24px 50px rgba(0,0,0,.38), inset 0 1px 0 rgba(255,255,255,.05);
}
.auth-card h2{ margin:0 0 .75rem; font-size:1.5rem; letter-spacing:.03em; }
.auth-lead{
  margin:0 0 clamp(1.25rem, 2.8vw, 1.8rem);
  color:var(--muted);
  font-size:.95rem;
}

.login-panel{
  display:flex;
  flex-direction:column;
  gap:1.1rem;
  align-items:center;
}

.login-lead{
  margin:0;
  color:var(--muted);
  line-height:1.65;
}

.auth-error{
  margin:0 0 clamp(1rem, 2.5vw, 1.4rem);
  padding:.9rem 1rem;
  border-radius:.9rem;
  border:1px solid rgba(255,107,107,.45);
  background:rgba(255,107,107,.12);
  color:#ffeaea;
  font-size:.9rem;
  line-height:1.5;
}

/* ===== Layout ===== */
.layout-grid{
  display:grid;
  grid-template-columns:minmax(0,1fr);
  gap:clamp(1.1rem, 2.1vw, 1.8rem);
  align-items:stretch;
  flex:1 1 auto;
  min-height:0;
  width:100%;
  max-width:min(96rem, 94vw);
  margin-inline:auto;
}
body.dictionary-open:not(.logs-open) .layout-grid,
body.logs-open:not(.dictionary-open) .layout-grid{
  grid-template-columns:minmax(0,2.35fr) minmax(0,1.2fr);
}
body.dictionary-open.logs-open .layout-grid{
  grid-template-columns:minmax(0,2fr) minmax(0,1fr) minmax(0,1fr);
}
body.dictionary-collapsed #dictionary-panel,
body.dictionary-collapsed:not(.dictionary-open) #dictionary-panel{ display:none !important; }
body.logs-collapsed #logs-panel,
body.logs-collapsed:not(.logs-open) #logs-panel{ display:none !important; }
body.dictionary-open #dictionary-panel,
body.logs-open #logs-panel{ display:flex; }

#dictionary-panel[hidden],
#logs-panel[hidden]{ display:none !important; }

.module{
  display:flex;
  flex-direction:column;
  gap:clamp(.75rem, 1.3vw, 1.1rem);
  padding:clamp(.95rem, 1.8vw, 1.35rem) clamp(1rem, 2.2vw, 1.5rem);
  border-radius:clamp(.95rem, 1.8vw, 1.4rem);
  border:1px solid rgba(46,64,92,.6);
  background:linear-gradient(180deg, rgba(18,24,38,.92), rgba(10,14,24,.92));
  box-shadow:0 18px 40px rgba(0,0,0,.35), inset 0 1px 0 rgba(255,255,255,.04);
  min-height:0;
  overflow:hidden;
}
.module--primary{ min-height:0; }
.module--secondary{ gap:clamp(.8rem, 1.6vw, 1.1rem); }
.module-header{
  display:flex;
  align-items:flex-start;
  justify-content:space-between;
  gap:clamp(.75rem, 1.5vw, 1.15rem);
  flex-wrap:wrap;
}
.module-heading{
  display:flex;
  flex-direction:column;
  gap:.35rem;
  flex:1 1 18rem;
  min-width:0;
}
.module-header h1,
.module-header h2{ margin:0; }
.module-header h1{
  font-size:clamp(1.2rem, 2.2vw, 1.55rem);
}
.module-header h2{
  font-size:clamp(1.05rem, 1.9vw, 1.35rem);
}
.module-description{
  margin:0;
  font-size:clamp(.7rem, 1vw, .85rem);
  color:var(--muted);
  line-height:1.4;
}
.module-actions{
  display:flex;
  align-items:center;
  gap:clamp(.5rem, 1.1vw, .75rem);
}
.module-body{
  flex:1 1 auto;
  min-height:0;
  overflow:auto;
  scrollbar-gutter:stable;
  scrollbar-width:thin;
  scrollbar-color:rgba(108,132,168,.6) rgba(18,24,38,.7);
}
.module-body::-webkit-scrollbar,
.table-scroller::-webkit-scrollbar,
.log-stream::-webkit-scrollbar{
  width:10px;
}
.module-body::-webkit-scrollbar-track,
.table-scroller::-webkit-scrollbar-track,
.log-stream::-webkit-scrollbar-track{
  background:rgba(10,16,26,.7);
  border-radius:999px;
}
.module-body::-webkit-scrollbar-thumb,
.table-scroller::-webkit-scrollbar-thumb,
.log-stream::-webkit-scrollbar-thumb{
  background:linear-gradient(180deg, rgba(46,141,255,.5), rgba(30,200,255,.35));
  border-radius:999px;
  border:2px solid rgba(9,14,24,.9);
}
.module-body::-webkit-scrollbar-thumb:hover,
.table-scroller::-webkit-scrollbar-thumb:hover,
.log-stream::-webkit-scrollbar-thumb:hover{
  background:linear-gradient(180deg, rgba(46,141,255,.7), rgba(30,200,255,.5));
}
.dictionary-body{ display:flex; flex-direction:column; gap:clamp(.8rem, 1.6vw, 1.1rem); }
.dictionary-body .table-scroller{ flex:1; }
.dictionary-body table{ min-width:100%; }
.logs-body{ display:flex; flex-direction:column; gap:clamp(.8rem, 1.6vw, 1.1rem); overflow:hidden; }
.logs-body #logs-stream-view{ flex:1 1 auto; min-height:0; }
.logs-body .log-stream{ flex:1 1 auto; }

@media (max-width: 1180px){
  .layout-grid{ grid-template-columns:1fr; }
}

/* ===== Controls ===== */
.btn{
  display:inline-flex;
  align-items:center;
  justify-content:center;
  gap:clamp(.4rem, .9vw, .6rem);
  padding:clamp(.6rem, 1.3vw, .7rem) clamp(1rem, 2.4vw, 1.2rem);
  border-radius:clamp(.75rem, 1.4vw, .95rem);
  border:1px solid rgba(60,82,110,.7);
  background:linear-gradient(180deg, rgba(28,38,62,.85), rgba(18,26,44,.9));
  color:var(--text);
  font:600 0.95rem/1 "Noto Sans JP", "Segoe UI", system-ui, sans-serif;
  letter-spacing:.02em;
  cursor:pointer;
  transition:transform .12s ease, filter .18s ease, box-shadow .18s ease;
  text-decoration:none;
}
.btn:hover{ filter:brightness(1.08); box-shadow:0 10px 22px rgba(0,0,0,.25); }
.btn:active{ transform:translateY(1px) scale(.99); }
.btn:disabled{
  opacity:.45;
  cursor:not-allowed;
  box-shadow:none;
}
.btn-primary{
  background:linear-gradient(180deg, #2563eb, #1b46c1);
  border-color:#1f3b94;
  box-shadow:0 12px 26px rgba(37,99,235,.35);
}
.btn-danger{
  background:linear-gradient(180deg, #ef4444, #b91c1c);
  border-color:#7f1d1d;
}
.btn-ghost{
  background:rgba(20,28,46,.4);
  border-color:rgba(80,104,142,.6);
}

.input{
  width:100%;
  padding:clamp(.55rem, 1.2vw, .68rem) clamp(.8rem, 2vw, 1rem);
  border-radius:clamp(.7rem, 1.2vw, .85rem);
  border:1px solid rgba(70,94,128,.6);
  background:rgba(12,18,32,.85);
  color:var(--text);
  font-size:.95rem;
  transition:border-color .18s ease, box-shadow .18s ease;
}

textarea.input{
  min-height:8.5rem;
  resize:vertical;
  line-height:1.6;
}
.input:focus-visible,
.btn:focus-visible,
input[type="checkbox"]:focus-visible{
  outline:2px solid rgba(30,200,255,.6);
  outline-offset:2px;
}
.input:focus-visible{
  border-color:rgba(30,200,255,.75);
  box-shadow:0 0 0 3px rgba(30,200,255,.2);
}

input[type="checkbox"]{
  width:1.1rem;
  height:1.1rem;
  accent-color:var(--accent);
}

.logs-toolbar{
  display:flex;
  gap:clamp(.5rem, 1.2vw, .75rem);
  align-items:center;
  flex-wrap:wrap;
}
.logs-toolbar .input{ flex:1 1 14rem; min-width:0; max-width:20rem; }

.dictionary-form{
  display:flex;
  flex-wrap:wrap;
  gap:clamp(.5rem, 1.2vw, .75rem);
}
.dictionary-form .input{ flex:1 1 10rem; }

.table-scroller{
  overflow:auto;
  border-radius:clamp(1rem, 1.8vw, 1.4rem);
  border:1px solid rgba(46,64,92,.6);
  background:rgba(9,13,24,.6);
}
.table-actions{
  display:flex;
  gap:clamp(.4rem, 1vw, .6rem);
  flex-wrap:wrap;
  justify-content:flex-end;
}
.table-actions .btn{ flex:1 1 7.5rem; }

.action-panel-right{ margin-left:auto; display:flex; align-items:center; gap:clamp(.5rem, 1.2vw, .75rem); }

.sub-tabs{
  display:flex;
  gap:clamp(.5rem, 1.2vw, .75rem);
  margin:0;
  flex-wrap:wrap;
}
.genre-tabs{
  display:flex;
  gap:clamp(.5rem, 1.2vw, .75rem);
  margin:0;
  flex-wrap:wrap;
}
.genre-tab-button,
.sub-tab-button{
  padding:clamp(.45rem, 1vw, .6rem) clamp(.9rem, 2vw, 1.15rem);
  border-radius:999px;
  border:1px solid rgba(70,94,128,.5);
  background:rgba(12,20,34,.6);
  color:var(--muted);
  font-weight:600;
  cursor:pointer;
  transition:background .18s ease, color .18s ease, border-color .18s ease;
}
.genre-tab-button.active,
.sub-tab-button.active{
  color:var(--text);
  border-color:rgba(30,200,255,.6);
  background:linear-gradient(180deg, rgba(30,200,255,.22), rgba(14,110,190,.18));
}
.genre-tab-button[disabled]{
  opacity:.5;
  cursor:not-allowed;
}
#questions-content{
  display:flex;
  flex-direction:column;
  gap:0;
  overflow:hidden;
  padding:0;
}
#questions-content .cards-scroll{
  flex:1 1 auto;
  min-height:0;
  overflow:auto;
  padding:0 clamp(.25rem, 1vw, .75rem);
  scrollbar-gutter:stable;
  scrollbar-width:thin;
  scrollbar-color:rgba(108,132,168,.6) rgba(18,24,38,.7);
}
#questions-content .cards-scroll::-webkit-scrollbar{ width:10px; }
#questions-content .cards-scroll::-webkit-scrollbar-track{
  background:rgba(10,16,26,.7);
  border-radius:999px;
}
#questions-content .cards-scroll::-webkit-scrollbar-thumb{
  background:linear-gradient(180deg, rgba(46,141,255,.5), rgba(30,200,255,.35));
  border-radius:999px;
  border:2px solid rgba(9,14,24,.9);
}
#questions-content .cards-scroll::-webkit-scrollbar-thumb:hover{
  background:linear-gradient(180deg, rgba(46,141,255,.7), rgba(30,200,255,.5));
}
.cards-sticky{
  position:sticky;
  position:-webkit-sticky;
  display:flex;
  flex-direction:column;
  gap:clamp(.4rem, 1.2vw, .7rem);
  top:0;
  z-index:2;
  padding:0 clamp(.25rem, 1vw, .75rem) clamp(.5rem, 1.4vw, .85rem);
  background:linear-gradient(180deg, rgba(18,24,38,.97), rgba(18,24,38,.82) 65%, rgba(18,24,38,0));
  backdrop-filter:blur(2px);
}
.cards-sticky::after{
  content:"";
  position:absolute;
  left:clamp(.25rem, 1vw, .75rem);
  right:clamp(.25rem, 1vw, .75rem);
  bottom:0;
  height:1px;
  background:linear-gradient(90deg, transparent, rgba(72,96,132,.45), transparent);
  opacity:.6;
  pointer-events:none;
}
#logs-stream-view{ display:flex; flex-direction:column; flex:1 1 auto; min-height:0; }
#logs-stream-view .log-stream{ flex:1 1 auto; height:100%; min-height:0; }

/* カードツールバー */
.cards-toolbar{
  display:flex;
  align-items:center;
  justify-content:space-between;
  gap:clamp(.45rem, 1vw, .7rem);
  padding:0 0 4px;
  color:var(--muted);
  flex-wrap:wrap;
}
.cards-toolbar .toolbar-left{
  display:flex;
  align-items:center;
  gap:clamp(.45rem, 1vw, .7rem);
  flex-wrap:wrap;
}
.cards-toolbar .toolbar-right{
  display:flex;
  align-items:center;
  gap:clamp(.45rem, 1vw, .7rem);
}
.cards-toolbar .toolbar-left .btn{
  flex-shrink:0;
  white-space:nowrap;
}
.schedule-context{
  display:flex;
  flex-direction:column;
  gap:.25rem;
  padding:.45rem .7rem;
  border-radius:clamp(.65rem, 1.1vw, .85rem);
  background:rgba(15,23,36,.55);
  border:1px solid rgba(70,94,128,.4);
  min-width:clamp(12rem, 24vw, 20rem);
}
.schedule-event{
  font-weight:600;
  font-size:1rem;
  color:var(--base);
  letter-spacing:.02em;
}
.schedule-meta{
  display:flex;
  align-items:center;
  flex-wrap:wrap;
  gap:clamp(.35rem, .8vw, .55rem);
  font-size:.9rem;
  color:var(--muted);
}
.schedule-label{
  font-weight:600;
  letter-spacing:.05em;
}
.schedule-range{
  color:var(--muted);
  font-size:.85rem;
  white-space:nowrap;
}
.chk{
  display:flex;
  align-items:center;
  gap:clamp(.35rem, .8vw, .5rem);
  font-size:.9rem;
}

/* カードリスト */
.cards-list{
  display:flex;
  flex-direction:column;
  align-items:center;
  gap:clamp(.55rem, 1.2vw, .85rem);
  padding:clamp(.35rem, 1.2vw, .75rem) 0 calc(var(--footer-clearance) + var(--footer-gap));
}

.q-card{
  position:relative;
  display:flex;
  flex-direction:column;
  gap:clamp(.5rem, 1.1vw, .8rem);
  border-radius:clamp(.9rem, 1.5vw, 1.2rem);
  --card-bg:linear-gradient(180deg, rgba(17,24,37,.9), rgba(11,16,26,.94));
  --card-border:rgba(46,68,96,.68);
  --card-hover-border:#3b5672;
  --card-shadow:0 10px 24px rgba(0,0,0,.32), inset 0 1px 0 rgba(255,255,255,.04);
  --card-shadow-hover:0 12px 34px rgba(0,0,0,.44);
  --card-check-bg:rgba(14,20,32,.6);
  --card-check-hover-bg:rgba(30,200,255,.1);
  --card-check-focus-border:rgba(30,200,255,.65);
  --card-checkbox-accent:var(--accent);
  background:var(--card-bg);
  border:1px solid var(--card-border);
  box-shadow:var(--card-shadow);
  padding:clamp(.7rem, 1.4vw, 1rem) clamp(.85rem, 1.8vw, 1.2rem) clamp(.85rem, 1.6vw, 1.15rem);
  padding-top:clamp(1.3rem, 2.1vw, 1.6rem);
  color:var(--txt);
  transition:border-color .18s ease, box-shadow .18s ease;
  width:100%;
}
.q-card:hover{ border-color:var(--card-hover-border); box-shadow:var(--card-shadow-hover); }
.q-card.is-selected{ box-shadow:0 0 0 2px rgba(41,182,246,.8), 0 16px 38px rgba(0,0,0,.5); border-color:rgba(41,182,246,.75); }
.q-card.locked{ opacity:.55; }
.q-card:focus-visible{
  outline:2px solid rgba(41,182,246,.85);
  outline-offset:3px;
}

.q-card.is-live{
  --card-bg:linear-gradient(180deg, rgba(86,16,24,.92), rgba(45,10,14,.96));
  --card-border:rgba(239,68,68,.55);
  --card-hover-border:rgba(248,113,113,.85);
  --card-shadow:0 12px 32px rgba(127,0,0,.4), inset 0 1px 0 rgba(255,255,255,.05);
  --card-shadow-hover:0 18px 40px rgba(127,0,0,.5);
  --card-check-bg:rgba(127,29,29,.42);
  --card-check-hover-bg:rgba(248,113,113,.24);
  --card-check-focus-border:rgba(248,113,113,.6);
  --card-checkbox-accent:#f87171;
  color:#ffe4e6;
}

.q-card.is-answered{
  --card-bg:linear-gradient(180deg, rgba(71,85,105,.86), rgba(51,65,85,.94));
  --card-border:rgba(148,163,184,.7);
  --card-hover-border:rgba(226,232,240,.85);
  --card-shadow:0 10px 28px rgba(30,41,59,.32), inset 0 1px 0 rgba(255,255,255,.05);
  --card-shadow-hover:0 14px 34px rgba(30,41,59,.42);
  --card-check-bg:rgba(100,116,139,.4);
  --card-check-hover-bg:rgba(226,232,240,.25);
  --card-check-focus-border:rgba(226,232,240,.55);
  --card-checkbox-accent:#f1f5f9;
  color:#f8fafc;
}

.q-card.is-answered .q-name{
  background:linear-gradient(180deg, rgba(226,232,240,.22), rgba(148,163,184,.14));
  border-color:rgba(226,232,240,.5);
  color:#0f172a;
}

.q-card.is-live .q-name{
  background:linear-gradient(180deg, rgba(248,113,113,.18), rgba(127,29,29,.12));
  border-color:rgba(248,113,113,.45);
  color:#fff5f5;
}

.q-card.is-puq .q-name{
  background:linear-gradient(180deg, rgba(253,186,116,.28), rgba(217,119,6,.18));
  border-color:rgba(251,191,36,.55);
  color:#fff7ed;
  box-shadow:0 0 0 1px rgba(251,191,36,.35) inset;
}

.q-card.is-puq.is-answered .q-name{
  background:linear-gradient(180deg, rgba(254,240,138,.38), rgba(217,119,6,.22));
  border-color:rgba(217,119,6,.6);
  color:#78350f;
}

/* 上段：RN & 班・状態 */
.q-head{
  display:flex;
  align-items:center;
  justify-content:space-between;
  gap:clamp(.35rem, .9vw, .6rem);
}
.q-title{
  flex:1 1 auto;
  min-width:0;
}
.q-name{
  display:inline-flex;
  align-items:center;
  gap:clamp(.3rem, .75vw, .5rem);
  padding:clamp(.24rem, .7vw, .38rem) clamp(.7rem, 1.6vw, .95rem);
  border-radius:999px;
  background:linear-gradient(180deg, rgba(30,200,255,.16), rgba(20,120,210,.08));
  border:1px solid rgba(58,152,220,.45);
  font-weight:600;
  letter-spacing:.03em;
  font-size:0.9rem;
}
.q-corner{
  position:absolute;
  top:clamp(.55rem, 1.3vw, .9rem);
  right:clamp(.65rem, 1.5vw, 1rem);
  display:flex;
  align-items:center;
  justify-content:flex-end;
  gap:clamp(.35rem, .8vw, .55rem);
}
.q-group{
  display:inline-flex;
  align-items:center;
  justify-content:center;
  min-width:3em;
  padding:clamp(.3rem, .8vw, .45rem) clamp(.75rem, 1.6vw, 1rem);
  border-radius:clamp(.65rem, 1.2vw, .85rem);
  background:linear-gradient(180deg, rgba(255,200,0,.16), rgba(255,200,0,.06));
  border:1px solid rgba(255,200,0,.35);
  color:#ffe9a6;
  font-weight:700;
  letter-spacing:.08em;
}

.q-participant{
  display:inline-flex;
  align-items:center;
  justify-content:center;
  min-width:3.1em;
  padding:clamp(.28rem, .75vw, .42rem) clamp(.65rem, 1.4vw, .85rem);
  border-radius:clamp(.65rem, 1.1vw, .85rem);
  background:linear-gradient(180deg, rgba(94,234,212,.18), rgba(16,185,129,.1));
  border:1px solid rgba(45,212,191,.35);
  color:#c7f9e0;
  font-weight:600;
  letter-spacing:.08em;
  font-variant-numeric:tabular-nums;
}
.q-check{
  display:flex;
  align-items:center;
  justify-content:center;
  padding:clamp(.28rem, .65vw, .4rem);
  border-radius:clamp(.65rem, 1.1vw, .85rem);
  background:var(--card-check-bg);
  border:1px solid transparent;
  transition:border-color .2s ease, background .2s ease, box-shadow .2s ease;
  cursor:pointer;
}
.q-check:hover{ background:var(--card-check-hover-bg); }
.q-check:focus-within{ border-color:var(--card-check-focus-border); background:var(--card-check-hover-bg); }
.q-check input.row-checkbox{
  width:1.1rem;
  height:1.1rem;
}

.q-card.is-live .q-check:hover{ box-shadow:0 0 0 1px rgba(248,113,113,.35) inset; }
.q-card.is-live .q-check:focus-within{ box-shadow:0 0 0 1px rgba(248,113,113,.45) inset; }
.q-card.is-answered .q-check:hover{ box-shadow:0 0 0 1px rgba(148,163,184,.28) inset; }
.q-card.is-answered .q-check:focus-within{ box-shadow:0 0 0 1px rgba(148,163,184,.35) inset; }

/* 下段：質問文 */
.q-text{
  font-size:.98rem;
  line-height:1.7;
  letter-spacing:.01em;
  color:#f5f8ff;
}

/* 右上：チェックボックス（バッチ操作） */
.q-card input.row-checkbox{
  accent-color: var(--card-checkbox-accent);
}

/* login 中の簡易スタイル（任意） */
#login-button.is-busy {
  opacity: 0.7;
  pointer-events: none;
  cursor: progress;
}

/* ===== Loading Overlay ===== */
#loading-overlay[hidden] { display: none !important; }
#loading-overlay {
  position: fixed;
  inset: 0;
  z-index: 9999;
}
.loading-backdrop {
  position: absolute;
  inset: 0;
  backdrop-filter: blur(2px);
  background: rgba(10, 12, 20, 0.35);
}
.loading-panel {
  position: absolute;
  top: 50%;
  left: 50%;
  transform: translate(-50%, -50%);
  min-width: 16.25rem;
  max-width: min(92vw, 35rem);
  padding: clamp(1.1rem, 2.4vw, 1.4rem) clamp(1.3rem, 3vw, 1.6rem);
  border-radius: 0.9rem;
  background: linear-gradient(180deg, rgba(20,22,34,0.96), rgba(12,14,22,0.96));
  box-shadow: 0 12px 40px rgba(0,0,0,0.35), inset 0 0 1px rgba(255,255,255,0.06);
  color: #E9ECF1;
  text-align: center;
}
.spinner {
  width: 2.25rem; height: 2.25rem;
  margin: 0 auto 0.85rem;
  border: 0.2rem solid rgba(255,255,255,0.25);
  border-top-color: #fff;
  border-radius: 50%;
  animation: spin 1s linear infinite;
}
@keyframes spin { to { transform: rotate(360deg); } }
.loading-text { font-weight: 600; letter-spacing: .02em; }
.loading-sub  { margin-top: .4rem; font-size: .75rem; opacity: .75; }

/* ===== Loader steps (段階表示) ===== */
#loader-steps{ margin-top:.75rem; padding-left:1.25rem; max-width:35rem; font-size:.95rem; color:var(--muted); }
#loader-steps li{ margin:4px 0; opacity:.6; transition:opacity .2s, transform .2s; transform:translateX(-2px); }
#loader-steps li.current{ opacity:1; transform:translateX(0); list-style:decimal; }
#loader-steps li.done{ opacity:.9; }

/* ==== Display 状態ランプ ==== */
.status-bar{
  display:flex;
  align-items:center;
  flex-wrap:wrap;
  gap:clamp(.65rem, 1.3vw, .95rem);
  color:var(--muted);
  font-size:clamp(.72rem, .95vw, .85rem);
  flex:0 1 26rem;
  min-width:15rem;
}
.render-indicator{ display:flex; align-items:center; gap:.45rem; }
.lamp{ inline-size:.85rem; block-size:.85rem; border-radius:9999px; background:#94a3b8;
  box-shadow:0 0 0 1px rgba(0,0,0,.25) inset, 0 0 10px rgba(0,0,0,.25);
  transition: background-color .18s ease, box-shadow .18s ease, transform .18s ease; }
.lamp-label{ font: .72rem/1.4 system-ui, -apple-system, "Segoe UI", sans-serif; color:#6b7a8c; letter-spacing:.05em; }
.lamp.is-visible{ background:var(--success); box-shadow:0 0 12px #10b98180; }
.lamp.is-showing,.lamp.is-hiding{ background:var(--warn); box-shadow:0 0 12px #f59e0b80; }
.lamp.is-hidden{ background:#94a3b8; }
.lamp.is-error{ background:var(--danger); box-shadow:0 0 12px #ef444480; }

/* ★ 30秒超過で“古さ”をわずかに示す（事故防止） */
.render-indicator.is-stale{ filter:saturate(.6); opacity:.85; }

/* === 表示内容プレビュー === */
.render-summary{ display:flex; flex-direction:column; gap:.22rem; min-inline-size:0; flex:1 1 auto; }
.render-line{ display:flex; align-items:baseline; gap:.5rem; white-space:nowrap; overflow:hidden; text-overflow:ellipsis; }
.render-summary .text-strong{ font-weight:700; letter-spacing:.01em; max-inline-size:36rem; white-space:nowrap; overflow:hidden; text-overflow:ellipsis; }
.render-summary .text-soft{ color:#c6d1e3; opacity:.9; max-inline-size:48rem; display:-webkit-box; -webkit-line-clamp:2; -webkit-box-orient:vertical; overflow:hidden; }
.render-summary .text-meta{ color:#9fb3c8; font-size:.75rem; }
.render-summary .label{ color:#9fb3c8; font-size:.75rem; }

/* 更新フラッシュ */
.render-indicator.is-updated .lamp{ transform: scale(1.15); }
.render-summary.is-updated{ animation: renderFlash .8s ease; }
@keyframes renderFlash{
  0%{ filter: brightness(1.2); }
  100%{ filter: brightness(1); }
}

@media (max-width: 900px){
  .status-bar{
    flex:1 1 100%;
    justify-content:flex-start;
    gap:.75rem;
    margin-top:.35rem;
  }
}

/* ===== Data tables ===== */
table{ width:100%; border-collapse:separate; border-spacing:0; margin-top:.75rem; color:var(--text); }
#dictionary-table thead th{
  text-align:left;
  font-weight:600;
  padding:clamp(.65rem, 1.3vw, .85rem) clamp(.9rem, 2vw, 1.15rem);
  background:linear-gradient(180deg, rgba(23,34,54,.9), rgba(17,24,40,.9));
  border-bottom:1px solid rgba(46,64,92,.7);
  position:sticky;
  top:0;
  z-index:2;
}
#dictionary-table tbody td{
  padding:clamp(.65rem, 1.3vw, .85rem) clamp(.9rem, 2vw, 1.15rem);
  border-bottom:1px solid rgba(46,64,92,.45);
  font-size:.9rem;
}
#dictionary-table tbody tr:hover{
  background:rgba(30,200,255,.08);
}
#dictionary-table tbody tr.disabled{
  opacity:.6;
}
#dictionary-table tbody tr.disabled td{
  color:var(--muted);
}

/* ===== Action Panel (glass dock) ===== */
#action-panel {
  position:fixed;
  left:50%;
  bottom:calc(var(--footer-clearance) + var(--footer-gap));
  transform:translateX(-50%);
  z-index:60;
  width:min(calc(100% - 2*var(--page-pad-inline)), 94vw, 96rem);
  display:flex;
  align-items:center;
  gap:clamp(.6rem, 1.4vw, .95rem);
  padding:clamp(.75rem, 1.6vw, 1.1rem) clamp(1rem, 2.2vw, 1.4rem);
  box-sizing:border-box;
  background:linear-gradient(180deg, rgba(24,32,54,.88), rgba(13,19,32,.9));
  border:1px solid rgba(46,64,92,.7);
  border-radius:clamp(1rem, 1.9vw, 1.4rem);
  backdrop-filter: blur(10px);
  box-shadow:0 16px 40px rgba(0,0,0,.38);
}
#action-panel #selected-info { font-size: 0.9rem; color: var(--muted); }
#action-panel .btn{ padding:clamp(.45rem, 1vw, .55rem) clamp(.85rem, 2vw, 1rem); }

@media (max-width: 720px){
  :root{ --footer-gap:clamp(1rem, 2.4vh, 1.1rem); }
  #action-panel{
    width:min(calc(100% - 2*var(--page-pad-inline)), 94vw);
    flex-wrap:wrap;
    justify-content:flex-start;
  }
  #action-panel .btn{ flex:1 1 calc(50% - .75rem); }
  #action-panel #selected-info{ order:5; width:100%; }
}

/* Button accents */
.btn-warn{ background:linear-gradient(180deg, #f59e0b, #d97706); border-color:#b45309; }

/* アニメーション */
@keyframes flash-success {
    0% { background-color: #77dd77; } 100% { background-color: #d4edda; }
}
.flash { animation: flash-success 1.2s ease-out; }

/* ログテーブル */
#logs-table td { font-size: .75rem; white-space: pre-wrap; word-break: break-all; }

/* ▼▼▼ トースト通知のカスタムスタイル ▼▼▼ */
.toastify {
    padding: clamp(.7rem, 1.6vw, .9rem) clamp(1.1rem, 2.6vw, 1.4rem);
    color: #fff;
    display: inline-block;
    box-shadow: 0 3px 6px -1px rgba(0, 0, 0, 0.12), 0 10px 36px -4px rgba(77, 96, 232, 0.3);
    background: -webkit-linear-gradient(315deg, #73a5ff, #5477f5);
    background: linear-gradient(135deg, #73a5ff, #5477f5);
    position: fixed;
    opacity: 0;
    transition: all 0.4s cubic-bezier(0.215, 0.61, 0.355, 1);
    border-radius: .35rem;
    cursor: pointer;
    text-decoration: none;
    max-width: calc(50% - 1rem);
    z-index: 2000;
}

.toastify.on {
    opacity: 1;
}

/* 成功メッセージ用のカスタムカラー */
.toastify-success {
    background: linear-gradient(135deg, #77dd77, #4CAF50);
}

/* エラーメッセージ用のカスタムカラー */
.toastify-error {
    background: linear-gradient(135deg, #ff6b6b, #f06595);
}

/* --- log stream --- */
.log-stream{
  font-family: ui-monospace, SFMono-Regular, Menlo, Consolas, monospace;
  background:#0b1020;
  color:#eaeef8;
  border-radius:.6rem;
  padding:.75rem;
  min-height:16.25rem;
  height:100%;
  overflow:auto;
  border:1px solid #16213a;
}
.log-line{ white-space:pre-wrap; line-height:1.45; padding:.125rem 0; border-bottom:1px solid rgba(255,255,255,.06); }
.log-line:last-child{ border-bottom:none; }
.log-line .ts{ color:#9fb3c8; margin-right:.5rem; }
.badge{ display:inline-block; padding:0 .4rem; border-radius:999px; font-size:.75rem; margin-right:.4rem; background:#334155; color:#cde; }
.badge.user{ background:#243a5a; }
.badge.action{ background:#3b4252; }
.badge.action.display{ background:#2563eb; }
.badge.action.clear{ background:#ef4444; }
.badge.action.edit{ background:#10b981; }
.badge.action.answer{ background:#f59e0b; }
.details{ color:#eaeef8; }

/* --- log levels --- */
.badge.level{ background:#334155; color:#cde; }
.badge.level.info{ background:#3b4252; }
.badge.level.success{ background:#155e75; }  /* teal系 */
.badge.level.warn{ background:#7c3aed; }     /* purple系（見やすさ重視） */
.badge.level.error{ background:#991b1b; }    /* red系 */
.badge.level.debug{ background:#475569; }

.log-line.lvl-info{    border-left:3px solid #64748b; }
.log-line.lvl-success{ border-left:3px solid #14b8a6; }
.log-line.lvl-warn{    border-left:3px solid #a78bfa; }
.log-line.lvl-error{   border-left:3px solid #ef4444; background:rgba(239,68,68,.05); }
.log-line.lvl-debug{   border-left:3px solid #94a3b8; opacity:.95; }
.btn-icon{
  padding:clamp(.55rem, 1.2vw, .68rem) clamp(.7rem, 1.6vw, .85rem);
  border-radius:clamp(.75rem, 1.4vw, .95rem);
  min-width:0;
  aspect-ratio:auto;
}
.btn-icon .btn-label{ font-size:.85rem; }
.btn-icon svg{ width:1.1rem; height:1.1rem; fill:currentColor; }
.btn-icon .btn-label{ display:none; }
.btn-icon .icon{ display:inline-flex; align-items:center; justify-content:center; }
@media (min-width: 960px){
  .btn-icon .btn-label{ display:inline; }
}
.btn-icon[aria-expanded="true"],
.btn-icon:focus-visible{
  border-color:rgba(30,200,255,.8);
}
.btn-icon[aria-expanded="true"]{
  background:linear-gradient(180deg, rgba(30,200,255,.3), rgba(20,140,220,.2));
  box-shadow:0 12px 28px rgba(30,200,255,.25);
}
.btn-sm{
  padding:clamp(.35rem, .8vw, .45rem) clamp(.65rem, 1.4vw, .8rem);
  font-size:.8rem;
  border-radius:clamp(.6rem, 1vw, .7rem);
  gap:clamp(.25rem, .6vw, .4rem);
}

.site-footer{
  position:fixed;
  left:50%;
  bottom:var(--footer-gap);
  transform:translateX(-50%);
  display:flex;
  flex-direction:column;
  align-items:center;
  justify-content:center;
  padding:0;
  background:none;
  border:none;
  box-shadow:none;
  color:rgba(173,189,208,.65);
  font-size:clamp(.68rem, .9vw, .78rem);
  letter-spacing:.03em;
  text-align:center;
}
.credit-highlight{ color:rgba(173,189,208,.75); font-weight:500; }

/* ===== Modal Dialog ===== */
.modal{
  position:fixed;
  inset:0;
  display:flex;
  align-items:center;
  justify-content:center;
  z-index:200;
}

.modal[hidden]{
  display:none;
}

.modal-backdrop{
  position:absolute;
  inset:0;
  background:rgba(5,11,23,.72);
  backdrop-filter:blur(6px);
}

.modal-panel{
  position:relative;
  z-index:1;
  width:min(32rem, 92vw);
  max-height:88vh;
  padding:clamp(1.4rem, 3vw, 1.8rem);
  border-radius:clamp(1rem, 1.6vw, 1.2rem);
  background:linear-gradient(180deg, rgba(18,26,42,.96), rgba(10,16,28,.94));
  border:1px solid rgba(58,86,126,.6);
  box-shadow:0 32px 60px rgba(0,0,0,.4);
  display:flex;
  flex-direction:column;
  gap:1.1rem;
  overflow:auto;
}

.modal-panel form{
  display:flex;
  flex-direction:column;
  gap:1.1rem;
}

.modal-header h2,
.modal-header h3{
  margin:0;
  font-size:1.25rem;
  letter-spacing:.02em;
}

.modal-body{
  display:flex;
  flex-direction:column;
  gap:.9rem;
}

.modal-footer{
  display:flex;
  justify-content:flex-end;
  gap:.75rem;
}

.modal-field{
  display:flex;
  flex-direction:column;
  gap:.45rem;
}

.modal-field label{
  font-size:.9rem;
  color:var(--muted);
}

.form-error{
  margin:0;
  padding:.5rem .75rem;
  border-radius:.75rem;
  background:rgba(220,38,38,.1);
  border:1px solid rgba(248,113,113,.4);
  color:#fca5a5;
  font-size:.85rem;
}

.modal-helper{
  font-size:.85rem;
  color:var(--muted);
  margin:0;
}

.modal-calendar-field{
  padding:1rem;
  border:1px solid rgba(62,92,128,.4);
  border-radius:.9rem;
  background:linear-gradient(180deg, rgba(17,24,38,.9), rgba(12,18,30,.88));
}

.dialog-calendar{
  display:flex;
  flex-direction:column;
  gap:.6rem;
}

.dialog-calendar-header{
  display:flex;
  align-items:center;
  justify-content:space-between;
  gap:.5rem;
}

.dialog-calendar-title{
  flex:1 1 auto;
  text-align:center;
  font-weight:600;
  letter-spacing:.04em;
}

.dialog-calendar-nav{
  flex:0 0 auto;
  width:2.2rem;
  height:2.2rem;
  display:grid;
  place-items:center;
  border-radius:999px;
  border:1px solid rgba(72,102,140,.6);
  background:linear-gradient(180deg, rgba(24,36,54,.95), rgba(16,24,38,.9));
  color:inherit;
  font-size:1.3rem;
  cursor:pointer;
  transition:background .18s ease, border-color .18s ease, transform .18s ease;
}

.dialog-calendar-nav:hover:not(:disabled){
  border-color:rgba(30,200,255,.6);
  background:linear-gradient(180deg, rgba(32,52,78,.95), rgba(20,32,50,.9));
  transform:translateY(-1px);
}

.dialog-calendar-nav:active:not(:disabled){
  transform:translateY(0);
}

.dialog-calendar-nav:disabled{
  opacity:.35;
  cursor:not-allowed;
}

.dialog-calendar-weekdays{
  display:grid;
  grid-template-columns:repeat(7, minmax(2.5rem, 1fr));
  gap:.35rem;
  font-size:.78rem;
  color:var(--muted);
  text-align:center;
}

.dialog-calendar-grid{
  display:grid;
  grid-template-columns:repeat(7, minmax(2.5rem, 1fr));
  gap:.35rem;
}

.dialog-calendar-date{
  position:relative;
  display:flex;
  align-items:flex-start;
  justify-content:flex-end;
  min-height:3.1rem;
  padding:.5rem .3rem;
  border-radius:.75rem;
  border:1px solid rgba(58,84,120,.5);
  background:rgba(12,18,30,.85);
  color:inherit;
  font:inherit;
  text-align:right;
  cursor:pointer;
  transition:background .18s ease, border-color .18s ease, color .18s ease, transform .18s ease;
}

.dialog-calendar-date span{
  display:inline-block;
  font-size:.95rem;
  font-weight:600;
  letter-spacing:.05em;
}

.dialog-calendar-date:hover,
.dialog-calendar-date:focus-visible{
  border-color:rgba(30,200,255,.6);
  background:rgba(30,200,255,.14);
  color:var(--accent);
  outline:none;
  transform:translateY(-1px);
}

.dialog-calendar-date:focus-visible{
  box-shadow:0 0 0 2px rgba(30,200,255,.45);
}

.dialog-calendar-date.is-outside{
  background:rgba(10,16,26,.6);
  color:rgba(160,180,204,.7);
}

.dialog-calendar-date.is-today{
  border-color:rgba(30,200,255,.75);
  box-shadow:0 0 0 1px rgba(30,200,255,.35) inset;
}

.dialog-calendar-date.is-selected{
  border-color:rgba(255,79,216,.7);
  background:rgba(255,79,216,.24);
  color:#fce7ff;
  box-shadow:0 0 0 1px rgba(255,79,216,.25) inset;
}

.dialog-calendar-grid button{
  font:inherit;
}

@media (max-width: 560px){
  .modal-calendar-field{
    padding:.85rem;
  }
  .dialog-calendar-weekdays,
  .dialog-calendar-grid{
    gap:.25rem;
  }
  .dialog-calendar-date{
    padding:.45rem .2rem;
    border-radius:.65rem;
    min-height:2.6rem;
  }
}

/* ===== Hub Styles ===== */
.events-page .hub-body{
  display:flex;
  flex-direction:column;
  gap:clamp(1rem, 2.4vw, 1.5rem);
}

.hub-loading{
  display:inline-flex;
  align-items:center;
  gap:.75rem;
  color:var(--muted);
}

.hub-alert{
  margin-top:.5rem;
  padding:clamp(.85rem, 1.8vw, 1.2rem);
  border-radius:clamp(.75rem, 1.4vw, 1rem);
  border:1px solid rgba(255,107,107,.55);
  background:rgba(255,107,107,.12);
  color:#ffeaea;
}

.hub-summary{
  display:flex;
  flex-direction:column;
  gap:clamp(.9rem, 1.9vw, 1.4rem);
}

.hub-meta-grid{
  display:grid;
  gap:clamp(.75rem, 1.6vw, 1.2rem);
}

.hub-meta-row{
  display:grid;
  grid-template-columns:minmax(6rem, max-content) 1fr;
  gap:clamp(.4rem, .95vw, .7rem);
  align-items:baseline;
}

.hub-meta-label{
  font-size:.75rem;
  letter-spacing:.08em;
  text-transform:uppercase;
  color:var(--muted);
}

.hub-meta-value{
  font-size:clamp(1rem, 1.9vw, 1.35rem);
  font-weight:600;
}

.hub-meta-stack{
  display:flex;
  flex-direction:column;
  gap:.35rem;
}

.hub-meta-sub{
  font-size:clamp(.82rem, 1.1vw, .95rem);
  color:var(--muted);
}

.hub-actions{
  display:grid;
  gap:clamp(1.1rem, 2.4vw, 1.6rem);
  grid-template-columns:repeat(auto-fit, minmax(18rem, 1fr));
}

.hub-card{
  display:flex;
  flex-direction:column;
  gap:clamp(.65rem, 1.4vw, .9rem);
  padding:clamp(1.15rem, 2.5vw, 1.8rem);
  border-radius:clamp(1rem, 2vw, 1.35rem);
  border:1px solid rgba(70,94,128,.6);
  background:linear-gradient(180deg, rgba(20,28,46,.92), rgba(12,18,32,.9));
  text-decoration:none;
  color:inherit;
  box-shadow:0 18px 36px rgba(0,0,0,.32), inset 0 1px 0 rgba(255,255,255,.04);
  transition:transform .18s ease, box-shadow .18s ease, border-color .18s ease;
}

.hub-card:hover{
  transform:translateY(-2px);
  border-color:rgba(30,200,255,.6);
  box-shadow:0 24px 46px rgba(0,0,0,.42);
}

.hub-card:focus-visible{
  outline:2px solid var(--accent);
  outline-offset:4px;
}

.hub-card__title{
  margin:0;
  font-size:clamp(1.05rem, 2vw, 1.4rem);
  font-weight:600;
}

.hub-card__desc{
  margin:0;
  color:var(--muted);
  font-size:clamp(.84rem, 1.1vw, .98rem);
  line-height:1.6;
  flex:1 1 auto;
}

.hub-card__cta{
  margin:0;
  font-weight:600;
  color:var(--accent);
  display:inline-flex;
  align-items:center;
  gap:.35rem;
  font-size:.95rem;
}

.hub-meta-note{
  font-size:clamp(.72rem, .95vw, .85rem);
  color:var(--muted);
}

.event-card-list{
  list-style:none;
  margin:0;
  padding:0;
  display:grid;
  gap:clamp(1rem, 2.2vw, 1.5rem);
  grid-template-columns:repeat(auto-fit, minmax(18rem, 1fr));
}

.event-card{
  display:flex;
  flex-direction:column;
  gap:.75rem;
  padding:clamp(1.1rem, 2.4vw, 1.7rem);
  border-radius:clamp(1rem, 2vw, 1.35rem);
  border:1px solid rgba(70,94,128,.55);
  background:linear-gradient(180deg, rgba(19,27,43,.95), rgba(10,16,28,.9));
  box-shadow:0 18px 36px rgba(0,0,0,.28), inset 0 1px 0 rgba(255,255,255,.04);
  transition:transform .18s ease, box-shadow .18s ease, border-color .18s ease;
}

.event-card:hover{
  transform:translateY(-2px);
  border-color:rgba(30,200,255,.6);
  box-shadow:0 26px 48px rgba(0,0,0,.4);
}

.event-card__title{
  margin:0;
  font-size:clamp(1.05rem, 1.9vw, 1.4rem);
  font-weight:600;
}

.event-card__meta,
.event-card__preview{
  margin:0;
  color:var(--muted);
  font-size:clamp(.84rem, 1.05vw, .96rem);
}

.event-card__actions{
  margin-top:auto;
  display:flex;
  flex-wrap:wrap;
  gap:.6rem;
}

.schedule-card-list{
  display:grid;
  gap:clamp(1rem, 2.2vw, 1.6rem);
  grid-template-columns:repeat(auto-fit, minmax(20rem, 1fr));
}

.schedule-card{
  display:flex;
  flex-direction:column;
  gap:.75rem;
  padding:clamp(1.05rem, 2.3vw, 1.6rem);
  border-radius:clamp(1rem, 2vw, 1.35rem);
  border:1px solid rgba(66,90,124,.55);
  background:linear-gradient(180deg, rgba(18,26,42,.94), rgba(9,15,26,.9));
  box-shadow:0 16px 32px rgba(0,0,0,.27), inset 0 1px 0 rgba(255,255,255,.04);
  transition:transform .18s ease, box-shadow .18s ease, border-color .18s ease;
}

.schedule-card:hover{
  transform:translateY(-2px);
  border-color:rgba(30,200,255,.6);
  box-shadow:0 24px 46px rgba(0,0,0,.38);
}

.schedule-card__title{
  margin:0;
  font-size:clamp(1rem, 1.8vw, 1.3rem);
  font-weight:600;
}

.schedule-card__meta{
  margin:0;
  color:var(--muted);
  font-size:clamp(.82rem, 1.05vw, .95rem);
  line-height:1.6;
}

.schedule-card__actions{
  margin-top:auto;
  display:flex;
  flex-wrap:wrap;
  gap:.6rem;
}

.section-focus-highlight{
  animation:sectionFocusPulse 1.6s ease-out;
}

@keyframes sectionFocusPulse{
  from{ box-shadow:0 0 0 0 rgba(30,200,255,.45); }
  to{ box-shadow:0 0 0 24px rgba(30,200,255,0); }
}

/* --- Event control flow layout --- */
.flow-main{
  display:flex;
  flex-direction:column;
  gap:1.5rem;
  padding-bottom:2rem;
}

.flow-progress{
  display:flex;
<<<<<<< HEAD
  gap:.3rem;
=======
  gap:.4rem;
>>>>>>> cfdf17fa
  align-items:center;
  justify-content:flex-start;
  flex-wrap:wrap;
}

.flow-progress__item{
  display:flex;
  align-items:center;
<<<<<<< HEAD
  gap:.35rem;
  padding:.18rem .5rem;
=======
  gap:.4rem;
  padding:.25rem .6rem;
>>>>>>> cfdf17fa
  border-radius:999px;
  background:rgba(15,26,43,.6);
  color:var(--muted);
  border:1px solid rgba(72,107,146,.4);
  transition:background .25s ease, color .25s ease, border-color .25s ease, transform .25s ease;
}

.flow-progress__item.is-active{
  background:rgba(0,116,199,.22);
  color:#e8f4ff;
  border-color:rgba(0,155,255,.7);
  transform:translateY(-2px);
}

.flow-progress__item.is-complete{
  background:rgba(22,166,114,.2);
  color:#ddffef;
  border-color:rgba(54,198,149,.6);
}


.flow-progress__step{
  display:inline-flex;
  align-items:center;
  justify-content:center;
<<<<<<< HEAD
  width:1.35rem;
  height:1.35rem;
  border-radius:50%;
  background:rgba(255,255,255,.08);
  font-weight:600;
  font-size:.8rem;
=======
  width:1.55rem;
  height:1.55rem;
  border-radius:50%;
  background:rgba(255,255,255,.08);
  font-weight:600;
  font-size:.85rem;
>>>>>>> cfdf17fa
}

.flow-progress__label{
  font-weight:500;
<<<<<<< HEAD
  font-size:.85rem;
=======
  font-size:.9rem;
>>>>>>> cfdf17fa
}

.flow-stage__title{
  margin:0;
  font-size:clamp(1.4rem, 2.6vw, 1.9rem);
  font-weight:700;
}

.flow-stage__description{
  margin:.25rem 0 0;
  color:var(--muted);
  max-width:48ch;
}

.flow-grid{
  --flow-sidebar-width:clamp(22rem, 28vw, 32rem);
  display:grid;
  gap:1.5rem;
  grid-auto-rows:minmax(0, auto);
  transition:grid-template-columns .4s ease, grid-template-rows .4s ease, grid-template-areas .4s ease;
  width:min(100%, 96vw);
  margin-inline:auto;
}

.flow-pane{
  display:none;
  min-width:0;
}

.flow-pane--summary{
  border-radius:.9rem;
  background:rgba(10,22,38,.78);
  border:1px solid rgba(70,108,156,.45);
  padding:1.1rem 1.3rem;
  box-shadow:inset 0 1px 0 rgba(255,255,255,.04);
  gap:1rem;
  align-items:flex-start;
}

.flow-card{
  position:relative;
  transition:transform .4s ease, opacity .35s ease;
  min-width:0;
}

.flow-card.is-inert{
  pointer-events:none;
}

.flow-card--events{ grid-area:events; }
.flow-card--schedules{ grid-area:schedules; }
.flow-card--tabs{ grid-area:tabs; }

#events-main[data-stage="events"] .flow-grid{
  grid-template-columns:minmax(72vw,1fr);
  grid-template-areas:
    "events";
}

#events-main[data-stage="events"] .flow-card--events .flow-pane--primary{ display:block; }
#events-main[data-stage="events"] .flow-card--events .flow-pane--summary{ display:none; }
#events-main[data-stage="events"] .flow-card--schedules .flow-pane--primary{ display:none; }
#events-main[data-stage="events"] .flow-card--schedules .flow-pane--summary{ display:none; }

#events-main[data-stage="schedules"] .flow-grid{
<<<<<<< HEAD
  grid-template-columns:clamp(24vw, 28vw, 32vw) minmax(48vw, 1fr);
=======
  grid-template-columns:clamp(24vw, 28vw, 32vw) minmax(0,1fr);
>>>>>>> cfdf17fa
  grid-template-areas:
    "events schedules";
}

#events-main[data-stage="schedules"] .flow-card--events .flow-pane--primary{ display:none; }
#events-main[data-stage="schedules"] .flow-card--events .flow-pane--summary{ display:flex; flex-direction:column; }
#events-main[data-stage="schedules"] .flow-card--schedules .flow-pane--primary{ display:block; }
#events-main[data-stage="schedules"] .flow-card--schedules .flow-pane--summary{ display:none; }

#events-main[data-stage="schedules"] .flow-card--events .module-heading .module-description,
#events-main[data-stage="tabs"] .flow-card--events .module-heading .module-description,
#events-main[data-stage="tabs"] .flow-card--schedules .module-heading .module-description{ display:none; }

#events-main[data-stage="schedules"] .flow-card--events .module-actions,
#events-main[data-stage="tabs"] .flow-card--events .module-actions,
#events-main[data-stage="tabs"] .flow-card--schedules .module-actions{ display:none; }

#events-main[data-stage="schedules"] .flow-card--events .module-header,
#events-main[data-stage="tabs"] .flow-card--events .module-header,
#events-main[data-stage="tabs"] .flow-card--schedules .module-header{
  padding-bottom:.75rem;
  margin-bottom:.6rem;
  border-bottom:1px solid rgba(40,70,108,.45);
}

#events-main[data-stage="tabs"] .flow-grid{
<<<<<<< HEAD
  grid-template-columns:clamp(24vw, 28vw, 32vw) minmax(52vw, 1fr);
=======
  grid-template-columns:clamp(24vw, 28vw, 32vw) minmax(0,1fr);
>>>>>>> cfdf17fa
  grid-template-rows:auto auto;
  grid-template-areas:
    "events tabs"
    "schedules tabs";
}

#events-main[data-stage="schedules"] .flow-card--schedules,
#events-main[data-stage="tabs"] .flow-card--tabs{
  width:100%;
}

#events-main[data-stage="tabs"] .flow-card--events .flow-pane--primary{ display:none; }
#events-main[data-stage="tabs"] .flow-card--events .flow-pane--summary{ display:flex; flex-direction:column; }
#events-main[data-stage="tabs"] .flow-card--schedules .flow-pane--primary{ display:none; }
#events-main[data-stage="tabs"] .flow-card--schedules .flow-pane--summary{ display:flex; flex-direction:column; }

#events-main[data-stage="events"] .flow-card--schedules,
#events-main[data-stage="events"] .flow-card--tabs{
  opacity:0;
  transform:translateX(48px);
  pointer-events:none;
}

#events-main[data-stage="schedules"] .flow-card--tabs{
  opacity:0;
  transform:translateX(40px);
  pointer-events:none;
}

#events-main[data-stage="tabs"] .flow-card--tabs{
  opacity:1;
  transform:none;
  pointer-events:auto;
}

#events-main[data-stage="tabs"] .flow-card--schedules{
  opacity:1;
  transform:none;
}

.flow-selection-note{
  margin:.75rem 0 1rem;
  padding:.65rem .85rem;
  border-radius:.6rem;
  background:rgba(0,142,255,.1);
  border:1px solid rgba(0,142,255,.35);
  color:#e0f4ff;
}

.flow-selection-summary{
  margin:0 0 1rem;
  padding:1rem 1.25rem;
  border-radius:.85rem;
  background:rgba(18,30,46,.8);
  border:1px solid rgba(60,96,143,.5);
  box-shadow:inset 0 1px 0 rgba(255,255,255,.05);
}

.flow-selection-summary__title{
  margin:0 0 .6rem;
  font-size:1.05rem;
  font-weight:600;
}

.flow-selection-summary__item{
  margin:.35rem 0;
  display:flex;
  gap:.75rem;
}

.flow-selection-summary__label{
  width:4.5rem;
  flex-shrink:0;
  color:var(--muted);
}

.flow-forward-actions{
  margin-top:1.5rem;
  display:flex;
  gap:.8rem;
  flex-wrap:wrap;
  justify-content:flex-end;
}

.entity-list{
  list-style:none;
  margin:1.1rem 0 0;
  padding:0;
  display:grid;
  gap:1rem;
}

.entity-item{
  display:flex;
  align-items:flex-start;
  justify-content:space-between;
  gap:1rem;
  padding:1.1rem 1.3rem;
  border-radius:1rem;
  background:rgba(8,20,34,.75);
  border:1px solid rgba(56,96,144,.4);
  transition:transform .2s ease, border-color .2s ease, box-shadow .3s ease;
}

.entity-item:hover{
  transform:translateY(-2px);
  border-color:rgba(0,142,255,.5);
  box-shadow:0 16px 28px rgba(0,78,140,.2);
}

.entity-item{
  cursor:pointer;
}

.entity-indicator{
  display:inline-flex;
  align-items:center;
  justify-content:center;
  width:1.25rem;
  height:1.25rem;
  border-radius:999px;
  border:2px solid rgba(120,168,220,.7);
  background:rgba(10,26,42,.6);
  margin-top:.15rem;
  flex-shrink:0;
  transition:border-color .2s ease, background-color .2s ease, box-shadow .3s ease;
}

.entity-indicator__dot{
  width:.55rem;
  height:.55rem;
  border-radius:50%;
  background:rgba(120,168,220,.2);
  transition:background-color .2s ease, transform .2s ease;
}

.entity-item.is-selected{
  border-color:rgba(0,155,255,.75);
  background:linear-gradient(180deg, rgba(8,42,70,.85), rgba(6,20,36,.92));
  box-shadow:0 18px 38px rgba(0,78,140,.35);
}

.entity-item.is-selected .entity-name{
  color:#e6f6ff;
}

.entity-item.is-selected .entity-meta{
  color:rgba(190,232,255,.75);
}

.entity-item.is-selected .entity-indicator{
  border-color:rgba(0,155,255,.85);
  background:rgba(0,84,140,.45);
  box-shadow:0 0 0 4px rgba(0,155,255,.18);
}

.entity-item.is-selected .entity-indicator__dot{
  background:rgba(0,211,255,.85);
  transform:scale(1.08);
}

.entity-item:focus-visible{
  outline:2px solid rgba(0,155,255,.7);
  outline-offset:2px;
}

.entity-label{
  display:flex;
  flex-direction:column;
  gap:.4rem;
  min-width:0;
}

.entity-name{
  font-size:1.05rem;
  font-weight:600;
  color:#f4f9ff;
}

.entity-meta{
  color:var(--muted);
  font-size:.9rem;
}

.entity-actions{
  display:flex;
  gap:.5rem;
  flex-wrap:wrap;
  justify-content:flex-end;
}

.entity-actions .btn,
.entity-actions .btn-icon{
  flex-shrink:0;
}

.entity-item:not(.is-selected):focus-visible .entity-indicator{
  border-color:rgba(0,155,255,.85);
  box-shadow:0 0 0 3px rgba(0,155,255,.15);
}

.entity-item:not(.is-selected):hover .entity-indicator__dot{
  background:rgba(0,155,255,.45);
}

.flow-summary-title{
  margin:0;
  font-size:1.05rem;
  font-weight:600;
  color:#e6f6ff;
}

.flow-summary-name{
  margin:.1rem 0 .8rem;
  font-size:1.25rem;
  font-weight:700;
  color:#fdfcff;
}

.flow-summary-stats{
  margin:0 0 1rem;
  display:flex;
  flex-direction:column;
  gap:.35rem;
}

.flow-summary-row{
  display:flex;
  gap:.75rem;
  color:#d0e8ff;
  font-size:.95rem;
}

.flow-summary-row dt{
  width:4.8rem;
  flex-shrink:0;
  color:var(--muted);
  font-weight:500;
}

.flow-summary-row dd{
  margin:0;
}

.flow-summary-group{
  margin-bottom:1.4rem;
  border-radius:.9rem;
  background:rgba(8,20,34,.65);
  border:1px solid rgba(56,96,144,.4);
  padding:1.1rem 1.3rem;
  box-shadow:inset 0 1px 0 rgba(255,255,255,.03);
}

.flow-pane--summary .btn{
  align-self:flex-start;
}

.flow-tablist{
  display:flex;
  gap:.75rem;
  margin-bottom:1.2rem;
  flex-wrap:wrap;
}

.flow-tab{
  border:none;
  background:rgba(17,30,48,.8);
  color:var(--muted);
  padding:.55rem 1rem;
  border-radius:.7rem;
  font-weight:600;
  font-size:.95rem;
  cursor:pointer;
  border:1px solid transparent;
  transition:background .25s ease, color .25s ease, border-color .25s ease, transform .25s ease;
}

.flow-tab:hover{
  transform:translateY(-1px);
  border-color:rgba(0,142,255,.4);
}

.flow-tab.is-active{
  background:rgba(0,142,255,.18);
  color:#e6f6ff;
  border-color:rgba(0,142,255,.65);
}

.flow-card--tabs .module-body{
  display:flex;
  flex-direction:column;
  gap:1.2rem;
}

.flow-tabpanels{
  flex:1 1 auto;
  min-height:0;
  display:flex;
  gap:1rem;
}

.flow-tabpanel{
  flex:1 1 auto;
  min-height:0;
  display:flex;
  flex-direction:column;
  border-radius:0;
  background:transparent;
  border:none;
  padding:0;
  outline:none;
  gap:1rem;
}

.flow-tabpanel[hidden]{
  display:none;
}


.embedded-tool{
  display:flex;
  flex:1 1 auto;
  min-height:0;
}

.embedded-tool__surface{
  position:relative;
  display:flex;
  flex-direction:column;
  gap:1rem;
  flex:1 1 auto;
  min-height:clamp(28rem, 68vh, 56rem);
  overflow:auto;
}

.qa-embedded .admin-main,
.operator-embedded .layout-grid{
  display:flex;
  flex-direction:column;
  gap:1.25rem;
  flex:1 1 auto;
  min-height:0;
}

.qa-embedded .admin-main{
  padding:0;
  background:transparent;
  box-shadow:none;
}

.qa-embedded .module,
.operator-embedded .module{
  background:linear-gradient(180deg, rgba(10,20,36,.94), rgba(6,14,26,.88));
  border:1px solid rgba(60,96,143,.45);
  border-radius:.9rem;
  box-shadow:0 18px 32px rgba(0,0,0,.32), inset 0 1px 0 rgba(255,255,255,.03);
}

.qa-embedded .module-header,
.operator-embedded .module-header{
  padding:1rem 1.2rem;
}

.qa-embedded .module-body,
.operator-embedded .module-body{
  padding:1rem 1.2rem 1.3rem;
}

.qa-embedded .loading-overlay,
.operator-embedded .loading-overlay{
  position:absolute;
  inset:0;
<<<<<<< HEAD
  display:flex;
}

.qa-embedded .loading-overlay[hidden],
.operator-embedded .loading-overlay[hidden]{
  display:none !important;
}

@media (max-width: 960px){
  .flow-tabpanels{
    flex-direction:column;
  }
}

.qa-embedded .loader-steps,
.operator-embedded .loader-steps{
  margin-top:1rem;
}

.operator-embedded #op-main-container{
  display:flex;
=======
  display:flex;
}

.qa-embedded .loading-overlay[hidden],
.operator-embedded .loading-overlay[hidden]{
  display:none !important;
}

@media (max-width: 960px){
  .flow-tabpanels{
    flex-direction:column;
  }
}

.qa-embedded .loader-steps,
.operator-embedded .loader-steps{
  margin-top:1rem;
}

.operator-embedded #op-main-container{
  display:flex;
>>>>>>> cfdf17fa
  flex-direction:column;
  gap:1.25rem;
  flex:1 1 auto;
  min-height:0;
}

.operator-embedded #op-action-panel{
  display:flex;
  flex-wrap:wrap;
  gap:.6rem;
  align-items:center;
  padding:.75rem 1rem;
  border-radius:.75rem;
  background:rgba(8,18,32,.82);
  border:1px solid rgba(60,96,143,.4);
}

.operator-embedded #op-action-panel[hidden]{
  display:none;
}

.operator-embedded__actions{
  display:flex;
  justify-content:space-between;
  align-items:center;
  gap:1rem;
  flex-wrap:wrap;
  padding:.25rem 0 .5rem;
}

.operator-embedded__buttons{
  display:flex;
  gap:.5rem;
}

.auth-card{
  display:flex;
  align-items:center;
  justify-content:center;
  padding:1.5rem 1.75rem;
  border-radius:.9rem;
  border:1px dashed rgba(70,110,150,.5);
  background:rgba(8,18,30,.7);
  color:var(--muted);
  padding:1.2rem;
  text-align:center;
}

.auth-card__body{
  display:flex;
  flex-direction:column;
  gap:1rem;
  max-width:28rem;
}

.auth-card__title{
  margin:0;
  font-size:1.1rem;
  color:#d5e9ff;
}

@media (max-width: 1080px){
  #events-main[data-stage="schedules"] .flow-grid{
<<<<<<< HEAD
    grid-template-columns:minmax(70vw,1fr);
=======
    grid-template-columns:minmax(0,1fr);
>>>>>>> cfdf17fa
    grid-template-areas:
      "events"
      "schedules";
  }

  #events-main[data-stage="tabs"] .flow-grid{
<<<<<<< HEAD
    grid-template-columns:minmax(72vw,1fr);
=======
    grid-template-columns:minmax(0,1fr);
>>>>>>> cfdf17fa
    grid-template-rows:auto auto auto;
    grid-template-areas:
      "events"
      "schedules"
      "tabs";
  }

  #events-main[data-stage="schedules"] .flow-card--schedules,
  #events-main[data-stage="tabs"] .flow-card--tabs{
    min-width:0;
  }
}

@media (max-width: 640px){
  .flow-progress{
<<<<<<< HEAD
    gap:.25rem;
  }

  .flow-progress__item{
    padding:.16rem .45rem;
=======
    gap:.5rem;
  }

  .flow-progress__item{
    padding:.3rem .6rem;
>>>>>>> cfdf17fa
  }

  .flow-stage__title{
    font-size:1.45rem;
  }

  .tool-embed__frame{
    min-height:420px;
  }

  .embedded-tool__surface{
    min-height:min(60vh, 40rem);
  }
}<|MERGE_RESOLUTION|>--- conflicted
+++ resolved
@@ -1550,11 +1550,7 @@
 
 .flow-progress{
   display:flex;
-<<<<<<< HEAD
   gap:.3rem;
-=======
-  gap:.4rem;
->>>>>>> cfdf17fa
   align-items:center;
   justify-content:flex-start;
   flex-wrap:wrap;
@@ -1563,13 +1559,8 @@
 .flow-progress__item{
   display:flex;
   align-items:center;
-<<<<<<< HEAD
   gap:.35rem;
   padding:.18rem .5rem;
-=======
-  gap:.4rem;
-  padding:.25rem .6rem;
->>>>>>> cfdf17fa
   border-radius:999px;
   background:rgba(15,26,43,.6);
   color:var(--muted);
@@ -1595,30 +1586,17 @@
   display:inline-flex;
   align-items:center;
   justify-content:center;
-<<<<<<< HEAD
   width:1.35rem;
   height:1.35rem;
   border-radius:50%;
   background:rgba(255,255,255,.08);
   font-weight:600;
   font-size:.8rem;
-=======
-  width:1.55rem;
-  height:1.55rem;
-  border-radius:50%;
-  background:rgba(255,255,255,.08);
-  font-weight:600;
-  font-size:.85rem;
->>>>>>> cfdf17fa
 }
 
 .flow-progress__label{
   font-weight:500;
-<<<<<<< HEAD
   font-size:.85rem;
-=======
-  font-size:.9rem;
->>>>>>> cfdf17fa
 }
 
 .flow-stage__title{
@@ -1684,11 +1662,7 @@
 #events-main[data-stage="events"] .flow-card--schedules .flow-pane--summary{ display:none; }
 
 #events-main[data-stage="schedules"] .flow-grid{
-<<<<<<< HEAD
   grid-template-columns:clamp(24vw, 28vw, 32vw) minmax(48vw, 1fr);
-=======
-  grid-template-columns:clamp(24vw, 28vw, 32vw) minmax(0,1fr);
->>>>>>> cfdf17fa
   grid-template-areas:
     "events schedules";
 }
@@ -1715,11 +1689,7 @@
 }
 
 #events-main[data-stage="tabs"] .flow-grid{
-<<<<<<< HEAD
   grid-template-columns:clamp(24vw, 28vw, 32vw) minmax(52vw, 1fr);
-=======
-  grid-template-columns:clamp(24vw, 28vw, 32vw) minmax(0,1fr);
->>>>>>> cfdf17fa
   grid-template-rows:auto auto;
   grid-template-areas:
     "events tabs"
@@ -2092,7 +2062,6 @@
 .operator-embedded .loading-overlay{
   position:absolute;
   inset:0;
-<<<<<<< HEAD
   display:flex;
 }
 
@@ -2114,29 +2083,6 @@
 
 .operator-embedded #op-main-container{
   display:flex;
-=======
-  display:flex;
-}
-
-.qa-embedded .loading-overlay[hidden],
-.operator-embedded .loading-overlay[hidden]{
-  display:none !important;
-}
-
-@media (max-width: 960px){
-  .flow-tabpanels{
-    flex-direction:column;
-  }
-}
-
-.qa-embedded .loader-steps,
-.operator-embedded .loader-steps{
-  margin-top:1rem;
-}
-
-.operator-embedded #op-main-container{
-  display:flex;
->>>>>>> cfdf17fa
   flex-direction:column;
   gap:1.25rem;
   flex:1 1 auto;
@@ -2200,22 +2146,14 @@
 
 @media (max-width: 1080px){
   #events-main[data-stage="schedules"] .flow-grid{
-<<<<<<< HEAD
     grid-template-columns:minmax(70vw,1fr);
-=======
-    grid-template-columns:minmax(0,1fr);
->>>>>>> cfdf17fa
     grid-template-areas:
       "events"
       "schedules";
   }
 
   #events-main[data-stage="tabs"] .flow-grid{
-<<<<<<< HEAD
     grid-template-columns:minmax(72vw,1fr);
-=======
-    grid-template-columns:minmax(0,1fr);
->>>>>>> cfdf17fa
     grid-template-rows:auto auto auto;
     grid-template-areas:
       "events"
@@ -2231,19 +2169,11 @@
 
 @media (max-width: 640px){
   .flow-progress{
-<<<<<<< HEAD
     gap:.25rem;
   }
 
   .flow-progress__item{
     padding:.16rem .45rem;
-=======
-    gap:.5rem;
-  }
-
-  .flow-progress__item{
-    padding:.3rem .6rem;
->>>>>>> cfdf17fa
   }
 
   .flow-stage__title{
