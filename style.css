/* ===== Theme Tokens (Broadcast UI) ===== */
:root{
  --ui-bg: #0d1117;
  --panel: #111722cc;
  --stroke: #2b3a4a;
  --txt: #e6eef7;
  --muted: #9fb0c2;
  --accent: #1ec8ff;
  --accent-2: #ff4fd8;
  --success: #18d18f;
  --warn: #ffc247;
  --danger: #ff6b6b;
  --footer-clearance: clamp(3.5rem, 6vh, 5.25rem);
  --footer-gap: clamp(1.25rem, 2vh, 1.75rem);
  --flow-stage-panel-width: min(96rem, 94vw);
  --flow-stage-panel-padding: clamp(1rem, 2.4vw, 1.6rem);
  --flow-stage-panel-radius: clamp(1.05rem, 2.2vw, 1.45rem);
  --flow-stage-panel-border: rgba(78,122,186,.36);
  --flow-stage-panel-background: linear-gradient(160deg, rgba(18,28,46,.88), rgba(10,16,30,.94));
  --flow-stage-panel-shadow: 0 18px 42px rgba(4,12,28,.44);
  /* aliases for consistency */
  --bg: var(--ui-bg);
  --text: var(--txt);
  --line: var(--stroke);
}

*,
*::before,
*::after{
  box-sizing:border-box;
}

body{
  margin:0;
  font-family:"Noto Sans JP", "Segoe UI", system-ui, -apple-system, BlinkMacSystemFont, sans-serif;
  line-height:1.6;
}
.noscript-banner{
  margin-block:1rem;
  padding:0.875rem 1rem;
  border-radius:0.75rem;
  background:rgba(255,79,216,0.12);
  border:1px solid rgba(255,79,216,0.35);
  color:var(--txt);
  font-size:0.95rem;
  text-align:center;
}
html, body{ height:100%; }
html{ overflow:auto; }
.op-theme{ background:var(--bg); color:var(--text); }
body.op-theme{
  --page-gap:clamp(1rem, 2.2vw, 1.8rem);
  --page-pad-inline:max(2.5vw, 1.4rem);
  min-height:100dvh;
  padding-inline:var(--page-pad-inline);
  padding-block-start:clamp(.45rem, 1.2vh, .85rem);
  padding-block-end:calc(var(--footer-clearance) + var(--footer-gap) + 5rem);
  position:relative;
  background-color:var(--bg);
  display:flex;
  flex-direction:column;
  gap:var(--page-gap);
}

body.op-theme::before{
  content:"";
  position:fixed;
  inset:0;
  z-index:-1;
  background:
    radial-gradient(circle at top left, rgba(46,141,255,.18), transparent 42%),
    radial-gradient(circle at 85% 10%, rgba(255,79,216,.12), transparent 46%),
    linear-gradient(180deg, rgba(9,16,28,0.92), rgba(8,12,22,0.96));
  background-repeat:no-repeat;
  background-size:cover;
  will-change:transform;
}

body.modal-open{ overflow:hidden; }

body.question-admin-page.modal-open{ overflow:hidden; }

html.embedded-view body.op-theme{
  --page-gap:clamp(1rem, 1.6vw, 1.35rem);
  padding-inline:clamp(.75rem, 1.8vw, 1.25rem);
  padding-block-start:clamp(.4rem, 1vh, .65rem);
  padding-block-end:1.5rem;
  min-height:100%;
  gap:clamp(.9rem, 1.5vw, 1.25rem);
}

html.embedded-view body.op-theme::before{ display:none; }

html.embedded-view telop-header,
html.embedded-view telop-footer,
html.embedded-view .site-footer{ display:none !important; }

.visually-hidden{ position:absolute; width:1px; height:1px; padding:0; margin:-1px; overflow:hidden; clip:rect(0,0,0,0); border:0; }

/* ===== Header ===== */
.op-header{
  position:sticky;
  top:0;
  z-index:90;
  width:96.5vw;
  margin-inline:calc(var(--page-pad-inline) * -1);
  padding:clamp(.55rem, 1.2vw, .85rem) var(--page-pad-inline);
  background:linear-gradient(180deg, rgba(14,20,34,.95), rgba(8,12,22,.84));
  border-bottom:1px solid rgba(56,80,114,.55);
  box-shadow:0 14px 30px rgba(0,0,0,.28);
  backdrop-filter:blur(10px);
}
.header-inner{
  display:flex;
  align-items:center;
  justify-content:space-between;
  gap:clamp(1rem, 2.4vw, 1.8rem);
  width:100%;
  max-width:min(96rem, 100%);
  margin-inline:auto;
  flex-wrap:wrap;
}
.brand-block{
  display:flex;
  flex-direction:column;
  gap:0.28rem;
  min-width:min(10rem, 42vw);
}
.brand-mark{
  font-size:clamp(1.1rem, 1.9vw, 1.4rem);
  font-weight:700;
  letter-spacing:.12em;
  text-transform:uppercase;
}
.brand-tagline{
  font-size:clamp(.64rem, 1vw, .8rem);
  letter-spacing:.2em;
  color:var(--muted);
  text-transform:uppercase;
}
.header-actions{
  display:flex;
  align-items:center;
  gap:clamp(.9rem, 2.4vw, 1.4rem);
  flex:1 1 auto;
  justify-content:flex-end;
}
.header-controls{
  display:flex;
  align-items:center;
  justify-content:flex-end;
  flex-wrap:wrap;
  gap:clamp(.45rem, 1.2vw, .75rem);
}
.user-info{
  justify-self:end;
  display:flex;
  flex-direction:column;
  align-items:flex-end;
  gap:.4rem;
  font-size:clamp(.78rem, 1.2vw, .9rem);
  color:var(--muted);
  text-align:right;
}
.user-info .btn{ align-self:flex-end; }
.user-label{ font-weight:500; letter-spacing:.01em; }
.flow-user-info{
  display:flex;
  flex-direction:column;
  align-items:flex-start;
  gap:clamp(.3rem, .9vw, .55rem);
  text-align:left;
  min-width:clamp(12rem, 28vw, 18rem);
}
.flow-user-info__label{
  display:block;
  max-width:100%;
}
.flow-user-info__footer{
  display:flex;
  align-items:flex-end;
  justify-content:flex-end;
  gap:clamp(.45rem, 1.4vw, .85rem);
  width:100%;
  flex-wrap:wrap;
}
.flow-user-info__meta{
  margin-right:auto;
}
.flow-user-info__logout{
  white-space:nowrap;
}
@media (max-width: 720px){
  .header-inner{
    gap:clamp(.75rem, 2.4vw, 1.2rem);
  }
  .header-actions{
    flex-wrap:wrap;
    justify-content:flex-end;
    gap:clamp(.65rem, 2vw, 1rem);
  }
  .user-info{
    align-items:flex-end;
    text-align:right;
  }
}

@media (max-width: 540px){
  .header-inner{
    flex-direction:column;
    align-items:flex-start;
  }
  .header-actions{
    width:100%;
    justify-content:space-between;
    gap:.75rem;
  }
  .header-controls{
    flex:1 1 auto;
  }
  .user-info{
    align-items:flex-start;
    text-align:left;
  }
  .flow-user-info{
    width:100%;
    min-width:0;
  }
  .flow-user-info__footer{
    justify-content:space-between;
  }
}

/* グリッド背景（オペ室っぽく） */
#questions-content{
  background:
    radial-gradient(transparent 1px, rgba(255,255,255,0.04) 1px) 0 0 / 1.5rem 1.5rem,
    linear-gradient(180deg, rgba(255,255,255,.04), rgba(255,255,255,.02));
}

/* ===== Auth ===== */
.auth-card{
  max-width:30rem;
  margin:clamp(3rem, 8vh, 4.5rem) auto;
  padding:clamp(2rem, 4vw, 2.6rem) clamp(1.5rem, 5vw, 2.5rem);
  text-align:center;
  border-radius:clamp(1.2rem, 2vw, 1.6rem);
  border:1px solid rgba(46,64,92,.65);
  background:linear-gradient(180deg, rgba(21,28,45,.92), rgba(12,17,29,.92));
  box-shadow:0 24px 50px rgba(0,0,0,.38), inset 0 1px 0 rgba(255,255,255,.05);
}
.auth-card h2{ margin:0 0 .75rem; font-size:1.5rem; letter-spacing:.03em; }
.auth-lead{
  margin:0 0 clamp(1.25rem, 2.8vw, 1.8rem);
  color:var(--muted);
  font-size:.95rem;
}

.login-panel{
  display:flex;
  flex-direction:column;
  gap:1.1rem;
  align-items:center;
}

.login-lead{
  margin:0;
  color:var(--muted);
  line-height:1.65;
}

.auth-error{
  margin:0 0 clamp(1rem, 2.5vw, 1.4rem);
  padding:.9rem 1rem;
  border-radius:.9rem;
  border:1px solid rgba(255,107,107,.45);
  background:rgba(255,107,107,.12);
  color:#ffeaea;
  font-size:.9rem;
  line-height:1.5;
}

/* ===== Layout ===== */
.layout-grid{
  display:grid;
  grid-template-columns:minmax(0,1fr);
  gap:clamp(1.1rem, 2.1vw, 1.8rem);
  align-items:stretch;
  flex:1 1 auto;
  min-height:0;
  width:100%;
  max-width:min(96rem, 94vw);
  margin-inline:auto;
}
body.dictionary-open:not(.logs-open) .layout-grid,
body.logs-open:not(.dictionary-open) .layout-grid{
  grid-template-columns:minmax(0,2.35fr) minmax(0,1.2fr);
}
body.dictionary-open.logs-open .layout-grid{
  grid-template-columns:minmax(0,2fr) minmax(0,1fr) minmax(0,1fr);
}
body.dictionary-collapsed #dictionary-panel,
body.dictionary-collapsed:not(.dictionary-open) #dictionary-panel{ display:none !important; }
body.logs-collapsed #logs-panel,
body.logs-collapsed:not(.logs-open) #logs-panel{ display:none !important; }
body.dictionary-open #dictionary-panel,
body.logs-open #logs-panel{ display:flex; }

#dictionary-panel[hidden],
#logs-panel[hidden]{ display:none !important; }

.module{
  display:flex;
  flex-direction:column;
  gap:clamp(.75rem, 1.3vw, 1.1rem);
  padding:clamp(.95rem, 1.8vw, 1.35rem) clamp(1rem, 2.2vw, 1.5rem);
  border-radius:clamp(.95rem, 1.8vw, 1.4rem);
  border:1px solid rgba(46,64,92,.6);
  background:linear-gradient(180deg, rgba(18,24,38,.92), rgba(10,14,24,.92));
  box-shadow:0 18px 40px rgba(0,0,0,.35), inset 0 1px 0 rgba(255,255,255,.04);
  min-height:0;
  overflow:hidden;
}
.module--primary{ min-height:0; }
.module--secondary{ gap:clamp(.8rem, 1.6vw, 1.1rem); }
.module-header{
  display:flex;
  align-items:flex-start;
  justify-content:space-between;
  gap:clamp(.75rem, 1.5vw, 1.15rem);
  flex-wrap:wrap;
}
.module-heading{
  display:flex;
  flex-direction:column;
  gap:.35rem;
  flex:1 1 18rem;
  min-width:0;
}
.module-header h1,
.module-header h2{ margin:0; }
.module-header h1{
  font-size:clamp(1.2rem, 2.2vw, 1.55rem);
}
.module-header h2{
  font-size:clamp(1.05rem, 1.9vw, 1.35rem);
}
.module-description{
  margin:0;
  font-size:clamp(.7rem, 1vw, .85rem);
  color:var(--muted);
  line-height:1.4;
}
.module-actions{
  display:flex;
  align-items:center;
  gap:clamp(.5rem, 1.1vw, .75rem);
}
.module-body{
  flex:1 1 auto;
  min-height:0;
  overflow:auto;
  scrollbar-gutter:stable;
  scrollbar-width:thin;
  scrollbar-color:rgba(108,132,168,.6) rgba(18,24,38,.7);
}
.module-body::-webkit-scrollbar,
.table-scroller::-webkit-scrollbar,
.log-stream::-webkit-scrollbar{
  width:10px;
}
.module-body::-webkit-scrollbar-track,
.table-scroller::-webkit-scrollbar-track,
.log-stream::-webkit-scrollbar-track{
  background:rgba(10,16,26,.7);
  border-radius:999px;
}
.module-body::-webkit-scrollbar-thumb,
.table-scroller::-webkit-scrollbar-thumb,
.log-stream::-webkit-scrollbar-thumb{
  background:linear-gradient(180deg, rgba(46,141,255,.5), rgba(30,200,255,.35));
  border-radius:999px;
  border:2px solid rgba(9,14,24,.9);
}
.module-body::-webkit-scrollbar-thumb:hover,
.table-scroller::-webkit-scrollbar-thumb:hover,
.log-stream::-webkit-scrollbar-thumb:hover{
  background:linear-gradient(180deg, rgba(46,141,255,.7), rgba(30,200,255,.5));
}
.dictionary-body{ display:flex; flex-direction:column; gap:clamp(.9rem, 1.7vw, 1.3rem); }
.dictionary-body .cards-scroll{ flex:1; min-height:0; overflow:auto; }
.dictionary-toolbar{
  display:flex;
  align-items:center;
  gap:clamp(.45rem, 1vw, .7rem);
  padding:clamp(.55rem, 1.2vw, .85rem) clamp(.8rem, 1.8vw, 1.1rem);
  border-radius:clamp(.95rem, 2vw, 1.3rem);
  border:1px solid rgba(80,124,194,.34);
  background:linear-gradient(145deg, rgba(16,26,44,.8), rgba(10,18,32,.85));
  box-shadow:inset 0 1px 0 rgba(255,255,255,.05);
}
.dictionary-count{ margin-left:auto; font-size:.82rem; color:var(--muted); }
.dictionary-cards{
  display:grid;
  grid-template-columns:repeat(auto-fit, minmax(18rem, 1fr));
  gap:clamp(.6rem, 1.4vw, .95rem);
  padding:clamp(.2rem, .6vw, .45rem) 0 clamp(.2rem, .6vw, .45rem) clamp(.1rem, .4vw, .35rem);
}
.dictionary-card{
  position:relative;
  display:flex;
  flex-direction:column;
  gap:clamp(.35rem, .9vw, .6rem);
  padding:clamp(.75rem, 1.6vw, 1.05rem) clamp(.9rem, 2vw, 1.35rem);
  border-radius:clamp(1rem, 2.1vw, 1.4rem);
  border:1px solid rgba(80,124,194,.32);
  background:linear-gradient(155deg, rgba(18,28,48,.9), rgba(10,18,32,.88));
  box-shadow:0 14px 32px rgba(5,10,20,.45);
  transition:border-color .2s ease, box-shadow .2s ease, transform .2s ease, background .2s ease, color .2s ease;
}
.dictionary-card:hover{ transform:translateY(-1px); box-shadow:0 18px 40px rgba(6,12,24,.5); }
.dictionary-card.is-selected{
  border-color:rgba(72,178,255,.85);
  box-shadow:0 20px 44px rgba(30,200,255,.28);
}
.dictionary-card.is-disabled{
  background:linear-gradient(155deg, rgba(245,248,255,.6), rgba(224,233,248,.45));
  color:rgba(36,48,74,.85);
  box-shadow:0 10px 22px rgba(12,16,24,.18);
}
.dictionary-card__header{
  display:flex;
  align-items:flex-start;
  gap:.65rem;
  position:relative;
  padding-right:clamp(2.8rem, 5.5vw, 3.4rem);
}
.dictionary-card__term{
  font-size:clamp(1.05rem, 1.9vw, 1.35rem);
  font-weight:650;
  letter-spacing:.02em;
  word-break:break-word;
  overflow-wrap:anywhere;
}
.dictionary-card__ruby{
  font-size:clamp(.82rem, 1.5vw, 1.02rem);
  color:var(--muted);
  line-height:1.5;
  word-break:break-word;
  overflow-wrap:anywhere;
}
.dictionary-card__status{
  margin-left:auto;
  font-size:.75rem;
  padding:.2rem .65rem;
  border-radius:999px;
  background:rgba(59,130,246,.18);
  color:rgba(191,219,254,.95);
  letter-spacing:.08em;
  font-weight:600;
  text-transform:uppercase;
  position:relative;
  z-index:0;
}
.dictionary-card.is-disabled .dictionary-card__status{
  background:rgba(148,163,184,.22);
  color:rgba(71,85,105,.92);
}
.dictionary-card__check{
  position:absolute;
  top:clamp(.55rem, 1.2vw, .85rem);
  right:clamp(.6rem, 1.6vw, 1rem);
  display:flex;
  align-items:center;
  justify-content:center;
  padding:clamp(.25rem, .6vw, .4rem);
  border-radius:clamp(.65rem, 1.2vw, .85rem);
  background:var(--card-check-bg);
  border:1px solid transparent;
  transition:border-color .2s ease, background .2s ease, box-shadow .2s ease;
  cursor:pointer;
  z-index:1;
}
.dictionary-card__check:hover{ background:var(--card-check-hover-bg); }
.dictionary-card__check:focus-within{ border-color:var(--card-check-focus-border); background:var(--card-check-hover-bg); }
.dictionary-card__check input{
  width:1.05rem;
  height:1.05rem;
}
.dictionary-card__footer{
  display:flex;
  align-items:center;
  justify-content:flex-end;
  gap:.4rem;
  font-size:.75rem;
  color:var(--muted);
}
.dictionary-card__footer span{ white-space:nowrap; }
.dictionary-card.is-disabled .dictionary-card__ruby{ color:rgba(71,85,105,.9); }
.dictionary-card.is-disabled .dictionary-card__term{ color:rgba(45,55,72,.95); }
.logs-body{ display:flex; flex-direction:column; gap:clamp(.9rem, 1.7vw, 1.3rem); overflow:hidden; }
.logs-body #logs-stream-view{ flex:1 1 auto; min-height:0; }
.logs-body .log-stream{ flex:1 1 auto; }

#op-dictionary-panel .dictionary-body,
#op-logs-panel .logs-body{
  padding:var(--flow-stage-panel-padding);
  border-radius:var(--flow-stage-panel-radius);
  border:1px solid var(--flow-stage-panel-border);
  background:var(--flow-stage-panel-background);
  box-shadow:var(--flow-stage-panel-shadow);
  backdrop-filter:blur(18px);
  min-height:0;
}

#op-dictionary-panel .dictionary-form,
#op-logs-panel .logs-toolbar{
  display:flex;
  flex-wrap:wrap;
  align-items:flex-end;
  gap:clamp(.55rem, 1.2vw, .85rem);
  padding:clamp(.6rem, 1.3vw, .85rem) clamp(.8rem, 1.8vw, 1.1rem);
  border-radius:clamp(.95rem, 2vw, 1.3rem);
  border:1px solid rgba(80,124,194,.34);
  background:linear-gradient(145deg, rgba(16,26,44,.8), rgba(10,18,32,.85));
  box-shadow:inset 0 1px 0 rgba(255,255,255,.05);
}

.dictionary-form .input{ flex:1 1 14rem; min-width:10rem; }
.dictionary-form .btn{ flex:0 0 auto; }

.pickup-body{ display:flex; flex-direction:column; gap:clamp(.9rem, 1.7vw, 1.3rem); }
.pickup-add-body textarea{ min-height:clamp(6.5rem, 18vh, 12rem); }
.pickup-tabs{ display:flex; flex-wrap:wrap; gap:clamp(.5rem, 1.2vw, .75rem); margin:0; }
.pickup-tab{ padding:clamp(.45rem, 1vw, .6rem) clamp(.9rem, 2vw, 1.15rem); border-radius:999px; border:1px solid rgba(70,94,128,.5); background:rgba(12,20,34,.6); color:var(--muted); font-weight:600; cursor:pointer; transition:background .18s ease, color .18s ease, border-color .18s ease, box-shadow .18s ease; }
.pickup-tab.is-active,
.pickup-tab[aria-selected="true"]{ color:var(--text); border-color:rgba(30,200,255,.6); background:linear-gradient(180deg, rgba(30,200,255,.22), rgba(14,110,190,.18)); box-shadow:0 10px 24px rgba(0,0,0,.28); }
.pickup-tab:focus-visible{ outline:2px solid rgba(30,200,255,.8); outline-offset:2px; }
.pickup-body .cards-scroll{ flex:1; min-height:0; overflow:auto; }
.pickup-form{ display:flex; flex-wrap:wrap; gap:clamp(.55rem, 1.2vw, .85rem); align-items:flex-end; }
.pickup-form textarea{ flex:1 1 clamp(18rem, 40vw, 28rem); min-height:clamp(5.5rem, 10vw, 7rem); }
.pickup-form__genre{ display:flex; flex-direction:column; flex:0 0 clamp(12rem, 18vw, 14rem); }
.pickup-form select{ width:100%; }
.pickup-form .btn{ flex:0 0 auto; }
.pickup-list{ display:flex; flex-direction:column; gap:clamp(.6rem, 1.1vw, .9rem); margin:0; padding:0; list-style:none; }
.pickup-card{ background:linear-gradient(180deg, rgba(17,24,37,.92), rgba(11,16,26,.96)); border:1px solid rgba(46,68,96,.65); border-radius:clamp(.9rem, 1.5vw, 1.2rem); box-shadow:0 12px 32px rgba(0,0,0,.42); padding:clamp(.85rem, 1.6vw, 1.2rem) clamp(.95rem, 1.8vw, 1.3rem); display:flex; flex-direction:column; gap:clamp(.65rem, 1.1vw, .85rem); color:var(--txt); transition:border-color .18s ease, box-shadow .18s ease, transform .2s ease; cursor:pointer; outline:none; }
.pickup-card:hover{ border-color:rgba(41,182,246,.6); box-shadow:0 18px 42px rgba(0,0,0,.5); transform:translateY(-2px); }
.pickup-card:focus-visible{ outline:2px solid rgba(41,182,246,.85); outline-offset:4px; }
.pickup-card.is-selected{ border-color:rgba(59,201,255,.85); box-shadow:0 22px 48px rgba(16,110,190,.45); }
.pickup-card.is-selected .pickup-card__genre{ background:rgba(41,182,246,.18); border-color:rgba(41,182,246,.6); color:#e8f7ff; }
.pickup-card__question{ margin:0; white-space:pre-wrap; line-height:1.55; font-size:.96rem; }
.pickup-card__meta{ display:flex; flex-wrap:wrap; align-items:center; gap:.6rem; font-size:.82rem; color:var(--muted); }
.pickup-card__genre{ display:inline-flex; align-items:center; gap:.35rem; padding:.3rem .85rem; border-radius:999px; background:rgba(30,200,255,.12); border:1px solid rgba(30,200,255,.3); font-weight:600; letter-spacing:.04em; color:var(--txt); }
.pickup-card__time{ color:var(--muted); }

.logs-toolbar{ display:flex; gap:clamp(.55rem, 1.2vw, .85rem); align-items:center; flex-wrap:wrap; }
.logs-toolbar .input{ flex:1 1 14rem; min-width:0; max-width:20rem; }

#op-logs-panel #op-logs-stream-view{
  padding:clamp(.6rem, 1.4vw, .9rem);
  border-radius:clamp(1rem, 2.4vw, 1.5rem);
  border:1px solid rgba(74,116,184,.32);
  background:linear-gradient(150deg, rgba(11,20,36,.82), rgba(6,12,24,.86));
  box-shadow:inset 0 1px 0 rgba(255,255,255,.04);
}

#op-logs-panel #op-log-stream{
  border-radius:clamp(.9rem, 2vw, 1.3rem);
  border:1px solid rgba(78,122,188,.28);
  background:rgba(8,14,26,.74);
  padding:clamp(.85rem, 1.8vw, 1.15rem);
  box-shadow:inset 0 0 0 1px rgba(255,255,255,.02);
}

@media (max-width: 1180px){
  .layout-grid{ grid-template-columns:1fr; }
}

/* ===== Controls ===== */
.btn{
  display:inline-flex;
  align-items:center;
  justify-content:center;
  gap:clamp(.4rem, .9vw, .6rem);
  padding:clamp(.6rem, 1.3vw, .7rem) clamp(1rem, 2.4vw, 1.2rem);
  border-radius:clamp(.75rem, 1.4vw, .95rem);
  border:1px solid rgba(60,82,110,.7);
  background:linear-gradient(180deg, rgba(28,38,62,.85), rgba(18,26,44,.9));
  color:var(--text);
  font:600 0.95rem/1 "Noto Sans JP", "Segoe UI", system-ui, sans-serif;
  letter-spacing:.02em;
  cursor:pointer;
  transition:transform .12s ease, filter .18s ease, box-shadow .18s ease;
  text-decoration:none;
}
.btn:hover{ filter:brightness(1.08); box-shadow:0 10px 22px rgba(0,0,0,.25); }
.btn:active{ transform:translateY(1px) scale(.99); }
.btn:disabled{
  opacity:.45;
  cursor:not-allowed;
  box-shadow:none;
}
.btn-primary{
  background:linear-gradient(180deg, #2563eb, #1b46c1);
  border-color:#1f3b94;
  box-shadow:0 12px 26px rgba(37,99,235,.35);
}
.btn-danger{
  background:linear-gradient(180deg, #ef4444, #b91c1c);
  border-color:#7f1d1d;
}
.btn-ghost{
  background:rgba(20,28,46,.4);
  border-color:rgba(80,104,142,.6);
}

.input{
  width:100%;
  padding:clamp(.55rem, 1.2vw, .68rem) clamp(.8rem, 2vw, 1rem);
  border-radius:clamp(.7rem, 1.2vw, .85rem);
  border:1px solid rgba(70,94,128,.6);
  background:rgba(12,18,32,.85);
  color:var(--text);
  font-size:.95rem;
  transition:border-color .18s ease, box-shadow .18s ease;
}

textarea.input{
  min-height:8.5rem;
  resize:vertical;
  line-height:1.6;
}
.input:focus-visible,
.btn:focus-visible,
input[type="checkbox"]:focus-visible{
  outline:2px solid rgba(30,200,255,.6);
  outline-offset:2px;
}
.input:focus-visible{
  border-color:rgba(30,200,255,.75);
  box-shadow:0 0 0 3px rgba(30,200,255,.2);
}

input[type="checkbox"]{
  width:1.1rem;
  height:1.1rem;
  accent-color:var(--accent);
}

.logs-toolbar{
  display:flex;
  gap:clamp(.55rem, 1.2vw, .85rem);
  align-items:center;
  flex-wrap:wrap;
}
.logs-toolbar .input{ flex:1 1 14rem; min-width:0; max-width:20rem; }

.dictionary-form{
  display:flex;
  flex-wrap:wrap;
  gap:clamp(.55rem, 1.2vw, .85rem);
}
.dictionary-form .input{ flex:1 1 14rem; min-width:10rem; }

.table-scroller{
  overflow:auto;
  padding:0;
  border:none;
  border-radius:0;
  background:none;
  box-shadow:none;
}
.table-actions{
  display:flex;
  gap:clamp(.4rem, 1vw, .6rem);
  flex-wrap:wrap;
  justify-content:flex-end;
}
.table-actions .btn{ flex:1 1 7.5rem; }

.action-panel-right{ margin-left:auto; display:flex; align-items:center; gap:clamp(.5rem, 1.2vw, .75rem); }

.sub-tabs{
  display:flex;
  gap:clamp(.5rem, 1.2vw, .75rem);
  margin:0;
  flex-wrap:wrap;
}
.genre-tabs{
  display:flex;
  gap:clamp(.5rem, 1.2vw, .75rem);
  margin:0;
  flex-wrap:wrap;
}
.genre-tab-button,
.sub-tab-button{
  padding:clamp(.45rem, 1vw, .6rem) clamp(.9rem, 2vw, 1.15rem);
  border-radius:999px;
  border:1px solid rgba(70,94,128,.5);
  background:rgba(12,20,34,.6);
  color:var(--muted);
  font-weight:600;
  cursor:pointer;
  transition:background .18s ease, color .18s ease, border-color .18s ease;
}
.genre-tab-button.active,
.sub-tab-button.active{
  color:var(--text);
  border-color:rgba(30,200,255,.6);
  background:linear-gradient(180deg, rgba(30,200,255,.22), rgba(14,110,190,.18));
}
.genre-tab-button[disabled]{
  opacity:.5;
  cursor:not-allowed;
}
#questions-content{
  display:flex;
  flex-direction:column;
  gap:0;
  overflow:hidden;
  padding:0;
}
#questions-content .cards-scroll{
  flex:1 1 auto;
  min-height:0;
  overflow:auto;
  padding:0 clamp(.25rem, 1vw, .75rem);
  scrollbar-gutter:stable;
  scrollbar-width:thin;
  scrollbar-color:rgba(108,132,168,.6) rgba(18,24,38,.7);
}
#questions-content .cards-scroll::-webkit-scrollbar{ width:10px; }
#questions-content .cards-scroll::-webkit-scrollbar-track{
  background:rgba(10,16,26,.7);
  border-radius:999px;
}
#questions-content .cards-scroll::-webkit-scrollbar-thumb{
  background:linear-gradient(180deg, rgba(46,141,255,.5), rgba(30,200,255,.35));
  border-radius:999px;
  border:2px solid rgba(9,14,24,.9);
}
#questions-content .cards-scroll::-webkit-scrollbar-thumb:hover{
  background:linear-gradient(180deg, rgba(46,141,255,.7), rgba(30,200,255,.5));
}
.cards-sticky{
  position:sticky;
  position:-webkit-sticky;
  display:flex;
  flex-direction:column;
  gap:clamp(.4rem, 1.2vw, .7rem);
  top:0;
  z-index:2;
  padding:0 clamp(.25rem, 1vw, .75rem) clamp(.5rem, 1.4vw, .85rem);
  background:linear-gradient(180deg, rgba(18,24,38,.97), rgba(18,24,38,.82) 65%, rgba(18,24,38,0));
  backdrop-filter:blur(2px);
}
.cards-sticky::after{
  content:"";
  position:absolute;
  left:clamp(.25rem, 1vw, .75rem);
  right:clamp(.25rem, 1vw, .75rem);
  bottom:0;
  height:1px;
  background:linear-gradient(90deg, transparent, rgba(72,96,132,.45), transparent);
  opacity:.6;
  pointer-events:none;
}
#logs-stream-view{ display:flex; flex-direction:column; flex:1 1 auto; min-height:0; }
#logs-stream-view .log-stream{ flex:1 1 auto; height:100%; min-height:0; }

/* カードツールバー */
.cards-toolbar{
  display:flex;
  align-items:center;
  justify-content:space-between;
  gap:clamp(.45rem, 1vw, .7rem);
  padding:0 0 4px;
  color:var(--muted);
  flex-wrap:wrap;
}
.cards-toolbar .toolbar-left{
  display:flex;
  align-items:center;
  gap:clamp(.45rem, 1vw, .7rem);
  flex-wrap:wrap;
}
.cards-toolbar .toolbar-right{
  display:flex;
  align-items:center;
  gap:clamp(.45rem, 1vw, .7rem);
  margin-left:auto;
}
.cards-toolbar .toolbar-left .btn{
  flex-shrink:0;
  white-space:nowrap;
}
.schedule-context{
  display:flex;
  flex-direction:column;
  gap:.25rem;
  padding:.45rem .7rem;
  border-radius:clamp(.65rem, 1.1vw, .85rem);
  background:rgba(15,23,36,.55);
  border:1px solid rgba(70,94,128,.4);
  min-width:clamp(12rem, 24vw, 20rem);
}
.schedule-event{
  font-weight:600;
  font-size:1rem;
  color:var(--base);
  letter-spacing:.02em;
}
.schedule-meta{
  display:flex;
  align-items:center;
  flex-wrap:wrap;
  gap:clamp(.35rem, .8vw, .55rem);
  font-size:.9rem;
  color:var(--muted);
}
.schedule-label{
  font-weight:600;
  letter-spacing:.05em;
}
.schedule-range{
  color:var(--muted);
  font-size:.85rem;
  white-space:nowrap;
}
.chk{
  display:flex;
  align-items:center;
  gap:clamp(.35rem, .8vw, .5rem);
  font-size:.9rem;
}

/* カードリスト */
.cards-list{
  display:flex;
  flex-direction:column;
  align-items:center;
  gap:clamp(.55rem, 1.2vw, .85rem);
  padding:clamp(.35rem, 1.2vw, .75rem) 0 calc(var(--footer-clearance) + var(--footer-gap));
}

.q-card{
  position:relative;
  display:flex;
  flex-direction:column;
  gap:clamp(.5rem, 1.1vw, .8rem);
  border-radius:clamp(.9rem, 1.5vw, 1.2rem);
  --card-bg:linear-gradient(180deg, rgba(17,24,37,.9), rgba(11,16,26,.94));
  --card-border:rgba(46,68,96,.68);
  --card-hover-border:#3b5672;
  --card-shadow:0 10px 24px rgba(0,0,0,.32), inset 0 1px 0 rgba(255,255,255,.04);
  --card-shadow-hover:0 12px 34px rgba(0,0,0,.44);
  --card-check-bg:rgba(14,20,32,.6);
  --card-check-hover-bg:rgba(30,200,255,.1);
  --card-check-focus-border:rgba(30,200,255,.65);
  --card-checkbox-accent:var(--accent);
  background:var(--card-bg);
  border:1px solid var(--card-border);
  box-shadow:var(--card-shadow);
  padding:clamp(.7rem, 1.4vw, 1rem) clamp(.85rem, 1.8vw, 1.2rem) clamp(.85rem, 1.6vw, 1.15rem);
  padding-top:clamp(1.3rem, 2.1vw, 1.6rem);
  color:var(--txt);
  transition:border-color .18s ease, box-shadow .18s ease;
  width:100%;
}
.q-card:hover{ border-color:var(--card-hover-border); box-shadow:var(--card-shadow-hover); }
.q-card.is-selected{ box-shadow:0 0 0 2px rgba(41,182,246,.8), 0 16px 38px rgba(0,0,0,.5); border-color:rgba(41,182,246,.75); }
.q-card.locked{ opacity:.55; }
.q-card:focus-visible{
  outline:2px solid rgba(41,182,246,.85);
  outline-offset:3px;
}

.q-card.is-live{
  --card-bg:linear-gradient(180deg, rgba(86,16,24,.92), rgba(45,10,14,.96));
  --card-border:rgba(239,68,68,.55);
  --card-hover-border:rgba(248,113,113,.85);
  --card-shadow:0 12px 32px rgba(127,0,0,.4), inset 0 1px 0 rgba(255,255,255,.05);
  --card-shadow-hover:0 18px 40px rgba(127,0,0,.5);
  --card-check-bg:rgba(127,29,29,.42);
  --card-check-hover-bg:rgba(248,113,113,.24);
  --card-check-focus-border:rgba(248,113,113,.6);
  --card-checkbox-accent:#f87171;
  color:#ffe4e6;
}

.q-card.is-answered{
  --card-bg:linear-gradient(180deg, rgba(71,85,105,.86), rgba(51,65,85,.94));
  --card-border:rgba(148,163,184,.7);
  --card-hover-border:rgba(226,232,240,.85);
  --card-shadow:0 10px 28px rgba(30,41,59,.32), inset 0 1px 0 rgba(255,255,255,.05);
  --card-shadow-hover:0 14px 34px rgba(30,41,59,.42);
  --card-check-bg:rgba(100,116,139,.4);
  --card-check-hover-bg:rgba(226,232,240,.25);
  --card-check-focus-border:rgba(226,232,240,.55);
  --card-checkbox-accent:#f1f5f9;
  color:#f8fafc;
}

.q-card.is-answered .q-name{
  background:linear-gradient(180deg, rgba(226,232,240,.22), rgba(148,163,184,.14));
  border-color:rgba(226,232,240,.5);
  color:#0f172a;
}

.q-card.is-live .q-name{
  background:linear-gradient(180deg, rgba(248,113,113,.18), rgba(127,29,29,.12));
  border-color:rgba(248,113,113,.45);
  color:#fff5f5;
}

.q-card.is-puq .q-name{
  background:linear-gradient(180deg, rgba(253,186,116,.28), rgba(217,119,6,.18));
  border-color:rgba(251,191,36,.55);
  color:#fff7ed;
  box-shadow:0 0 0 1px rgba(251,191,36,.35) inset;
}

.q-card.is-puq.is-answered .q-name{
  background:linear-gradient(180deg, rgba(254,240,138,.38), rgba(217,119,6,.22));
  border-color:rgba(217,119,6,.6);
  color:#78350f;
}

/* 上段：RN & 班・状態 */
.q-head{
  display:flex;
  align-items:center;
  justify-content:space-between;
  gap:clamp(.35rem, .9vw, .6rem);
}
.q-title{
  flex:1 1 auto;
  min-width:0;
}
.q-name{
  display:inline-flex;
  align-items:center;
  gap:clamp(.3rem, .75vw, .5rem);
  padding:clamp(.24rem, .7vw, .38rem) clamp(.7rem, 1.6vw, .95rem);
  border-radius:999px;
  background:linear-gradient(180deg, rgba(30,200,255,.16), rgba(20,120,210,.08));
  border:1px solid rgba(58,152,220,.45);
  font-weight:600;
  letter-spacing:.03em;
  font-size:0.9rem;
}
.q-corner{
  position:absolute;
  top:clamp(.55rem, 1.3vw, .9rem);
  right:clamp(.65rem, 1.5vw, 1rem);
  display:flex;
  align-items:center;
  justify-content:flex-end;
  gap:clamp(.35rem, .8vw, .55rem);
}
.q-group{
  display:inline-flex;
  align-items:center;
  justify-content:center;
  min-width:3em;
  padding:clamp(.3rem, .8vw, .45rem) clamp(.75rem, 1.6vw, 1rem);
  border-radius:clamp(.65rem, 1.2vw, .85rem);
  background:linear-gradient(180deg, rgba(255,200,0,.16), rgba(255,200,0,.06));
  border:1px solid rgba(255,200,0,.35);
  color:#ffe9a6;
  font-weight:700;
  letter-spacing:.08em;
}

.q-participant{
  display:inline-flex;
  align-items:center;
  justify-content:center;
  min-width:3.1em;
  padding:clamp(.28rem, .75vw, .42rem) clamp(.65rem, 1.4vw, .85rem);
  border-radius:clamp(.65rem, 1.1vw, .85rem);
  background:linear-gradient(180deg, rgba(94,234,212,.18), rgba(16,185,129,.1));
  border:1px solid rgba(45,212,191,.35);
  color:#c7f9e0;
  font-weight:600;
  letter-spacing:.08em;
  font-variant-numeric:tabular-nums;
}
.q-check{
  display:flex;
  align-items:center;
  justify-content:center;
  padding:clamp(.28rem, .65vw, .4rem);
  border-radius:clamp(.65rem, 1.1vw, .85rem);
  background:var(--card-check-bg);
  border:1px solid transparent;
  transition:border-color .2s ease, background .2s ease, box-shadow .2s ease;
  cursor:pointer;
}
.q-check:hover{ background:var(--card-check-hover-bg); }
.q-check:focus-within{ border-color:var(--card-check-focus-border); background:var(--card-check-hover-bg); }
.q-check input.row-checkbox{
  width:1.1rem;
  height:1.1rem;
}

.q-card.is-live .q-check:hover{ box-shadow:0 0 0 1px rgba(248,113,113,.35) inset; }
.q-card.is-live .q-check:focus-within{ box-shadow:0 0 0 1px rgba(248,113,113,.45) inset; }
.q-card.is-answered .q-check:hover{ box-shadow:0 0 0 1px rgba(148,163,184,.28) inset; }
.q-card.is-answered .q-check:focus-within{ box-shadow:0 0 0 1px rgba(148,163,184,.35) inset; }

/* 下段：質問文 */
.q-text{
  font-size:.98rem;
  line-height:1.7;
  letter-spacing:.01em;
  color:#f5f8ff;
}

/* 右上：チェックボックス（バッチ操作） */
.q-card input.row-checkbox{
  accent-color: var(--card-checkbox-accent);
}

/* login 中の簡易スタイル（任意） */
#login-button.is-busy {
  opacity: 0.7;
  pointer-events: none;
  cursor: progress;
}

/* ===== Loading Overlay ===== */
#loading-overlay[hidden] { display: none !important; }
#loading-overlay {
  position: fixed;
  inset: 0;
  z-index: 9999;
  border-radius: 0;
  display:flex;
  align-items:center;
  justify-content:center;
  padding: clamp(1.5rem, 4vw, 2.75rem);
}
.loading-overlay {
  position: absolute;
  inset: 0;
  display: flex;
  align-items: center;
  justify-content: center;
  gap: 1rem;
  padding: clamp(1rem, 2.4vw, 1.6rem);
  border-radius: inherit;
  z-index: 8;
  pointer-events: all;
}
.loading-overlay[hidden] {
  display: none !important;
}
.loading-backdrop {
  position: absolute;
  inset: 0;
  border-radius: inherit;
  background: linear-gradient(155deg, rgba(12,18,34,.78), rgba(6,12,24,.9));
  backdrop-filter: blur(18px);
  -webkit-backdrop-filter: blur(18px);
  box-shadow: inset 0 0 0 1px rgba(118,156,226,.18), 0 24px 60px rgba(4,10,24,.55);
}
.loading-panel {
  position: relative;
  z-index: 1;
  display: flex;
  flex-direction: column;
  align-items: center;
  gap: clamp(.65rem, 1.4vw, .95rem);
  min-width: clamp(15rem, 36vw, 22rem);
  max-width: min(92vw, 34rem);
  padding: clamp(1.15rem, 2.6vw, 1.6rem) clamp(1.35rem, 3.2vw, 1.9rem);
  border-radius: clamp(1rem, 2.4vw, 1.45rem);
  background: linear-gradient(182deg, rgba(28,38,64,.92), rgba(12,18,34,.98));
  box-shadow: 0 26px 56px rgba(2,8,20,.58), inset 0 1px 0 rgba(255,255,255,.08);
  color: #e7ecfb;
  text-align: center;
}
.spinner {
  display:inline-block;
  width: clamp(2rem, 3.4vw, 2.6rem);
  height: clamp(2rem, 3.4vw, 2.6rem);
  margin: 0 auto clamp(.55rem, 1.2vw, .85rem);
  border: .22rem solid rgba(231,236,251,.18);
  border-top-color: #fff;
  border-radius: 50%;
  animation: spin 1s linear infinite;
  box-shadow: 0 0 0 1px rgba(12,18,34,.4);
}
@keyframes spin { to { transform: rotate(360deg); } }
.loading-text {
  font-weight: 600;
  letter-spacing: .03em;
  font-size: clamp(.9rem, 1.6vw, 1rem);
  color: #f4f7ff;
}
.loading-sub  {
  margin-top: .2rem;
  font-size: clamp(.72rem, 1.2vw, .8rem);
  letter-spacing: .03em;
  color: rgba(219,230,255,.7);
}
.loader-steps {
  width: 100%;
  margin-top: clamp(.8rem, 1.6vw, 1rem);
  padding-left: clamp(1rem, 2.2vw, 1.4rem);
  text-align: left;
  font-size: clamp(.72rem, 1.2vw, .82rem);
  color: rgba(215,226,250,.78);
}
.loader-steps li {
  margin:.3rem 0;
  opacity:.65;
  transition:opacity .2s ease, transform .2s ease;
  transform:translateX(-4px);
}
.loader-steps li.current {
  opacity:1;
  transform:translateX(0);
  list-style:decimal;
}
.loader-steps li.done {
  opacity:.85;
}

/* ===== Loader steps (段階表示) ===== */
#loader-steps{
  margin-top:.85rem;
  padding-left:1.35rem;
  max-width:35rem;
  font-size:.85rem;
  color:rgba(215,226,250,.78);
}
#loader-steps li{
  margin:4px 0;
  opacity:.65;
  transition:opacity .2s, transform .2s;
  transform:translateX(-4px);
}
#loader-steps li.current{
  opacity:1;
  transform:translateX(0);
  list-style:decimal;
}
#loader-steps li.done{ opacity:.85; }

/* ==== Display 状態ランプ ==== */
.status-bar{
  display:flex;
  align-items:center;
  flex-wrap:wrap;
  gap:clamp(.65rem, 1.3vw, .95rem);
  color:var(--muted);
  font-size:clamp(.72rem, .95vw, .85rem);
  flex:0 1 26rem;
  min-width:15rem;
}
.render-indicator{ display:flex; align-items:center; gap:.45rem; }
.lamp{ inline-size:.85rem; block-size:.85rem; border-radius:9999px; background:#94a3b8;
  box-shadow:0 0 0 1px rgba(0,0,0,.25) inset, 0 0 10px rgba(0,0,0,.25);
  transition: background-color .18s ease, box-shadow .18s ease, transform .18s ease; }
.lamp-label{ font: .72rem/1.4 system-ui, -apple-system, "Segoe UI", sans-serif; color:#6b7a8c; letter-spacing:.05em; }
.lamp.is-visible{ background:var(--success); box-shadow:0 0 12px #10b98180; }
.lamp.is-showing,.lamp.is-hiding{ background:var(--warn); box-shadow:0 0 12px #f59e0b80; }
.lamp.is-hidden{ background:#94a3b8; }
.lamp.is-error{ background:var(--danger); box-shadow:0 0 12px #ef444480; }

/* ★ 30秒超過で“古さ”をわずかに示す（事故防止） */
.render-indicator.is-stale{ filter:saturate(.6); opacity:.85; }

/* === 表示内容プレビュー === */
.render-summary{ display:flex; flex-direction:column; gap:.22rem; min-inline-size:0; flex:1 1 auto; }
.render-line{ display:flex; align-items:baseline; gap:.5rem; white-space:nowrap; overflow:hidden; text-overflow:ellipsis; }
.render-summary .text-strong{ font-weight:700; letter-spacing:.01em; max-inline-size:36rem; white-space:nowrap; overflow:hidden; text-overflow:ellipsis; }
.render-summary .text-soft{ color:#c6d1e3; opacity:.9; max-inline-size:48rem; display:-webkit-box; -webkit-line-clamp:2; -webkit-box-orient:vertical; overflow:hidden; }
.render-summary .text-meta{ color:#9fb3c8; font-size:.75rem; }
.render-summary .label{ color:#9fb3c8; font-size:.75rem; }

/* 更新フラッシュ */
.render-indicator.is-updated .lamp{ transform: scale(1.15); }
.render-summary.is-updated{ animation: renderFlash .8s ease; }
@keyframes renderFlash{
  0%{ filter: brightness(1.2); }
  100%{ filter: brightness(1); }
}

@media (max-width: 900px){
  .status-bar{
    flex:1 1 100%;
    justify-content:flex-start;
    gap:.75rem;
    margin-top:.35rem;
  }
}

/* ===== Data tables ===== */
table{ width:100%; border-collapse:separate; border-spacing:0; margin-top:.75rem; color:var(--text); }
#dictionary-table thead th,
#op-dictionary-table thead th{
  text-align:left;
  font-weight:600;
  padding:clamp(.65rem, 1.3vw, .85rem) clamp(.9rem, 2vw, 1.15rem);
  background:linear-gradient(180deg, rgba(23,34,54,.9), rgba(17,24,40,.9));
  border-bottom:1px solid rgba(46,64,92,.7);
  position:sticky;
  top:0;
  z-index:2;
}
#dictionary-table tbody td,
#op-dictionary-table tbody td{
  padding:clamp(.65rem, 1.3vw, .85rem) clamp(.9rem, 2vw, 1.15rem);
  border-bottom:1px solid rgba(46,64,92,.45);
  font-size:.9rem;
}
#dictionary-table tbody tr:hover,
#op-dictionary-table tbody tr:hover{
  background:rgba(30,200,255,.08);
}
#dictionary-table tbody tr.disabled,
#op-dictionary-table tbody tr.disabled{
  opacity:.6;
}
#dictionary-table tbody tr.disabled td,
#op-dictionary-table tbody tr.disabled td{
  color:var(--muted);
}

/* ===== Action Panel (glass dock) ===== */
#action-panel { 
  position:fixed;
  left:50%;
  bottom:calc(var(--footer-clearance) + var(--footer-gap));
  transform:translateX(-50%);
  z-index:60;
  width:min(calc(100% - 2*var(--page-pad-inline)), 94vw, 96rem);
  display:flex;
  align-items:center;
  gap:clamp(.6rem, 1.4vw, .95rem);
  padding:clamp(.75rem, 1.6vw, 1.1rem) clamp(1rem, 2.2vw, 1.4rem);
  box-sizing:border-box;
  background:linear-gradient(180deg, rgba(24,32,54,.88), rgba(13,19,32,.9));
  border:1px solid rgba(46,64,92,.7);
  border-radius:clamp(1rem, 1.9vw, 1.4rem);
  backdrop-filter: blur(10px);
  box-shadow:0 16px 40px rgba(0,0,0,.38);
}
#action-panel #selected-info { font-size: 0.9rem; color: var(--muted); }
#op-dictionary-action-panel,
#dictionary-action-panel,
#op-pickup-action-panel{
  position:sticky;
  bottom:0;
  margin-top:clamp(.8rem, 1.6vw, 1.2rem);
  display:flex;
  align-items:center;
  gap:clamp(.55rem, 1.25vw, .85rem);
  padding:clamp(.65rem, 1.4vw, .95rem) clamp(.9rem, 2vw, 1.25rem);
  border-radius:clamp(1rem, 1.9vw, 1.35rem);
  border:1px solid rgba(46,64,92,.7);
  background:linear-gradient(180deg, rgba(24,32,54,.88), rgba(13,19,32,.9));
  box-shadow:0 14px 36px rgba(0,0,0,.32);
  backdrop-filter:blur(10px);
  transition:opacity .2s ease;
}
#op-dictionary-action-panel[hidden],
#dictionary-action-panel[hidden],
#op-pickup-action-panel[hidden]{ display:none !important; }
#op-dictionary-action-panel .btn,
#dictionary-action-panel .btn,
#op-pickup-action-panel .btn{ padding:clamp(.45rem, 1vw, .58rem) clamp(.85rem, 2vw, 1.05rem); }
#op-dictionary-action-panel #op-dictionary-selected-info,
#dictionary-action-panel #dictionary-selected-info,
#op-pickup-action-panel #op-pickup-selected-info{ font-size:.9rem; color:var(--muted); }
#op-dictionary-action-panel.is-idle,
#dictionary-action-panel.is-idle,
#op-pickup-action-panel.is-idle{ opacity:.82; }
#action-panel .btn{ padding:clamp(.45rem, 1vw, .55rem) clamp(.85rem, 2vw, 1rem); }

@media (max-width: 720px){
  :root{ --footer-gap:clamp(1rem, 2.4vh, 1.1rem); }
  #action-panel{
    width:min(calc(100% - 2*var(--page-pad-inline)), 94vw);
    flex-wrap:wrap;
    justify-content:flex-start;
  }
  #action-panel .btn{ flex:1 1 calc(50% - .75rem); }
  #action-panel #selected-info{ order:5; width:100%; }
  #op-dictionary-action-panel,
  #dictionary-action-panel,
  #op-pickup-action-panel{
    flex-wrap:wrap;
    justify-content:flex-start;
  }
  #op-dictionary-action-panel .btn,
  #dictionary-action-panel .btn,
  #op-pickup-action-panel .btn{ flex:1 1 calc(50% - .75rem); }
  #op-dictionary-action-panel #op-dictionary-selected-info,
  #dictionary-action-panel #dictionary-selected-info,
  #op-pickup-action-panel #op-pickup-selected-info{ order:5; width:100%; }
}

/* Button accents */
.btn-warn{ background:linear-gradient(180deg, #f59e0b, #d97706); border-color:#b45309; }

/* アニメーション */
@keyframes flash-success {
    0% { background-color: #77dd77; } 100% { background-color: #d4edda; }
}
.flash { animation: flash-success 1.2s ease-out; }

/* ログテーブル */
#logs-table td { font-size: .75rem; white-space: pre-wrap; word-break: break-all; }

/* ▼▼▼ トースト通知のカスタムスタイル ▼▼▼ */
.toast-stack {
  position: fixed;
  top: clamp(1rem, 2.2vw, 1.65rem);
  right: clamp(1rem, 3vw, 2rem);
  display: flex;
  flex-direction: column;
  gap: clamp(.65rem, 1.4vw, .85rem);
  width: min(24rem, calc(100vw - 2.5rem));
  z-index: 2000;
  pointer-events: none;
}

.toastify {
  display: flex;
  align-items: center;
  gap: .75rem;
  padding: clamp(.7rem, 1.6vw, .9rem) clamp(1.1rem, 2.6vw, 1.4rem);
  color: #fff;
  background: linear-gradient(135deg, #73a5ff, #5477f5);
  box-shadow: 0 3px 6px -1px rgba(0, 0, 0, 0.12), 0 10px 36px -4px rgba(77, 96, 232, 0.3);
  border-radius: .6rem;
  opacity: 0;
  transform: translateY(-12px);
  transition: opacity .28s ease, transform .32s ease;
  pointer-events: auto;
}

.toastify.on {
  opacity: 1;
  transform: translateY(0);
}

.toastify:focus-visible {
  outline: 2px solid color-mix(in srgb, rgba(0, 234, 255, 0.8) 60%, transparent);
  outline-offset: 4px;
}

.toastify__message {
  flex: 1 1 auto;
  font-weight: 500;
  line-height: 1.5;
}

.toastify__close {
  flex: 0 0 auto;
  appearance: none;
  border: none;
  background: rgba(12, 22, 38, 0.25);
  color: inherit;
  width: 2rem;
  height: 2rem;
  border-radius: 999px;
  font-size: 1.1rem;
  font-weight: 600;
  cursor: pointer;
  line-height: 1;
  display: inline-flex;
  align-items: center;
  justify-content: center;
  transition: background-color .2s ease, transform .2s ease;
}

.toastify__close:hover,
.toastify__close:focus-visible {
  background: rgba(12, 22, 38, 0.4);
  transform: scale(1.05);
}

.toastify-success {
  background: linear-gradient(135deg, #77dd77, #4CAF50);
}

.toastify-error {
  background: linear-gradient(135deg, #ff6b6b, #f06595);
}

@media (max-width: 720px) {
  .toast-stack {
    top: auto;
    bottom: clamp(1rem, 2.6vh, 1.6rem);
    right: 50%;
    transform: translateX(50%);
    width: min(90vw, 26rem);
    align-items: stretch;
  }
  .toastify {
    transform: translateY(12px);
  }
  .toastify.on {
    transform: translateY(0);
  }
}

@media (prefers-reduced-motion: reduce) {
  .toastify {
    transition: none;
    transform: none !important;
  }
}

/* --- log stream --- */
.log-stream{
  font-family: ui-monospace, SFMono-Regular, Menlo, Consolas, monospace;
  background:linear-gradient(180deg, rgba(12,24,44,.82), rgba(8,18,32,.78));
  color:#eaeef8;
  border-radius:clamp(.85rem, 1.8vw, 1.2rem);
  padding:clamp(.85rem, 1.8vw, 1.1rem);
  min-height:16.25rem;
  height:100%;
  overflow:auto;
  border:1px solid rgba(86,134,204,.32);
  box-shadow:inset 0 1px 0 rgba(255,255,255,.03);
}
.log-line{ white-space:pre-wrap; line-height:1.5; padding:.18rem 0; border-bottom:1px solid rgba(255,255,255,.06); }
.log-line:last-child{ border-bottom:none; }
.log-line .ts{ color:#9fb3c8; margin-right:.5rem; }
.badge{ display:inline-block; padding:0 .4rem; border-radius:999px; font-size:.75rem; margin-right:.4rem; background:#334155; color:#cde; }
.badge.user{ background:#243a5a; }
.badge.action{ background:#3b4252; }
.badge.action.display{ background:#2563eb; }
.badge.action.clear{ background:#ef4444; }
.badge.action.edit{ background:#10b981; }
.badge.action.answer{ background:#f59e0b; }
.details{ color:#eaeef8; }

/* --- log levels --- */
.badge.level{ background:#334155; color:#cde; }
.badge.level.info{ background:#3b4252; }
.badge.level.success{ background:#155e75; }  /* teal系 */
.badge.level.warn{ background:#7c3aed; }     /* purple系（見やすさ重視） */
.badge.level.error{ background:#991b1b; }    /* red系 */
.badge.level.debug{ background:#475569; }

.log-line.lvl-info{    border-left:3px solid #64748b; }
.log-line.lvl-success{ border-left:3px solid #14b8a6; }
.log-line.lvl-warn{    border-left:3px solid #a78bfa; }
.log-line.lvl-error{   border-left:3px solid #ef4444; background:rgba(239,68,68,.05); }
.log-line.lvl-debug{   border-left:3px solid #94a3b8; opacity:.95; }
.btn-icon{
  padding:clamp(.55rem, 1.2vw, .68rem) clamp(.7rem, 1.6vw, .85rem);
  border-radius:clamp(.75rem, 1.4vw, .95rem);
  min-width:0;
  aspect-ratio:auto;
}
.btn-icon .btn-label{ font-size:.85rem; }
.btn-icon svg{ width:1.1rem; height:1.1rem; fill:currentColor; }
.btn-icon .btn-label{ display:none; }
.btn-icon .icon{ display:inline-flex; align-items:center; justify-content:center; }
@media (min-width: 960px){
  .btn-icon .btn-label{ display:inline; }
}
.btn-icon[aria-expanded="true"],
.btn-icon:focus-visible{
  border-color:rgba(30,200,255,.8);
}
.btn-icon[aria-expanded="true"]{
  background:linear-gradient(180deg, rgba(30,200,255,.3), rgba(20,140,220,.2));
  box-shadow:0 12px 28px rgba(30,200,255,.25);
}
.btn-sm{
  padding:clamp(.35rem, .8vw, .45rem) clamp(.65rem, 1.4vw, .8rem);
  font-size:.8rem;
  border-radius:clamp(.6rem, 1vw, .7rem);
  gap:clamp(.25rem, .6vw, .4rem);
}

.site-footer{
  position:fixed;
  left:50%;
  bottom:var(--footer-gap);
  transform:translateX(-50%);
  display:flex;
  flex-direction:column;
  align-items:center;
  justify-content:center;
  padding:0;
  background:none;
  border:none;
  box-shadow:none;
  color:rgba(173,189,208,.65);
  font-size:clamp(.68rem, .9vw, .78rem);
  letter-spacing:.03em;
  text-align:center;
}
.credit-highlight{ color:rgba(173,189,208,.75); font-weight:500; }

/* ===== Modal Dialog ===== */
.modal{
  position:fixed;
  inset:0;
  display:flex;
  align-items:center;
  justify-content:center;
  z-index:200;
}

.modal[hidden]{
  display:none;
}

.modal-backdrop{
  position:absolute;
  inset:0;
  background:rgba(5,11,23,.72);
  backdrop-filter:blur(6px);
}

.modal-panel{
  position:relative;
  z-index:1;
  width:min(32rem, 92vw);
  max-height:88vh;
  padding:clamp(1.4rem, 3vw, 1.8rem);
  border-radius:clamp(1rem, 1.6vw, 1.2rem);
  background:linear-gradient(180deg, rgba(18,26,42,.96), rgba(10,16,28,.94));
  border:1px solid rgba(58,86,126,.6);
  box-shadow:0 32px 60px rgba(0,0,0,.4);
  display:flex;
  flex-direction:column;
  gap:1.1rem;
  overflow:auto;
}

.modal--inline{
  position:absolute;
}

.modal--inline .modal-backdrop{
  background:rgba(5,11,23,.6);
  backdrop-filter:blur(4px);
}

.modal-panel form{
  display:flex;
  flex-direction:column;
  gap:1.1rem;
}

.modal-header h2,
.modal-header h3{
  margin:0;
  font-size:1.25rem;
  letter-spacing:.02em;
}

.modal-body{
  display:flex;
  flex-direction:column;
  gap:.9rem;
}

.modal-footer{
  display:flex;
  justify-content:flex-end;
  gap:.75rem;
}

.modal-field{
  display:flex;
  flex-direction:column;
  gap:.45rem;
}

.modal-field label{
  font-size:.9rem;
  color:var(--muted);
}

.modal-label{
  font-size:.9rem;
  color:var(--muted);
  font-weight:600;
}

.form-error{
  margin:0;
  padding:.5rem .75rem;
  border-radius:.75rem;
  background:rgba(220,38,38,.1);
  border:1px solid rgba(248,113,113,.4);
  color:#fca5a5;
  font-size:.85rem;
}

.modal-helper{
  font-size:.85rem;
  color:var(--muted);
  margin:0;
}

.relocation-list{
  list-style:none;
  margin:0;
  padding:0;
  display:flex;
  flex-direction:column;
  gap:1rem;
}

.relocation-item{
  display:flex;
  flex-direction:column;
  gap:.75rem;
  padding:1rem;
  border-radius:.9rem;
  border:1px solid rgba(72,96,132,.45);
  background:linear-gradient(180deg, rgba(24,34,52,.95), rgba(16,24,38,.92));
}

.relocation-item__header{
  display:flex;
  flex-direction:column;
  gap:.25rem;
}

.relocation-item__name{
  font-size:1rem;
  font-weight:600;
  color:#f4f9ff;
}

.relocation-item__meta{
  font-size:.85rem;
  color:var(--muted);
}

.relocation-item__body{
  display:grid;
  gap:.65rem;
  grid-template-columns:repeat(auto-fit, minmax(14rem, 1fr));
}

.relocation-item__field{
  display:flex;
  flex-direction:column;
  gap:.4rem;
  font-size:.85rem;
  color:var(--muted);
}

.relocation-item__field .input{
  min-height:2.5rem;
}

.relocation-item__note{
  margin:0;
  font-size:.8rem;
  color:var(--muted);
}

.modal-calendar-field{
  padding:1rem;
  border:1px solid rgba(62,92,128,.4);
  border-radius:.9rem;
  background:linear-gradient(180deg, rgba(17,24,38,.9), rgba(12,18,30,.88));
}

.dialog-calendar{
  display:flex;
  flex-direction:column;
  gap:.6rem;
}

.dialog-calendar-header{
  display:flex;
  align-items:center;
  justify-content:space-between;
  gap:.5rem;
}

.dialog-calendar-title{
  flex:1 1 auto;
  text-align:center;
  font-weight:600;
  letter-spacing:.04em;
}

.dialog-calendar-nav{
  flex:0 0 auto;
  width:2.2rem;
  height:2.2rem;
  display:grid;
  place-items:center;
  border-radius:999px;
  border:1px solid rgba(72,102,140,.6);
  background:linear-gradient(180deg, rgba(24,36,54,.95), rgba(16,24,38,.9));
  color:inherit;
  font-size:1.3rem;
  cursor:pointer;
  transition:background .18s ease, border-color .18s ease, transform .18s ease;
}

.dialog-calendar-nav:hover:not(:disabled){
  border-color:rgba(30,200,255,.6);
  background:linear-gradient(180deg, rgba(32,52,78,.95), rgba(20,32,50,.9));
  transform:translateY(-1px);
}

.dialog-calendar-nav:active:not(:disabled){
  transform:translateY(0);
}

.dialog-calendar-nav:disabled{
  opacity:.35;
  cursor:not-allowed;
}

.dialog-calendar-weekdays{
  display:grid;
  grid-template-columns:repeat(7, minmax(2.5rem, 1fr));
  gap:.35rem;
  font-size:.78rem;
  color:var(--muted);
  text-align:center;
}

.dialog-calendar-grid{
  display:grid;
  grid-template-columns:repeat(7, minmax(2.5rem, 1fr));
  gap:.35rem;
}

.dialog-calendar-date{
  position:relative;
  display:flex;
  align-items:flex-start;
  justify-content:flex-end;
  min-height:3.1rem;
  padding:.5rem .3rem;
  border-radius:.75rem;
  border:1px solid rgba(58,84,120,.5);
  background:rgba(12,18,30,.85);
  color:inherit;
  font:inherit;
  text-align:right;
  cursor:pointer;
  transition:background .18s ease, border-color .18s ease, color .18s ease, transform .18s ease;
}

.dialog-calendar-date span{
  display:inline-block;
  font-size:.95rem;
  font-weight:600;
  letter-spacing:.05em;
}

.dialog-calendar-date:hover,
.dialog-calendar-date:focus-visible{
  border-color:rgba(30,200,255,.6);
  background:rgba(30,200,255,.14);
  color:var(--accent);
  outline:none;
  transform:translateY(-1px);
}

.dialog-calendar-date:focus-visible{
  box-shadow:0 0 0 2px rgba(30,200,255,.45);
}

.dialog-calendar-date.is-outside{
  background:rgba(10,16,26,.6);
  color:rgba(160,180,204,.7);
}

.dialog-calendar-date.is-today{
  border-color:rgba(30,200,255,.75);
  box-shadow:0 0 0 1px rgba(30,200,255,.35) inset;
}

.dialog-calendar-date.is-selected{
  border-color:rgba(255,79,216,.7);
  background:rgba(255,79,216,.24);
  color:#fce7ff;
  box-shadow:0 0 0 1px rgba(255,79,216,.25) inset;
}

.dialog-calendar-grid button{
  font:inherit;
}

@media (max-width: 560px){
  .modal-calendar-field{
    padding:.85rem;
  }
  .dialog-calendar-weekdays,
  .dialog-calendar-grid{
    gap:.25rem;
  }
  .dialog-calendar-date{
    padding:.45rem .2rem;
    border-radius:.65rem;
    min-height:2.6rem;
  }
}

/* ===== Hub Styles ===== */
.events-page .hub-body{
  display:flex;
  flex-direction:column;
  gap:clamp(1rem, 2.4vw, 1.5rem);
}

.hub-loading{
  display:inline-flex;
  align-items:center;
  gap:.85rem;
  padding:clamp(.65rem, 1.4vw, .9rem) clamp(.9rem, 2.4vw, 1.35rem);
  border-radius:clamp(.85rem, 2vw, 1.15rem);
  background:linear-gradient(175deg, rgba(20,30,52,.68), rgba(8,16,34,.72));
  border:1px solid rgba(76,122,196,.4);
  box-shadow:0 18px 40px rgba(4,10,24,.35), inset 0 1px 0 rgba(255,255,255,.06);
  color:#d6e4ff;
  font-weight:500;
  letter-spacing:.02em;
  backdrop-filter:blur(14px);
}
.hub-loading .spinner{
  width:1.55rem;
  height:1.55rem;
  margin:0;
  border-width:.18rem;
}

.hub-loading[hidden]{
  display:none !important;
}

.hub-alert{
  margin-top:.5rem;
  padding:clamp(.85rem, 1.8vw, 1.2rem);
  border-radius:clamp(.75rem, 1.4vw, 1rem);
  border:1px solid rgba(255,107,107,.55);
  background:rgba(255,107,107,.12);
  color:#ffeaea;
}

.hub-summary{
  display:flex;
  flex-direction:column;
  gap:clamp(.9rem, 1.9vw, 1.4rem);
}

.hub-meta-grid{
  display:grid;
  gap:clamp(.75rem, 1.6vw, 1.2rem);
}

.hub-meta-row{
  display:grid;
  grid-template-columns:minmax(6rem, max-content) 1fr;
  gap:clamp(.4rem, .95vw, .7rem);
  align-items:baseline;
}

.hub-meta-label{
  font-size:.75rem;
  letter-spacing:.08em;
  text-transform:uppercase;
  color:var(--muted);
}

.hub-meta-value{
  font-size:clamp(1rem, 1.9vw, 1.35rem);
  font-weight:600;
}

.hub-meta-stack{
  display:flex;
  flex-direction:column;
  gap:.35rem;
}

.hub-meta-sub{
  font-size:clamp(.82rem, 1.1vw, .95rem);
  color:var(--muted);
}

.hub-actions{
  display:grid;
  gap:clamp(1.1rem, 2.4vw, 1.6rem);
  grid-template-columns:repeat(auto-fit, minmax(18rem, 1fr));
}

.hub-card{
  display:flex;
  flex-direction:column;
  gap:clamp(.65rem, 1.4vw, .9rem);
  padding:clamp(1.15rem, 2.5vw, 1.8rem);
  border-radius:clamp(1rem, 2vw, 1.35rem);
  border:1px solid rgba(70,94,128,.6);
  background:linear-gradient(180deg, rgba(20,28,46,.92), rgba(12,18,32,.9));
  text-decoration:none;
  color:inherit;
  box-shadow:0 18px 36px rgba(0,0,0,.32), inset 0 1px 0 rgba(255,255,255,.04);
  transition:transform .18s ease, box-shadow .18s ease, border-color .18s ease;
}

.hub-card:hover{
  transform:translateY(-2px);
  border-color:rgba(30,200,255,.6);
  box-shadow:0 24px 46px rgba(0,0,0,.42);
}

.hub-card:focus-visible{
  outline:2px solid var(--accent);
  outline-offset:4px;
}

.hub-card__title{
  margin:0;
  font-size:clamp(1.05rem, 2vw, 1.4rem);
  font-weight:600;
}

.hub-card__desc{
  margin:0;
  color:var(--muted);
  font-size:clamp(.84rem, 1.1vw, .98rem);
  line-height:1.6;
  flex:1 1 auto;
}

.hub-card__cta{
  margin:0;
  font-weight:600;
  color:var(--accent);
  display:inline-flex;
  align-items:center;
  gap:.35rem;
  font-size:.95rem;
}

.hub-meta-note{
  font-size:clamp(.72rem, .95vw, .85rem);
  color:var(--muted);
}

.event-card-list{
  list-style:none;
  margin:0;
  padding:0;
  display:grid;
  gap:clamp(1rem, 2.2vw, 1.5rem);
  grid-template-columns:repeat(auto-fit, minmax(18rem, 1fr));
}

.event-card{
  display:flex;
  flex-direction:column;
  gap:.75rem;
  padding:clamp(1.1rem, 2.4vw, 1.7rem);
  border-radius:clamp(1rem, 2vw, 1.35rem);
  border:1px solid rgba(70,94,128,.55);
  background:linear-gradient(180deg, rgba(19,27,43,.95), rgba(10,16,28,.9));
  box-shadow:0 18px 36px rgba(0,0,0,.28), inset 0 1px 0 rgba(255,255,255,.04);
  transition:transform .18s ease, box-shadow .18s ease, border-color .18s ease;
}

.event-card:hover{
  transform:translateY(-2px);
  border-color:rgba(30,200,255,.6);
  box-shadow:0 26px 48px rgba(0,0,0,.4);
}

.event-card__title{
  margin:0;
  font-size:clamp(1.05rem, 1.9vw, 1.4rem);
  font-weight:600;
}

.event-card__meta,
.event-card__preview{
  margin:0;
  color:var(--muted);
  font-size:clamp(.84rem, 1.05vw, .96rem);
}

.event-card__actions{
  margin-top:auto;
  display:flex;
  flex-wrap:wrap;
  gap:.6rem;
}

.schedule-card-list{
  display:grid;
  gap:clamp(1rem, 2.2vw, 1.6rem);
  grid-template-columns:repeat(auto-fit, minmax(20rem, 1fr));
}

.schedule-card{
  display:flex;
  flex-direction:column;
  gap:.75rem;
  padding:clamp(1.05rem, 2.3vw, 1.6rem);
  border-radius:clamp(1rem, 2vw, 1.35rem);
  border:1px solid rgba(66,90,124,.55);
  background:linear-gradient(180deg, rgba(18,26,42,.94), rgba(9,15,26,.9));
  box-shadow:0 16px 32px rgba(0,0,0,.27), inset 0 1px 0 rgba(255,255,255,.04);
  transition:transform .18s ease, box-shadow .18s ease, border-color .18s ease;
}

.schedule-card:hover{
  transform:translateY(-2px);
  border-color:rgba(30,200,255,.6);
  box-shadow:0 24px 46px rgba(0,0,0,.38);
}

.schedule-card__title{
  margin:0;
  font-size:clamp(1rem, 1.8vw, 1.3rem);
  font-weight:600;
}

.schedule-card__meta{
  margin:0;
  color:var(--muted);
  font-size:clamp(.82rem, 1.05vw, .95rem);
  line-height:1.6;
}

.schedule-card__actions{
  margin-top:auto;
  display:flex;
  flex-wrap:wrap;
  gap:.6rem;
}

.section-focus-highlight{
  animation:sectionFocusPulse 1.6s ease-out;
}

@keyframes sectionFocusPulse{
  from{ box-shadow:0 0 0 0 rgba(30,200,255,.45); }
  to{ box-shadow:0 0 0 24px rgba(30,200,255,0); }
}

/* --- Event control flow layout --- */
.flow-main{
  display:flex;
  flex-direction:column;
  gap:1.5rem;
  padding-bottom:2rem;
}

.flow-progress{
  display:flex;
  gap:.3rem;
  align-items:center;
  justify-content:center;
  flex-wrap:wrap;
  list-style:none;
  margin:0 auto;
  padding:0;
}

.flow-progress__item{
  display:flex;
  align-items:center;
  gap:.35rem;
  padding:.18rem .5rem .18rem .18rem;
  border-radius:999px;
  background:rgba(15,26,43,.6);
  color:var(--muted);
  border:1px solid rgba(72,107,146,.4);
  transition:background .25s ease, color .25s ease, border-color .25s ease, transform .25s ease;
}

.flow-progress__item.is-active{
  background:rgba(0,116,199,.22);
  color:#e8f4ff;
  border-color:rgba(0,155,255,.7);
  transform:translateY(-2px);
}

.flow-progress__item.is-complete{
  background:rgba(22,166,114,.2);
  color:#ddffef;
  border-color:rgba(54,198,149,.6);
}


.flow-progress__step{
  display:inline-flex;
  align-items:center;
  justify-content:center;
  width:1.35rem;
  height:1.35rem;
  border-radius:50%;
  background:rgba(255,255,255,.08);
  font-weight:600;
  font-size:.8rem;
}

.flow-progress__label{
  font-weight:500;
  font-size:.85rem;
}

.flow-stage__header{
  display:flex;
  align-items:center;
  justify-content:space-between;
  flex-wrap:wrap;
  gap:1rem;
}

.flow-stage__title{
  margin:0;
  font-size:clamp(1.4rem, 2.6vw, 1.9rem);
  font-weight:700;
  flex:1 1 auto;
  min-width:0;
}

.flow-stage__header .flow-progress{
  flex:0 0 auto;
}

.flow-stage__description{
  margin:.25rem 0 0;
  color:var(--muted);
  max-width:48ch;
}

.flow-panels{
  display:flex;
  flex-direction:column;
  gap:1.5rem;
  width:100%;
}

.flow-panels>[data-panel]{
  display:none;
}

.flow-panels>[data-panel].is-active{
  display:flex;
}

.flow-panels>[data-panel].is-active.flow-tool-panel:not(.module){
  display:block;
}

.flow-navigation{
  display:flex;
  align-items:center;
  justify-content:space-between;
  gap:.75rem;
  margin-top:1rem;
  flex-wrap:wrap;
}

.flow-navigation--panel{
  margin-top:1.25rem;
}

.flow-stage-panel{
  width:min(100%, var(--flow-stage-panel-width));
  max-width:var(--flow-stage-panel-width);
  margin-inline:auto;
  padding:var(--flow-stage-panel-padding);
  border-radius:var(--flow-stage-panel-radius);
  border:1px solid var(--flow-stage-panel-border);
  background:var(--flow-stage-panel-background);
  box-shadow:var(--flow-stage-panel-shadow);
  backdrop-filter:blur(18px);
  display:flex;
  flex-direction:column;
  gap:var(--flow-stage-panel-padding);
  min-width:0;
}

.flow-stage-panel.flow-tool-panel{
  display:flex;
}

.flow-tool-panel--popup{
  position:fixed;
  inset:0;
  min-height:100vh;
  z-index:1200;
  display:none;
  align-items:center;
  justify-content:center;
  padding:clamp(1.5rem, 4vw, 3rem);
  background:rgba(4,12,24,.78);
  backdrop-filter:blur(18px);
}

.flow-tool-panel--popup.is-active{
  display:flex;
}

.flow-tool-panel--popup[hidden]{
  display:none !important;
}

.flow-tool-panel__backdrop{
  position:absolute;
  inset:0;
  pointer-events:none;
}

.flow-tool-panel__surface{
  position:relative;
  z-index:1;
  width:min(960px, 94vw);
  max-height:90vh;
  overflow:hidden;
  display:flex;
  flex-direction:column;
}

.flow-tool-panel__surface .module-body{
  display:flex;
  flex-direction:column;
  gap:clamp(.75rem, 1.4vw, 1.1rem);
  overflow:hidden;
}

.flow-tool-panel__surface .cards-scroll{
  flex:1 1 auto;
  max-height:clamp(320px, 60vh, 540px);
  overflow:auto;
}

.flow-nav-button--next{
  margin-left:auto;
}

.events-layout{
  display:grid;
  gap:clamp(1.25rem, 2vw, 1.75rem);
  grid-template-columns:minmax(190px, 15vw) minmax(0, 1fr) clamp(260px, 22vw, 340px);
  align-items:start;
  width:min(100%, 96vw);
  margin-inline:auto;
  padding:clamp(1.25rem, 2.4vw, 2rem);
  border-radius:1.4rem;
  border:1px solid rgba(70,108,156,.42);
  background:linear-gradient(145deg, rgba(8,20,36,.88), rgba(6,14,28,.78));
  box-shadow:0 32px 82px rgba(4,12,28,.46);
  backdrop-filter:blur(18px);
}

.events-chat{
  display:flex;
  flex-direction:column;
  gap:1.25rem;
  align-self:start;
  min-width:0;
  position:sticky;
  top:calc(var(--header-height, 64px) + 1.5rem);
  height:calc(100vh - var(--header-height, 64px) - 3rem);
}

.chat-panel{
  display:flex;
  flex-direction:column;
  gap:clamp(.85rem, 1.6vw, 1.2rem);
  padding:1rem 1rem;
  border-radius:clamp(.95rem, 1.8vw, 1.4rem);
  border:1px solid rgba(74,116,178,.55);
  background:linear-gradient(180deg, rgba(16,30,52,.92), rgba(10,20,38,.88));
  box-shadow:0 20px 48px rgba(4,12,28,.38), inset 0 1px 0 rgba(255,255,255,.04);
  min-height:0;
  flex:1 1 auto;
  height:100%;
}

.chat-panel__header{
  display:flex;
  align-items:center;
  justify-content:space-between;
  gap:clamp(.5rem, 1vw, .85rem);
}

.chat-panel__header h2{
  margin:0;
  font-size:1.05rem;
  font-weight:700;
}

.chat-status{
  font-size:.78rem;
  color:var(--muted);
}

.chat-panel__body{
  display:flex;
  flex-direction:column;
  gap:.75rem;
  min-height:0;
  flex:1 1 auto;
}

.chat-scroll{
  position:relative;
  min-height:0;
  flex:1 1 auto;
  height:100%;
  overflow:auto;
  padding:1rem .5rem 1rem 0;
}

.chat-scroll:focus-visible{
  outline:2px solid rgba(72,132,220,.6);
  outline-offset:2px;
}


.chat-messages{
  display:flex;
  flex-direction:column;
  gap:.95rem;
  padding-inline:0.35rem;
}

.chat-empty{
  margin:0 0 1rem;
  padding:.85rem 1rem;
  border-radius:.9rem;
  border:1px dashed rgba(120,160,220,.45);
  background:rgba(14,28,46,.6);
  color:rgba(214,230,255,.8);
  font-size:.9rem;
}

.chat-message{
  position:relative;
  display:flex;
  flex-direction:column;
  gap:.35rem;
  align-items:flex-start;
  align-self:flex-start;
  max-width:100%;
  color:#f0f6ff;
  isolation:isolate;
}

.chat-message::after{
  content:"";
  position:absolute;
  bottom:.62rem;
  left:-.46rem;
  width:.9rem;
  height:.9rem;
  background:var(--bubble-bg, linear-gradient(180deg, rgba(18,34,58,.82), rgba(8,18,32,.78)));
  border-left:1px solid var(--bubble-border, rgba(86,132,194,.45));
  border-bottom:1px solid var(--bubble-border, rgba(86,132,194,.45));
  border-top:none;
  border-right:none;
  border-radius:.25rem;
  transform:rotate(45deg);
  transform-origin:center;
  z-index:-1;
  box-shadow:0 14px 32px rgba(4,12,28,.28);
}

.chat-message--self{
  align-items:flex-end;
  align-self:flex-end;
<<<<<<< HEAD
=======
}

.chat-message--self .chat-message__meta{
  flex-direction:row-reverse;
  text-align:right;
>>>>>>> 10cec116
}

.chat-message__author{
  display:block;
  font-weight:600;
  font-size:.82rem;
  color:#f8fbff;
}

.chat-message--self .chat-message__author{
  text-align:right;
  align-self:flex-end;
}

.chat-message__bubble-wrap{
  display:flex;
  align-items:flex-end;
  gap:.55rem;
  min-width:0;
}

.chat-message--self .chat-message__bubble-wrap{
  flex-direction:row-reverse;
}

.chat-message__bubble{
  position:relative;
  flex:1 1 auto;
  min-width:0;
  padding:.85rem 1rem .95rem;
  border-radius:1rem 1rem 1rem .35rem;
  border:1px solid var(--bubble-border, rgba(86,132,194,.45));
  background:var(--bubble-bg, linear-gradient(180deg, rgba(18,34,58,.82), rgba(8,18,32,.78)));
  box-shadow:0 16px 36px rgba(4,12,28,.32), inset 0 1px 0 rgba(255,255,255,.03);
  isolation:isolate;
  max-width:min(480px, 85%);
<<<<<<< HEAD
  overflow:visible;
}

.chat-message__tail{
  position:absolute;
  bottom:.78rem;
  left:-.68rem;
  width:1.05rem;
  height:1.05rem;
  background:var(--bubble-border, rgba(86,132,194,.45));
  transform:rotate(45deg);
  border-radius:.28rem;
  box-shadow:0 16px 36px rgba(4,12,28,.3);
  z-index:-2;
}

.chat-message__tail::after{
  content:"";
  position:absolute;
  inset:1px;
  background:var(--bubble-bg, linear-gradient(180deg, rgba(18,34,58,.82), rgba(8,18,32,.78)));
  border-radius:inherit;
  box-shadow:inset 0 1px 0 rgba(255,255,255,.04);
  z-index:1;
=======
}

.chat-message__bubble::before,
.chat-message__bubble::after{
  content:"";
  position:absolute;
  bottom:.82rem;
  left:-.7rem;
  border:.56rem solid transparent;
  pointer-events:none;
}

.chat-message__bubble::before{
  border-right-color:var(--bubble-border, rgba(86,132,194,.45));
  z-index:-2;
  filter:drop-shadow(0 12px 26px rgba(4,12,28,.28));
}

.chat-message__bubble::after{
  left:-.52rem;
  border-width:.48rem;
  border-right-color:var(--bubble-bg, linear-gradient(180deg, rgba(18,34,58,.82), rgba(8,18,32,.78)));
  z-index:-1;
>>>>>>> 10cec116
}

.chat-message--self .chat-message__bubble{
  --bubble-border: rgba(90,172,255,.55);
  --bubble-bg: linear-gradient(180deg, rgba(30,70,118,.88), rgba(16,32,60,.82));
  border-radius:1rem .35rem 1rem 1rem;
  box-shadow:0 18px 40px rgba(8,24,52,.42);
}

<<<<<<< HEAD
.chat-message--self .chat-message__tail{
  left:auto;
  right:-.68rem;
=======
.chat-message--self .chat-message__bubble::before,
.chat-message--self .chat-message__bubble::after{
  left:auto;
  right:-.7rem;
}

.chat-message--self .chat-message__bubble::before{
  border-right-color:transparent;
  border-left-color:var(--bubble-border, rgba(90,172,255,.55));
}

.chat-message--self .chat-message__bubble::after{
  right:-.52rem;
  border-left-color:var(--bubble-bg, linear-gradient(180deg, rgba(30,70,118,.88), rgba(16,32,60,.82)));
  border-right-color:transparent;
>>>>>>> 10cec116
}

.chat-message__time{
  flex:0 0 auto;
  font-size:.78rem;
  font-variant-numeric:tabular-nums;
  color:rgba(188,210,242,.75);
  white-space:nowrap;
}

.chat-message--self .chat-message__time{
  color:rgba(210,228,255,.75);
  text-align:right;
<<<<<<< HEAD
=======
}

.chat-message--self .chat-message__time{
  color:rgba(210,228,255,.75);
>>>>>>> 10cec116
}

.chat-message__body{
  margin:0;
  white-space:pre-wrap;
  word-break:break-word;
  line-height:1.6;
}

@media (max-width: 720px){
  .chat-message__bubble{
    max-width:calc(100% - 1.25rem);
  }
}

.chat-unread{
  align-self:center;
  padding:.45rem .9rem;
  border-radius:999px;
  border:1px solid rgba(90,172,255,.6);
  background:rgba(18,40,72,.85);
  color:#ecf6ff;
  font-size:.85rem;
  cursor:pointer;
  transition:transform .2s ease, box-shadow .2s ease;
}

.chat-unread:hover{
  transform:translateY(-1px);
  box-shadow:0 14px 30px rgba(8,20,40,.35);
}

.chat-unread:focus-visible{
  outline:2px solid rgba(120,176,240,.9);
  outline-offset:2px;
}

.chat-form{
  display:flex;
  flex-direction:column;
  gap:.65rem;
}

.chat-form.is-disabled{
  opacity:.6;
}

.chat-input{
  resize:none;
  min-height:3.4rem;
  padding:.75rem .9rem;
  line-height:1.6;
}

.chat-form__footer{
  display:flex;
  align-items:center;
  gap:.75rem;
  justify-content:flex-end;
  flex-wrap:wrap;
}

.chat-error{
  margin:0 auto 0 0;
  color:var(--danger);
  font-size:.82rem;
}

.chat-form button[type="submit"]{
  min-width:5.5rem;
}

.chat-input:disabled{
  cursor:not-allowed;
}

.chat-panel__body::-webkit-scrollbar,
.chat-scroll::-webkit-scrollbar{
  width:10px;
}

.chat-panel__body::-webkit-scrollbar-track,
.chat-scroll::-webkit-scrollbar-track{
  background:rgba(12,24,40,.6);
  border-radius:6px;
}

.chat-panel__body::-webkit-scrollbar-thumb,
.chat-scroll::-webkit-scrollbar-thumb{
  background:rgba(88,132,194,.55);
  border-radius:6px;
}

@media (max-width: 1440px){
  .events-layout{
    grid-template-columns:minmax(190px, 15vw) minmax(0, 1fr) clamp(240px, 28vw, 320px);
  }
}

.events-sidebar{
  display:flex;
  flex-direction:column;
  gap:1.25rem;
  position:sticky;
  top:calc(var(--header-height, 64px) + 1.5rem);
  align-self:start;
}

.sidebar-card{
  display:flex;
  flex-direction:column;
  gap:.85rem;
  padding:1.1rem 1.25rem 1.2rem;
  border-radius:1rem;
  border:1px solid rgba(86,132,194,.45);
  background:linear-gradient(180deg, rgba(18,34,58,.82), rgba(8,18,32,.78));
  box-shadow:0 22px 48px rgba(4,12,28,.42), inset 0 1px 0 rgba(255,255,255,.05);
  color:#eaf2ff;
  backdrop-filter:blur(14px);
}

.sidebar-card--action{
  appearance:none;
  width:100%;
  text-align:left;
  cursor:pointer;
  transition:border-color .25s ease, box-shadow .25s ease, transform .2s ease, background .3s ease;
  color:inherit;
}

.sidebar-card--action:hover:not(:disabled){
  border-color:rgba(132,188,248,.6);
  box-shadow:0 18px 44px rgba(12,32,64,.45);
  background:linear-gradient(180deg, rgba(26,48,80,.88), rgba(12,26,48,.82));
  transform:translateY(-2px);
}

.sidebar-card--action:focus-visible{
  outline:2px solid rgba(120,176,240,.9);
  outline-offset:2px;
}

.sidebar-card--action.is-active{
  border-color:rgba(84,160,246,.85);
  box-shadow:0 22px 52px rgba(12,46,96,.4);
  background:linear-gradient(180deg, rgba(32,58,102,.92), rgba(16,32,60,.86));
}

.sidebar-card--action:disabled{
  opacity:.55;
  cursor:not-allowed;
  transform:none;
  box-shadow:none;
}

.sidebar-card__title{
  margin:0;
  font-size:.9rem;
  font-weight:600;
  letter-spacing:.04em;
  color:rgba(188,210,242,.82);
}

.sidebar-card__name{
  margin:0;
  font-size:1.1rem;
  font-weight:700;
  letter-spacing:.015em;
  color:#f6f9ff;
}

.sidebar-card__stats{
  margin:0;
  display:grid;
  grid-template-columns:repeat(auto-fit, minmax(10vw, 1fr));
  gap:.55rem;
}

.sidebar-card__stat{
  display:flex;
  justify-content:space-between;
  align-items:center;
  gap:.75rem;
  padding:.45rem .6rem;
  border-radius:.75rem;
  border:1px solid rgba(72,116,180,.35);
  background:linear-gradient(180deg, rgba(16,28,48,.68), rgba(10,22,38,.62));
  font-size:.85rem;
}

.sidebar-card__stat-label{
  color:rgba(198,214,236,.76);
}

.sidebar-card__stat-value{
  font-weight:600;
  font-size:.95rem;
  font-variant-numeric:tabular-nums;
  color:#fdfcff;
}

.sidebar-card__placeholder{
  display:block;
  font-size:.85rem;
  color:rgba(196,214,238,.7);
}

.sidebar-card__placeholder.is-hidden{
  display:none;
}

.sidebar-nav{
  display:flex;
  flex-direction:column;
  gap:.6rem;
  padding:1rem 1.1rem;
  border-radius:1rem;
  border:1px solid rgba(70,108,156,.4);
  background:linear-gradient(180deg, rgba(14,26,44,.82), rgba(8,16,30,.78));
  box-shadow:0 20px 48px rgba(4,12,28,.4), inset 0 1px 0 rgba(255,255,255,.04);
  backdrop-filter:blur(14px);
}

.sidebar-nav__button{
  display:flex;
  align-items:center;
  justify-content:space-between;
  width:100%;
  padding:.7rem 1rem;
  border-radius:.85rem;
  border:1px solid rgba(70,108,156,.32);
  background:linear-gradient(180deg, rgba(18,30,50,.82), rgba(10,18,34,.82));
  color:#eaf2ff;
  font-weight:600;
  letter-spacing:.01em;
  transition:background .25s ease, border-color .25s ease, box-shadow .25s ease, transform .2s ease;
  text-align:left;
}

.sidebar-nav__button:hover:not(:disabled){
  border-color:rgba(128,184,248,.55);
  box-shadow:0 18px 42px rgba(0,0,0,.36);
  background:linear-gradient(180deg, rgba(30,48,78,.88), rgba(12,24,46,.84));
  transform:translateY(-2px);
}

.sidebar-nav__button.is-active{
  border-color:rgba(84,160,246,.85);
  background:linear-gradient(180deg, rgba(36,60,102,.92), rgba(16,32,60,.88));
  box-shadow:0 24px 54px rgba(12,46,96,.38);
}

.sidebar-nav__button:disabled{
  opacity:.58;
  cursor:not-allowed;
  color:rgba(233,242,255,.55);
}

.events-content{
  display:flex;
  flex-direction:column;
  gap:1.5rem;
  min-width:0;
}

.flow-tool-summary{
  display:flex;
  flex-direction:column;
  gap:.6rem;
  margin-bottom:1.25rem;
  padding:1rem 1.25rem;
  border-radius:.9rem;
  background:rgba(12,24,40,.72);
  border:1px solid rgba(70,108,156,.4);
  box-shadow:inset 0 1px 0 rgba(255,255,255,.04);
}

.flow-tool-summary__title{
  margin:0;
  font-size:1.05rem;
  font-weight:600;
  color:#f3f6ff;
}

.tool-summary{
  display:flex;
  flex-direction:column;
  gap:.25rem;
  margin:.75rem 0 0;
}

.tool-summary__row{
  display:flex;
  gap:.5rem;
  justify-content:space-between;
  font-size:.85rem;
  color:var(--muted);
}

.tool-summary__row dt{ font-weight:600; }

.tool-summary__row dd{
  margin:0;
  color:#fff;
}

.flow-tool-panel[hidden]{
  display:none !important;
}

@media (max-width: 960px){
  .events-layout{
    grid-template-columns:minmax(0,1fr);
    padding:clamp(.85rem, 3vw, 1.4rem);
  }
  .events-sidebar{
    position:static;
    top:auto;
  }
  .events-chat{
    order:3;
    position:static;
    top:auto;
    height:auto;
  }
  .chat-scroll{
    flex:initial;
    height:auto;
  }
  .chat-panel{
    height:auto;
  }
  .chat-panel__body{
    flex:initial;
  }
}

.flow-pane{
  display:block;
  min-width:0;
}

.flow-pane--summary{
  border-radius:.9rem;
  background:rgba(10,22,38,.78);
  border:1px solid rgba(70,108,156,.45);
  padding:1.1rem 1.3rem;
  box-shadow:inset 0 1px 0 rgba(255,255,255,.04);
  gap:1rem;
  align-items:flex-start;
}

.flow-card{
  position:relative;
  transition:transform .4s ease, opacity .35s ease;
  min-width:0;
}

.flow-card.is-inert{
  pointer-events:none;
}

.flow-card--events{ grid-area:events; }
.flow-card--schedules{ grid-area:schedules; }
.flow-card--tabs{ grid-area:tabs; }
#flow-stage-resizer{ grid-area:handle; }

.flow-sidebar-controls{
  display:flex;
  justify-content:flex-end;
  margin-bottom:.35rem;
}

.flow-sidebar-toggle{
  display:inline-flex;
  align-items:center;
  gap:.35rem;
  white-space:nowrap;
}

.flow-card{
  position:relative;
  transition:transform .4s ease, opacity .35s ease;
  min-width:0;
}

.flow-card.is-inert{
  pointer-events:none;
}

.flow-card--events{ grid-area:events; }
.flow-card--schedules{ grid-area:schedules; }
.flow-card--tabs{ grid-area:tabs; }
#flow-stage-resizer{ grid-area:handle; }

.flow-sidebar-controls{
  display:flex;
  justify-content:flex-end;
  margin-bottom:.35rem;
}

.flow-sidebar-toggle{
  display:inline-flex;
  align-items:center;
  gap:.35rem;
  white-space:nowrap;
}

.flow-grid__handle{
  display:none;
  align-items:center;
  justify-content:center;
  cursor:col-resize;
  padding:0 .15rem;
  min-height:4rem;
  border-radius:999px;
  transition:background .2s ease;
  touch-action:none;
}

.flow-grid__handle:focus-visible{
  outline:3px solid rgba(0,176,255,.4);
  outline-offset:2px;
}

.flow-grid__handle:hover{
  background:rgba(2,40,80,.4);
}

.flow-grid__handle-grip{
  width:4px;
  height:44px;
  border-radius:999px;
  background:linear-gradient(180deg, rgba(128,186,255,.8), rgba(34,98,170,.8));
  box-shadow:inset 0 0 0 1px rgba(8,20,34,.65);
}

#flow-sidebar-expand{
  position:fixed;
  top:calc(var(--header-height, 64px) + 1.25rem);
  left:clamp(.75rem, 3vw, 2.75rem);
  z-index:90;
  box-shadow:0 10px 30px rgba(0,0,0,.4);
}

.flow-sidebar-overlay{
  position:fixed;
  inset:0;
  display:none;
  z-index:120;
}

.flow-sidebar-overlay:not([hidden]){
  display:block;
}

.flow-sidebar-overlay__backdrop{
  position:absolute;
  inset:0;
  background:rgba(4,12,24,.66);
  backdrop-filter:blur(2px);
}

.flow-sidebar-overlay__panel{
  position:relative;
  margin:calc(var(--header-height, 64px) + 1.5rem) auto 1.5rem;
  width:min(92vw, 420px);
  max-height:calc(100vh - var(--header-height, 64px) - 3rem);
  overflow:auto;
  padding:1.6rem 1.4rem 1.4rem;
  border-radius:1rem;
  background:rgba(8,18,30,.94);
  border:1px solid rgba(70,108,156,.55);
  box-shadow:0 28px 70px rgba(0,0,0,.45);
}

.flow-sidebar-overlay__content{
  display:flex;
  flex-direction:column;
  gap:1.25rem;
}

.flow-sidebar-overlay__content > .module{
  margin:0;
}

body.sidebar-overlay-open{
  overflow:hidden;
}

.flow-selection-note{
  margin:.75rem 0 1rem;
  padding:.65rem .85rem;
  border-radius:.6rem;
  background:rgba(0,142,255,.1);
  border:1px solid rgba(0,142,255,.35);
  color:#e0f4ff;
}

.flow-selection-summary{
  display:block;
  width:100%;
  box-sizing:border-box;
  margin:0 0 1rem;
  padding:1rem 1.25rem;
  border-radius:.85rem;
  background:rgba(18,30,46,.8);
  border:1px solid rgba(60,96,143,.5);
  box-shadow:inset 0 1px 0 rgba(255,255,255,.05);
}

.flow-selection-summary__title{
  margin:0 0 .6rem;
  font-size:1.05rem;
  font-weight:600;
}

.flow-selection-summary__item{
  margin:.35rem 0;
  display:flex;
  gap:.75rem;
}

.flow-selection-summary__label{
  width:3.5rem;
  flex-shrink:0;
  color:var(--muted);
}

.flow-forward-actions{
  margin-top:1.5rem;
  display:flex;
  gap:.8rem;
  flex-wrap:wrap;
  justify-content:flex-end;
}

.entity-list{
  list-style:none;
  margin:1.1rem 0 0;
  padding:0;
  display:grid;
  gap:1rem;
}

.entity-item{
  display:flex;
  align-items:flex-start;
  justify-content:space-between;
  gap:1rem;
  padding:1.1rem 1.3rem;
  border-radius:1rem;
  background:rgba(8,20,34,.75);
  border:1px solid rgba(56,96,144,.4);
  transition:transform .2s ease, border-color .2s ease, box-shadow .3s ease;
}

.entity-item:hover{
  transform:translateY(-2px);
  border-color:rgba(0,142,255,.5);
  box-shadow:0 16px 28px rgba(0,78,140,.2);
}

.entity-item{
  cursor:pointer;
}

.entity-indicator{
  display:inline-flex;
  align-items:center;
  justify-content:center;
  width:1.25rem;
  height:1.25rem;
  border-radius:999px;
  border:2px solid rgba(120,168,220,.7);
  background:rgba(10,26,42,.6);
  margin-top:.15rem;
  flex-shrink:0;
  transition:border-color .2s ease, background-color .2s ease, box-shadow .3s ease;
}

.entity-indicator__dot{
  width:.55rem;
  height:.55rem;
  border-radius:50%;
  background:rgba(120,168,220,.2);
  transition:background-color .2s ease, transform .2s ease;
}

.entity-item.is-selected{
  border-color:rgba(0,155,255,.75);
  background:linear-gradient(180deg, rgba(8,42,70,.85), rgba(6,20,36,.92));
  box-shadow:0 18px 38px rgba(0,78,140,.35);
}

.entity-item.is-selected .entity-name{
  color:#e6f6ff;
}

.entity-item.is-selected .entity-meta{
  color:rgba(190,232,255,.75);
}

.entity-item.is-selected .entity-indicator{
  border-color:rgba(0,155,255,.85);
  background:rgba(0,84,140,.45);
  box-shadow:0 0 0 4px rgba(0,155,255,.18);
}

.entity-item.is-selected .entity-indicator__dot{
  background:rgba(0,211,255,.85);
  transform:scale(1.08);
}

.entity-item:focus-visible{
  outline:2px solid rgba(0,155,255,.7);
  outline-offset:2px;
}

.entity-label{
  display:flex;
  flex-direction:column;
  gap:.4rem;
  min-width:0;
}

.entity-name{
  font-size:1.05rem;
  font-weight:600;
  color:#f4f9ff;
}

.entity-meta{
  color:var(--muted);
  font-size:.9rem;
}

.entity-actions{
  display:flex;
  gap:.45rem;
  flex-wrap:wrap;
  justify-content:flex-end;
}

.entity-actions .btn,
.entity-actions .btn-icon{
  flex-shrink:0;
}

.entity-action{
  display:inline-flex;
  align-items:center;
  gap:.35rem;
  padding:.45rem .75rem;
  border-radius:.9rem;
  border:1px solid rgba(86,134,204,.4);
  background:linear-gradient(180deg, rgba(18,34,60,.82), rgba(10,22,42,.78));
  color:#d9e7ff;
  font-size:.78rem;
  font-weight:600;
  letter-spacing:.02em;
  transition:transform .2s ease, box-shadow .2s ease, border-color .2s ease, background .2s ease;
  cursor:pointer;
}

.entity-action:hover,
.entity-action:focus-visible{
  border-color:rgba(120,182,255,.7);
  background:linear-gradient(180deg, rgba(32,56,94,.9), rgba(14,28,54,.84));
  box-shadow:0 16px 32px rgba(8,20,38,.45);
  transform:translateY(-1px);
}

.entity-action:focus-visible{
  outline:2px solid rgba(30,200,255,.55);
  outline-offset:2px;
}

.entity-action__icon{
  display:inline-flex;
  align-items:center;
  justify-content:center;
  width:1.1rem;
  height:1.1rem;
}

.entity-action__icon svg{
  width:1rem;
  height:1rem;
  fill:currentColor;
}

.entity-action__label{
  font-size:.78rem;
  line-height:1;
}

.entity-action--edit{
  border-color:rgba(46,164,255,.55);
  background:linear-gradient(180deg, rgba(28,76,122,.82), rgba(20,54,94,.78));
  color:#a3d9ff;
}

.entity-action--edit:hover,
.entity-action--edit:focus-visible{
  background:linear-gradient(180deg, rgba(38,98,162,.9), rgba(24,60,110,.85));
  color:#d6efff;
}

.entity-action--delete{
  border-color:rgba(255,107,107,.45);
  background:linear-gradient(180deg, rgba(96,38,54,.82), rgba(70,24,40,.78));
  color:#ffc3c3;
}

.entity-action--delete:hover,
.entity-action--delete:focus-visible{
  background:linear-gradient(180deg, rgba(126,48,66,.88), rgba(88,28,48,.82));
  color:#ffe5e5;
}

@media (max-width: 720px){
  .entity-action{
    padding:.4rem .55rem;
  }

  .entity-action__label{
    display:none;
  }
}

.entity-item:not(.is-selected):focus-visible .entity-indicator{
  border-color:rgba(0,155,255,.85);
  box-shadow:0 0 0 3px rgba(0,155,255,.15);
}

.entity-item:not(.is-selected):hover .entity-indicator__dot{
  background:rgba(0,155,255,.45);
}

.flow-summary-title{
  margin:0;
  font-size:1.05rem;
  font-weight:600;
  color:#e6f6ff;
}

.flow-summary-name{
  margin:.1rem 0 .8rem;
  font-size:1.25rem;
  font-weight:700;
  color:#fdfcff;
}

.flow-summary-stats{
  margin:0 0 1rem;
  display:flex;
  flex-direction:column;
  gap:.35rem;
}

.flow-summary-row{
  display:flex;
  gap:.75rem;
  color:#d0e8ff;
  font-size:.95rem;
}

.flow-summary-row dt{
  width:4.8rem;
  flex-shrink:0;
  color:var(--muted);
  font-weight:500;
}

.flow-summary-row dd{
  margin:0;
}

.flow-summary-group{
  margin-bottom:1.4rem;
  border-radius:.9rem;
  background:rgba(8,20,34,.65);
  border:1px solid rgba(56,96,144,.4);
  padding:1.1rem 1.3rem;
  box-shadow:inset 0 1px 0 rgba(255,255,255,.03);
}

.flow-pane--summary .btn{
  align-self:flex-start;
}

.flow-tablist{
  display:flex;
  gap:.75rem;
  margin-bottom:1.2rem;
  flex-wrap:wrap;
}

.flow-tab{
  border:none;
  background:rgba(17,30,48,.8);
  color:var(--muted);
  padding:.55rem 1rem;
  border-radius:.7rem;
  font-weight:600;
  font-size:.95rem;
  cursor:pointer;
  border:1px solid transparent;
  transition:background .25s ease, color .25s ease, border-color .25s ease, transform .25s ease;
}

.flow-tab:hover{
  transform:translateY(-1px);
  border-color:rgba(0,142,255,.4);
}

.flow-tab.is-active{
  background:rgba(0,142,255,.18);
  color:#e6f6ff;
  border-color:rgba(0,142,255,.65);
}

.flow-card--tabs .module-body{
  display:flex;
  flex-direction:column;
  gap:1.2rem;
}

.flow-tabpanels{
  flex:1 1 auto;
  min-height:0;
  display:flex;
  gap:1rem;
}

.flow-tabpanel{
  flex:1 1 auto;
  min-height:0;
  display:flex;
  flex-direction:column;
  border-radius:0;
  background:transparent;
  border:none;
  padding:0;
  outline:none;
  gap:1rem;
}

.flow-tabpanel[hidden]{
  display:none;
}


.embedded-tool{
  display:flex;
  flex:1 1 auto;
  min-height:0;
}

.embedded-tool__surface{
  position:relative;
  display:flex;
  flex-direction:column;
  gap:1rem;
  flex:1 1 auto;
  min-height:clamp(28rem, 68vh, 56rem);
  overflow:auto;
}

#flow-panel-participants{
  display:flex;
  flex-direction:column;
  gap:clamp(.9rem, 1.8vw, 1.3rem);
  width:min(100%, var(--flow-stage-panel-width));
  max-width:var(--flow-stage-panel-width);
  margin-inline:auto;
  padding:0;
  border:none;
  background:none;
  box-shadow:none;
  backdrop-filter:none;
}

#flow-panel-operator{
  display:flex;
  flex-direction:column;
  gap:clamp(.9rem, 1.8vw, 1.3rem);
  width:min(100%, var(--flow-stage-panel-width));
  max-width:var(--flow-stage-panel-width);
  margin-inline:auto;
  padding:0;
  border:none;
  background:none;
  box-shadow:none;
  backdrop-filter:none;
}

#flow-panel-participants .embedded-tool{
  position:relative;
}

#flow-panel-participants .embedded-tool__surface{
  padding:var(--flow-stage-panel-padding);
  border-radius:var(--flow-stage-panel-radius);
  background:var(--flow-stage-panel-background);
  border:1px solid var(--flow-stage-panel-border);
  box-shadow:var(--flow-stage-panel-shadow);
  backdrop-filter:blur(18px);
}

#flow-panel-participants .embedded-tool__surface.qa-embedded{
  padding:0;
  border:none;
  border-radius:0;
  background:none;
  box-shadow:none;
  backdrop-filter:none;
}

#flow-panel-participants .module-title-row{
  display:flex;
  align-items:center;
  gap:.75rem;
  flex-wrap:wrap;
}

#flow-panel-participants .module-title-row h2{ margin:0; }

#flow-panel-participants .module-title-row .status-pill{
  margin-left:auto;
}

#flow-panel-participants .qa-embedded #qa-participant-description{
  display:flex;
  flex-wrap:wrap;
  align-items:flex-start;
  gap:clamp(.55rem, 1.3vw, .85rem);
}

#flow-panel-participants .qa-embedded #qa-participant-description-main{
  flex:1 1 20rem;
  min-width:min(22rem, 100%);
}

#flow-panel-participants .qa-embedded .module-description__meta{
  flex:0 0 auto;
  padding:.4rem .85rem;
  border-radius:.85rem;
  border:1px solid rgba(90,146,228,.45);
  background:linear-gradient(180deg, rgba(22,40,72,.82), rgba(12,24,46,.78));
  font-size:.78rem;
  font-weight:600;
  letter-spacing:.02em;
  color:#b5d6ff;
  box-shadow:0 10px 24px rgba(10,18,34,.35), inset 0 1px 0 rgba(255,255,255,.05);
  white-space:normal;
  text-align:right;
  max-width:min(22rem, 100%);
  margin-left:auto;
}

#flow-panel-participants .qa-embedded .module-description__meta:empty{
  display:none;
}

#flow-panel-participants .qa-embedded .admin-main{
  gap:clamp(1.2rem, 2.4vw, 1.8rem);
  padding:0;
}

#participants-context-callout{
  display:flex;
  flex-direction:column;
  gap:.65rem;
  padding:clamp(1rem, 2.3vw, 1.4rem) clamp(1.2rem, 2.6vw, 1.75rem);
  border-radius:clamp(.9rem, 1.9vw, 1.2rem);
  border:1px solid rgba(90,142,210,.45);
  background:linear-gradient(180deg, rgba(16,30,52,.78), rgba(10,20,38,.72));
  box-shadow:0 22px 44px rgba(4,12,28,.48), inset 0 1px 0 rgba(255,255,255,.04);
}

.flow-tool-context-card__title{
  margin:0;
  font-size:1.05rem;
  font-weight:600;
  letter-spacing:.02em;
}

.flow-tool-context-card__list{
  display:flex;
  flex-wrap:wrap;
  gap:clamp(.65rem, 2vw, 1rem);
  margin:0;
  padding:0;
  list-style:none;
}

.flow-tool-context-card__item{
  min-width:clamp(8rem, 24vw, 12rem);
  display:flex;
  flex-direction:column;
  gap:.35rem;
}

.flow-tool-context-card__item dt{
  font-size:.78rem;
  letter-spacing:.12em;
  text-transform:uppercase;
  color:var(--muted);
}

.flow-tool-context-card__item dd{
  margin:0;
  font-size:1.05rem;
  font-weight:600;
}

.flow-sync-status{
  display:none;
  margin:0 0 clamp(.95rem, 1.8vw, 1.3rem);
  padding:clamp(.85rem, 1.9vw, 1.15rem) clamp(1.1rem, 2.6vw, 1.55rem);
  border-radius:clamp(.95rem, 2vw, 1.35rem);
  border:1px solid rgba(82,132,204,.42);
  background:linear-gradient(180deg, rgba(14,28,50,.78), rgba(8,18,34,.72));
  box-shadow:0 22px 44px rgba(4,12,28,.46), inset 0 1px 0 rgba(255,255,255,.05);
  color:var(--text);
  font-size:.88rem;
  line-height:1.6;
}

.flow-sync-status.is-visible{ display:block; }

.flow-sync-status__meta{
  display:block;
  margin-top:.45rem;
  font-size:.78rem;
  color:var(--muted);
  letter-spacing:.01em;
}

.flow-sync-status--info{ border-color:rgba(30,200,255,.45); background:linear-gradient(180deg, rgba(18,34,60,.8), rgba(10,24,44,.72)); box-shadow:0 24px 46px rgba(8,22,40,.5), inset 0 1px 0 rgba(255,255,255,.05); }
.flow-sync-status--success{ border-color:rgba(24,209,143,.45); background:linear-gradient(180deg, rgba(12,38,32,.78), rgba(8,24,20,.7)); box-shadow:0 24px 46px rgba(8,32,24,.48), inset 0 1px 0 rgba(255,255,255,.05); }
.flow-sync-status--error{ border-color:rgba(255,107,107,.48); background:linear-gradient(180deg, rgba(38,16,24,.78), rgba(26,10,16,.72)); box-shadow:0 24px 46px rgba(32,12,16,.5), inset 0 1px 0 rgba(255,255,255,.05); }
.flow-sync-status--pending{ border-color:rgba(255,194,71,.48); background:linear-gradient(180deg, rgba(38,28,12,.78), rgba(26,18,6,.7)); box-shadow:0 24px 46px rgba(34,24,8,.5), inset 0 1px 0 rgba(255,255,255,.05); }

#flow-panel-participants .qa-embedded .admin-context{
  margin:0 0 clamp(.9rem, 1.8vw, 1.25rem);
  padding:clamp(.8rem, 1.8vw, 1.1rem) clamp(1.05rem, 2.4vw, 1.45rem);
  border-radius:clamp(.9rem, 1.9vw, 1.3rem);
  border:1px solid rgba(86,134,204,.38);
  background:linear-gradient(180deg, rgba(16,32,56,.75), rgba(10,22,40,.7));
  color:var(--muted);
  font-size:.85rem;
  line-height:1.6;
  box-shadow:0 20px 42px rgba(4,12,28,.44), inset 0 1px 0 rgba(255,255,255,.05);
}

#flow-panel-participants .qa-embedded .admin-context strong{ color:var(--text); }

#flow-panel-participants .qa-embedded .module + .module{
  margin-top:clamp(.75rem, 1.5vw, 1.2rem);
}

#flow-panel-participants .qa-embedded .loading-overlay{
  background:linear-gradient(180deg, rgba(8,16,32,.92), rgba(6,12,24,.88));
  border-radius:inherit;
  backdrop-filter:blur(10px);
}

#flow-panel-participants .qa-embedded .admin-controls{
  display:flex;
  flex-direction:column;
  gap:clamp(.6rem, 1.6vw, 1rem);
  padding:0;
}

#flow-panel-participants .qa-embedded .admin-controls__row{
  display:flex;
  flex-wrap:wrap;
  gap:clamp(.5rem, 1.4vw, .85rem);
}

#flow-panel-participants .qa-embedded .admin-controls__row .btn,
#flow-panel-participants .qa-embedded .admin-controls__row .file-input{
  flex:1 1 12rem;
  justify-content:center;
}

#flow-panel-participants .qa-embedded .admin-controls__row--actions{
  justify-content:flex-start;
}

#flow-panel-participants .qa-embedded .admin-controls__row--actions .btn{
  flex:1 1 10rem;
}

#flow-panel-participants .qa-embedded .admin-controls .file-input{
  position:relative;
  overflow:hidden;
  display:inline-flex;
  align-items:center;
  gap:.45rem;
}

#flow-panel-participants .qa-embedded .admin-controls .file-input input{
  position:absolute;
  inset:0;
  opacity:0;
  cursor:pointer;
}

#flow-panel-participants .qa-embedded .status-pill{
  display:inline-flex;
  align-items:center;
  gap:.45rem;
  padding:.4rem .9rem;
  border-radius:999px;
  border:1px solid rgba(98,152,214,.58);
  background:linear-gradient(180deg, rgba(14,36,62,.86), rgba(8,22,40,.8));
  box-shadow:0 18px 34px rgba(4,12,26,.45), inset 0 1px 0 rgba(255,255,255,.05);
  color:#e2edff;
  font-size:.8rem;
  letter-spacing:.02em;
}

#flow-panel-participants .qa-embedded .status-pill::before{
  content:"";
  width:.45rem;
  height:.45rem;
  border-radius:50%;
  background:var(--accent);
  box-shadow:0 0 0 4px rgba(30,200,255,.25);
}

#flow-panel-participants .qa-embedded .status-pill--inline{
  padding:.35rem .75rem;
  font-size:.75rem;
  box-shadow:0 12px 26px rgba(4,12,26,.35), inset 0 1px 0 rgba(255,255,255,.04);
}

#flow-panel-participants .qa-embedded .change-preview{
  margin-top:clamp(.5rem, 1.4vw, .85rem);
  padding:clamp(.9rem, 2.2vw, 1.3rem);
  border-radius:clamp(.85rem, 1.8vw, 1.2rem);
  border:1px solid rgba(86,134,204,.4);
  background:linear-gradient(180deg, rgba(14,30,54,.8), rgba(8,18,36,.72));
  box-shadow:0 22px 44px rgba(4,12,28,.48), inset 0 1px 0 rgba(255,255,255,.04);
}

#flow-panel-participants .qa-embedded .change-preview__header{
  display:flex;
  align-items:center;
  justify-content:space-between;
  gap:.75rem;
  margin-bottom:.65rem;
  font-weight:600;
}

#flow-panel-participants .qa-embedded .change-preview__title{
  display:inline-flex;
  align-items:center;
  gap:.55rem;
  font-size:.92rem;
}

#flow-panel-participants .qa-embedded .change-preview__title::before{
  content:"";
  width:1.05rem;
  height:1.05rem;
  border-radius:999px;
  background:radial-gradient(circle at 30% 30%, rgba(30,200,255,.85), rgba(30,104,255,.65));
  box-shadow:0 0 0 2px rgba(30,200,255,.35);
}

#flow-panel-participants .qa-embedded .change-preview__count{
  font-size:.82rem;
  color:#8ecfff;
  font-weight:500;
}

#flow-panel-participants .qa-embedded .change-preview__list{
  margin:0;
  padding:0;
  display:flex;
  flex-direction:column;
  gap:.35rem;
  max-height:14rem;
  overflow:auto;
  list-style:none;
  scrollbar-width:thin;
  scrollbar-color:rgba(108,132,168,.6) transparent;
}

#flow-panel-participants .qa-embedded .change-preview__list::-webkit-scrollbar{
  width:8px;
}

#flow-panel-participants .qa-embedded .change-preview__list::-webkit-scrollbar-thumb{
  background:linear-gradient(180deg, rgba(46,141,255,.5), rgba(30,200,255,.38));
  border-radius:999px;
}

#flow-panel-participants .qa-embedded .change-preview__item{
  display:flex;
  gap:.75rem;
  align-items:flex-start;
  padding:.25rem .15rem;
  border-radius:.7rem;
  transition:background .2s ease;
}

#flow-panel-participants .qa-embedded .change-preview__item:hover{
  background:rgba(32,58,102,.32);
}

#flow-panel-participants .qa-embedded .change-preview__icon{
  flex:0 0 auto;
  display:inline-flex;
  align-items:center;
  justify-content:center;
  width:1.65rem;
  height:1.65rem;
  border-radius:.55rem;
  background:linear-gradient(180deg, rgba(62,118,208,.45), rgba(46,92,168,.38));
  box-shadow:0 6px 18px rgba(6,14,28,.4);
  color:#d5e6ff;
}

#flow-panel-participants .qa-embedded .change-preview__icon svg{
  width:1rem;
  height:1rem;
  fill:currentColor;
}

#flow-panel-participants .qa-embedded .change-preview__body{
  flex:1 1 auto;
  display:flex;
  flex-direction:column;
  gap:.28rem;
}

#flow-panel-participants .qa-embedded .change-preview__line{
  margin:0;
  font-size:.85rem;
  line-height:1.5;
  color:#e9f3ff;
}

#flow-panel-participants .qa-embedded .change-preview__line--meta{
  color:var(--muted);
  font-size:.8rem;
}

#flow-panel-participants .qa-embedded .change-preview__changes{
  margin:.15rem 0 0;
  padding-left:1.15rem;
  display:flex;
  flex-direction:column;
  gap:.2rem;
  color:#b7c7e2;
  font-size:.78rem;
}

#flow-panel-participants .qa-embedded .change-preview__change::marker{
  color:rgba(140,198,255,.7);
}

#flow-panel-participants .qa-embedded .change-preview__note{
  margin-top:.6rem;
  font-size:.8rem;
  color:var(--muted);
}

#flow-panel-participants .qa-embedded .admin-summary{
  margin-top:clamp(.75rem, 1.6vw, 1.1rem);
  padding:.75rem 1rem;
  border-radius:.8rem;
  border:1px solid rgba(82,130,198,.35);
  background:rgba(12,24,42,.75);
  box-shadow:inset 0 1px 0 rgba(255,255,255,.03);
}

#flow-panel-participants .qa-embedded .table-scroller{
  padding:0;
  border:none;
  border-radius:0;
  background:none;
  box-shadow:none;
}

#flow-panel-participants .qa-embedded .mapping-table thead th{
  position:sticky;
  top:0;
  z-index:1;
  background:linear-gradient(180deg, rgba(18,36,64,.86), rgba(14,26,50,.78));
  color:#cfe1ff;
  letter-spacing:.05em;
  text-transform:uppercase;
  box-shadow:0 1px 0 rgba(6,12,22,.85);
  padding:clamp(.65rem, 1.4vw, .9rem) clamp(1rem, 2.2vw, 1.35rem);
}

#flow-panel-participants .qa-embedded .mapping-table thead th.is-numeric,
#flow-panel-participants .qa-embedded .mapping-table tbody td.numeric-cell{
  text-align:right;
}

#flow-panel-participants .qa-embedded .mapping-table tbody td.numeric-cell{
  font-variant-numeric:tabular-nums;
}

#flow-panel-participants .qa-embedded .mapping-table tbody td{
  color:#edf4ff;
  border-bottom:1px solid rgba(60,96,150,.35);
  font-size:.92rem;
  transition:background .18s ease, transform .18s ease;
  padding:clamp(.6rem, 1.3vw, .85rem) clamp(1rem, 2.2vw, 1.35rem);
}

#flow-panel-participants .qa-embedded .mapping-table tbody tr:hover{
  background:rgba(34,62,108,.32);
  transform:translateY(-1px);
}

#flow-panel-participants .qa-embedded .mapping-table tbody tr:nth-child(even){
  background:rgba(18,32,56,.32);
}

#flow-panel-participants .qa-embedded .mapping-table tbody tr:nth-child(even):hover{
  background:rgba(42,76,126,.36);
}

#flow-panel-participants .qa-embedded .participant-name{
  display:flex;
  flex-direction:column;
  gap:.18rem;
  align-items:flex-start;
}

#flow-panel-participants .qa-embedded .participant-name__phonetic{
  font-size:.75rem;
  color:var(--muted);
  letter-spacing:.08em;
}

#flow-panel-participants .qa-embedded .participant-name__text{
  font-size:.96rem;
  font-weight:600;
  color:#f4f9ff;
}

#flow-panel-participants .qa-embedded .participant-no-cell{
  min-width:4rem;
}

#flow-panel-participants .qa-embedded .team-cell{
  min-width:5rem;
}

#flow-panel-participants .qa-embedded .mapping-table tbody tr.is-cancelled-origin{
  background:rgba(120,32,38,.12);
  color:#ffd9de;
}

#flow-panel-participants .qa-embedded .mapping-table tbody tr.is-cancelled-origin td{
  color:#ffd9de;
}

#flow-panel-participants .qa-embedded .mapping-table tbody tr.is-relocated-destination{
  background:rgba(160,90,18,.16);
  color:#ffe8cc;
}

#flow-panel-participants .qa-embedded .mapping-table tbody tr.is-relocated-destination td{
  color:#ffe8cc;
}

#flow-panel-participants .qa-embedded .mapping-table tbody tr.is-cancelled-origin:hover{
  background:rgba(158,48,52,.2);
}

#flow-panel-participants .qa-embedded .mapping-table tbody tr.is-relocated-destination:hover{
  background:rgba(190,118,36,.22);
}

#flow-panel-participants .qa-embedded .participant-name-cell{
  min-width:12.5rem;
}

#flow-panel-participants .qa-embedded .link-cell{
  min-width:14rem;
}

#flow-panel-participants .qa-embedded .link-action-row{
  display:flex;
  flex-wrap:wrap;
  align-items:center;
  gap:.45rem;
}

#flow-panel-participants .qa-embedded .link-action-btn{
  display:inline-flex;
  align-items:center;
  gap:.45rem;
  padding:.38rem .85rem;
  border-radius:.75rem;
  border:1px solid rgba(84,134,204,.55);
  background:linear-gradient(182deg, rgba(20,40,70,.9), rgba(12,26,48,.92));
  color:#d7e8ff;
  font-size:.78rem;
  font-weight:600;
  letter-spacing:.01em;
  cursor:pointer;
  transition:transform .16s ease, box-shadow .18s ease, filter .18s ease;
}

#flow-panel-participants .qa-embedded .link-action-btn svg{
  width:1rem;
  height:1rem;
  flex:0 0 auto;
}

#flow-panel-participants .qa-embedded .link-action-btn:hover{
  transform:translateY(-1px);
  box-shadow:0 12px 26px rgba(2,8,18,.4);
  filter:brightness(1.08);
}

#flow-panel-participants .qa-embedded .link-action-btn:active{
  transform:translateY(1px);
  box-shadow:none;
}

#flow-panel-participants .qa-embedded .link-action-btn:focus-visible{
  outline:2px solid rgba(30,200,255,.65);
  outline-offset:2px;
}

#flow-panel-participants .qa-embedded .link-action-btn.copy-link-btn{
  border-color:rgba(30,160,255,.4);
  background:linear-gradient(180deg, rgba(18,54,88,.9), rgba(12,34,60,.92));
}

#flow-panel-participants .qa-embedded .link-action-btn.cancel-link-btn{
  border-color:rgba(255,145,145,.42);
  background:linear-gradient(182deg, rgba(78,28,38,.9), rgba(54,18,26,.92));
  color:#ffe5e8;
}

#flow-panel-participants .qa-embedded .link-action-btn.edit-link-btn{
  border-color:rgba(168,138,255,.38);
  background:linear-gradient(182deg, rgba(42,32,86,.92), rgba(28,20,64,.94));
}

#flow-panel-participants .qa-embedded .link-action-btn.relocate-link-btn{
  border-color:rgba(255,196,120,.42);
  background:linear-gradient(182deg, rgba(74,50,16,.9), rgba(52,34,10,.92));
  color:#ffeccc;
}

#flow-panel-participants .qa-embedded .link-action-btn.delete-link-btn{
  border-color:rgba(255,107,107,.45);
  background:linear-gradient(182deg, rgba(78,22,32,.92), rgba(54,14,22,.94));
  color:#ffe5e5;
}

#flow-panel-participants .qa-embedded .link-placeholder{
  padding:.35rem .85rem;
  border-radius:.75rem;
  border:1px dashed rgba(94,142,210,.45);
  background:rgba(12,24,42,.6);
  font-size:.75rem;
  color:var(--muted);
}

#flow-panel-participants .qa-embedded .share-link-preview{
  display:inline-block;
  margin-top:.5rem;
  font-size:.78rem;
  color:#9dd4ff;
  word-break:break-all;
  text-decoration:none;
}

#flow-panel-participants .qa-embedded .share-link-preview:hover{
  text-decoration:underline;
  color:#c9e8ff;
}

#flow-panel-participants .qa-embedded .loading-panel,
#flow-panel-operator .operator-embedded .loading-panel{
  min-width:clamp(18rem, 48vw, 28rem);
  max-width:clamp(22rem, 56vw, 34rem);
}

#flow-panel-participants .qa-embedded .loader-steps{
  padding:0 clamp(.6rem, 1.6vw, 1.2rem);
}

.qa-embedded .admin-main,
.operator-embedded .layout-grid{
  display:flex;
  flex-direction:column;
  gap:1.25rem;
  flex:1 1 auto;
  min-height:0;
}

.qa-embedded .qa-admin-primary{
  position:relative;
}

.qa-embedded .admin-main{
  padding:0;
  background:transparent;
  box-shadow:none;
}

.qa-embedded .admin-main.is-loading-hidden{
  visibility:hidden;
  pointer-events:none;
}

.qa-embedded .admin-module.is-loading-hidden{
  visibility:hidden;
  pointer-events:none;
}

.qa-embedded .loading-overlay,
.operator-embedded .loading-overlay{
  border-radius:clamp(1rem, 2.4vw, 1.45rem);
  overflow:hidden;
}

@media (max-width: 960px){
  .flow-tabpanels{
    flex-direction:column;
  }
}

.qa-embedded .loader-steps,
.operator-embedded .loader-steps{
  margin-top:1rem;
}

.operator-embedded #op-main-container{
  display:flex;
  flex-direction:column;
  gap:1.25rem;
  flex:1 1 auto;
  min-height:0;
}

.operator-embedded #op-action-panel{
  position:sticky;
  bottom:clamp(.85rem, 2.4vh, 1.6rem);
  margin-top:auto;
  display:grid;
  grid-template-columns:repeat(auto-fit, minmax(9.5rem, 1fr));
  align-items:center;
  gap:clamp(.55rem, 1.4vw, .85rem);
  padding:clamp(.8rem, 1.8vw, 1.1rem) clamp(1rem, 2.4vw, 1.35rem);
  border-radius:clamp(.9rem, 1.9vw, 1.25rem);
  background:linear-gradient(182deg, rgba(18,30,52,.9), rgba(10,18,34,.92));
  border:1px solid rgba(58,104,168,.45);
  box-shadow:0 22px 40px rgba(0,0,0,.38), inset 0 1px 0 rgba(255,255,255,.04);
  backdrop-filter:blur(12px);
}

.operator-embedded #op-action-panel[hidden]{
  display:none;
}

.operator-embedded #op-action-panel .btn{
  width:100%;
}

.operator-embedded #op-action-panel #op-selected-info{
  grid-column:1 / -1;
  color:#c6d7f0;
  font-size:.85rem;
}

.operator-embedded #op-action-panel .action-panel-right{
  margin-left:0;
  justify-content:flex-end;
  grid-column:1 / -1;
  gap:.5rem;
}

.operator-embedded #op-dictionary-action-panel,
.operator-embedded #dictionary-action-panel,
.operator-embedded #op-pickup-action-panel{
  position:static;
  margin-top:clamp(.75rem, 1.6vw, 1.1rem);
  display:grid;
  grid-template-columns:repeat(auto-fit, minmax(9.5rem, 1fr));
  align-items:center;
  gap:clamp(.55rem, 1.4vw, .85rem);
  padding:clamp(.7rem, 1.6vw, 1rem) clamp(.85rem, 2vw, 1.2rem);
  border-radius:clamp(.9rem, 1.9vw, 1.2rem);
  background:linear-gradient(182deg, rgba(18,30,52,.9), rgba(10,18,34,.92));
  border:1px solid rgba(58,104,168,.45);
  box-shadow:0 18px 32px rgba(0,0,0,.32), inset 0 1px 0 rgba(255,255,255,.04);
  backdrop-filter:blur(12px);
}
.operator-embedded #op-dictionary-action-panel[hidden],
.operator-embedded #dictionary-action-panel[hidden],
.operator-embedded #op-pickup-action-panel[hidden]{ display:none; }
.operator-embedded #op-dictionary-action-panel .btn,
.operator-embedded #dictionary-action-panel .btn,
.operator-embedded #op-pickup-action-panel .btn{ width:100%; }
.operator-embedded #op-dictionary-action-panel #op-dictionary-selected-info,
.operator-embedded #dictionary-action-panel #dictionary-selected-info,
.operator-embedded #op-pickup-action-panel #op-pickup-selected-info{
  grid-column:1 / -1;
  color:#c6d7f0;
  font-size:.85rem;
}
.operator-embedded #op-dictionary-action-panel .action-panel-right,
.operator-embedded #dictionary-action-panel .action-panel-right,
.operator-embedded #op-pickup-action-panel .action-panel-right{
  margin-left:0;
  justify-content:flex-end;
  grid-column:1 / -1;
  gap:.5rem;
  flex-wrap:wrap;
}

.operator-embedded__actions{
  display:flex;
  justify-content:space-between;
  align-items:center;
  gap:1rem;
  flex-wrap:wrap;
  padding:.25rem 0 .5rem;
}

.operator-embedded__buttons{
  display:flex;
  gap:.5rem;
}

@media (max-width: 720px){
  .operator-embedded #op-action-panel{
    grid-template-columns:repeat(auto-fit, minmax(11rem, 1fr));
  }
}

.auth-card{
  display:flex;
  align-items:center;
  justify-content:center;
  padding:1.5rem 1.75rem;
  border-radius:.9rem;
  border:1px dashed rgba(70,110,150,.5);
  background:rgba(8,18,30,.7);
  color:var(--muted);
  padding:1.2rem;
  text-align:center;
}

.auth-card__body{
  display:flex;
  flex-direction:column;
  gap:1rem;
  max-width:28rem;
}

.auth-card__title{
  margin:0;
  font-size:1.1rem;
  color:#d5e9ff;
}

/* Compact embedded panel adjustments */
.embedded-tool__surface.operator-embedded,
.embedded-tool__surface.qa-embedded{
  padding:0;
  border:none;
  background:none;
  box-shadow:none;
  border-radius:0;
  min-height:0;
  gap:clamp(.75rem, 1.6vw, 1.15rem);
}

.events-layout{
  padding:clamp(.75rem, 1.6vw, 1.2rem);
  border:none;
  border-radius:0;
  background:none;
  box-shadow:none;
  backdrop-filter:none;
}

#op-dictionary-panel .dictionary-body,
#op-logs-panel .logs-body{
  padding:0;
  border:none;
  border-radius:0;
  background:none;
  box-shadow:none;
  backdrop-filter:none;
  gap:clamp(.75rem, 1.6vw, 1.15rem);
}

#op-dictionary-panel{
  position:relative;
}

#op-dictionary-panel .dictionary-form,
#op-logs-panel .logs-toolbar{
  padding:0;
  border:none;
  border-radius:0;
  background:none;
  box-shadow:none;
  gap:clamp(.45rem, 1vw, .7rem);
}

#op-add-term-form.dictionary-form{
  padding:0;
}

#op-logs-toolbar.logs-toolbar{
  padding:0;
}

#op-dictionary-panel .cards-scroll,
#op-logs-panel #op-logs-stream-view{
  padding:0;
  border:none;
  border-radius:0;
  background:none;
  box-shadow:none;
}

@media (max-width: 640px){
  .flow-progress{
    gap:.25rem;
  }

  .flow-progress__item{
    padding:.16rem .45rem;
  }

  .flow-stage__title{
    font-size:1.45rem;
  }

  .tool-embed__frame{
    min-height:420px;
  }

  .embedded-tool__surface{
    min-height:min(60vh, 40rem);
  }
}<|MERGE_RESOLUTION|>--- conflicted
+++ resolved
@@ -2380,14 +2380,6 @@
 .chat-message--self{
   align-items:flex-end;
   align-self:flex-end;
-<<<<<<< HEAD
-=======
-}
-
-.chat-message--self .chat-message__meta{
-  flex-direction:row-reverse;
-  text-align:right;
->>>>>>> 10cec116
 }
 
 .chat-message__author{
@@ -2424,7 +2416,6 @@
   box-shadow:0 16px 36px rgba(4,12,28,.32), inset 0 1px 0 rgba(255,255,255,.03);
   isolation:isolate;
   max-width:min(480px, 85%);
-<<<<<<< HEAD
   overflow:visible;
 }
 
@@ -2449,31 +2440,6 @@
   border-radius:inherit;
   box-shadow:inset 0 1px 0 rgba(255,255,255,.04);
   z-index:1;
-=======
-}
-
-.chat-message__bubble::before,
-.chat-message__bubble::after{
-  content:"";
-  position:absolute;
-  bottom:.82rem;
-  left:-.7rem;
-  border:.56rem solid transparent;
-  pointer-events:none;
-}
-
-.chat-message__bubble::before{
-  border-right-color:var(--bubble-border, rgba(86,132,194,.45));
-  z-index:-2;
-  filter:drop-shadow(0 12px 26px rgba(4,12,28,.28));
-}
-
-.chat-message__bubble::after{
-  left:-.52rem;
-  border-width:.48rem;
-  border-right-color:var(--bubble-bg, linear-gradient(180deg, rgba(18,34,58,.82), rgba(8,18,32,.78)));
-  z-index:-1;
->>>>>>> 10cec116
 }
 
 .chat-message--self .chat-message__bubble{
@@ -2483,27 +2449,9 @@
   box-shadow:0 18px 40px rgba(8,24,52,.42);
 }
 
-<<<<<<< HEAD
 .chat-message--self .chat-message__tail{
   left:auto;
   right:-.68rem;
-=======
-.chat-message--self .chat-message__bubble::before,
-.chat-message--self .chat-message__bubble::after{
-  left:auto;
-  right:-.7rem;
-}
-
-.chat-message--self .chat-message__bubble::before{
-  border-right-color:transparent;
-  border-left-color:var(--bubble-border, rgba(90,172,255,.55));
-}
-
-.chat-message--self .chat-message__bubble::after{
-  right:-.52rem;
-  border-left-color:var(--bubble-bg, linear-gradient(180deg, rgba(30,70,118,.88), rgba(16,32,60,.82)));
-  border-right-color:transparent;
->>>>>>> 10cec116
 }
 
 .chat-message__time{
@@ -2517,13 +2465,6 @@
 .chat-message--self .chat-message__time{
   color:rgba(210,228,255,.75);
   text-align:right;
-<<<<<<< HEAD
-=======
-}
-
-.chat-message--self .chat-message__time{
-  color:rgba(210,228,255,.75);
->>>>>>> 10cec116
 }
 
 .chat-message__body{
