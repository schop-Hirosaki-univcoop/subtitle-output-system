/* ===== Theme Tokens (Broadcast UI) ===== */
:root{
  --ui-bg: #0d1117;
  --panel: #111722cc;
  --stroke: #2b3a4a;
  --txt: #e6eef7;
  --muted: #9fb0c2;
  --accent: #1ec8ff;
  --accent-2: #ff4fd8;
  --success: #18d18f;
  --warn: #ffc247;
  --danger: #ff6b6b;
  --footer-clearance: clamp(3.5rem, 6vh, 5.25rem);
  --footer-gap: clamp(1.25rem, 2vh, 1.75rem);
  /* aliases for consistency */
  --bg: var(--ui-bg);
  --text: var(--txt);
  --line: var(--stroke);
}

*,
*::before,
*::after{
  box-sizing:border-box;
}

body{
  margin:0;
  font-family:"Noto Sans JP", "Segoe UI", system-ui, -apple-system, BlinkMacSystemFont, sans-serif;
  line-height:1.6;
}
html, body{ height:100%; }
html{ overflow:hidden; }
.op-theme{ background:var(--bg); color:var(--text); }
body.op-theme{
<<<<<<< HEAD
  --page-gap:clamp(1.25rem, 2.8vw, 2.25rem);
  --page-pad-inline:clamp(1.6rem, 4.6vw, 3.1rem);
  min-height:100dvh;
  height:100dvh;
  padding-inline:var(--page-pad-inline);
  padding-block-start:clamp(.75rem, 2.1vh, 1.25rem);
  padding-block-end:calc(var(--footer-clearance) + var(--footer-gap) + 3.5rem);
=======
  --page-gap:clamp(1.5rem, 3vw, 2.75rem);
  --page-pad-inline:clamp(1.5rem, 5vw, 3rem);
  min-height:100dvh;
  height:100dvh;
  padding:clamp(1.5rem, 3vh, 2.75rem) var(--page-pad-inline) calc(var(--footer-clearance) + var(--footer-gap) + 3.5rem);
>>>>>>> 2564aa16
  background:
    radial-gradient(circle at top left, rgba(46,141,255,.18), transparent 42%),
    radial-gradient(circle at 85% 10%, rgba(255,79,216,.12), transparent 46%),
    linear-gradient(180deg, rgba(9,16,28,0.92), rgba(8,12,22,0.96));
  display:flex;
  flex-direction:column;
  gap:var(--page-gap);
  overflow:hidden;
}

.visually-hidden{ position:absolute; width:1px; height:1px; padding:0; margin:-1px; overflow:hidden; clip:rect(0,0,0,0); border:0; }

/* ===== Header ===== */
.op-header{
<<<<<<< HEAD
  position:sticky;
  top:0;
  z-index:90;
  width:100%;
  margin-inline:calc(var(--page-pad-inline) * -1);
  padding:clamp(.85rem, 1.6vw, 1.25rem) var(--page-pad-inline) clamp(1.1rem, 2.2vw, 1.6rem);
  background:linear-gradient(180deg, rgba(14,20,34,.94), rgba(8,12,22,.82));
  border-bottom:1px solid rgba(56,80,114,.6);
  box-shadow:0 18px 40px rgba(0,0,0,.32);
  backdrop-filter:blur(12px);
=======
  padding:clamp(1.1rem, 2.2vw, 1.7rem) clamp(1.25rem, 3vw, 2.2rem);
  border-radius:clamp(1.1rem, 2vw, 1.6rem);
  border:1px solid rgba(38,55,74,.7);
  background:linear-gradient(180deg, rgba(24,33,56,.92), rgba(15,21,36,.92));
  box-shadow:0 18px 40px rgba(0,0,0,.35), inset 0 1px 0 rgba(255,255,255,.04);
  position:sticky;
  top:var(--page-gap);
  z-index:70;
  backdrop-filter: blur(14px);
  width:100%;
  max-width:min(96rem, 94vw);
  margin-inline:auto;
  margin-bottom:clamp(.75rem, 1.8vw, 1.4rem);
>>>>>>> 2564aa16
}
.header-grid{
  display:grid;
  grid-template-columns:minmax(0,1fr) minmax(14rem, 22rem);
  grid-template-areas:
    "brand user"
    "status controls";
  align-items:start;
  column-gap:clamp(1rem, 2.4vw, 1.75rem);
  row-gap:clamp(.6rem, 1.4vw, 1rem);
<<<<<<< HEAD
  width:100%;
  max-width:min(96rem, 100%);
  margin-inline:auto;
=======
>>>>>>> 2564aa16
}
.brand-block{
  display:flex;
  flex-direction:column;
  gap:0.3rem;
  min-width:min(12rem, 40vw);
  grid-area:brand;
}
.brand-mark{
  font-size:clamp(1.1rem, 1.9vw, 1.4rem);
  font-weight:700;
  letter-spacing:.12em;
  text-transform:uppercase;
}
.brand-tagline{
  font-size:clamp(.68rem, 1.1vw, .82rem);
  letter-spacing:.2em;
  color:var(--muted);
  text-transform:uppercase;
}
.user-info{
  grid-area:user;
  justify-self:end;
  display:flex;
  flex-direction:column;
  align-items:flex-end;
  gap:.5rem;
  font-size:clamp(.78rem, 1.2vw, .9rem);
  color:var(--muted);
  text-align:right;
}
.user-info .btn{ align-self:flex-end; }
.user-label{ font-weight:500; letter-spacing:.01em; }

.status-bar{
  grid-area:status;
}

.header-controls{
  grid-area:controls;
  display:flex;
  flex-direction:column;
  align-items:flex-end;
  gap:clamp(.6rem, 1.3vw, .9rem);
  justify-content:flex-start;
  justify-self:end;
}

.toggle-stack{
  display:flex;
  flex-direction:column;
  gap:clamp(.55rem, 1.2vw, .85rem);
}

.toggle-stack .btn-icon{
  width:100%;
  justify-content:flex-end;
}

@media (max-width: 720px){
<<<<<<< HEAD
  .header-grid{
    grid-template-columns:minmax(0,1fr) minmax(0,.95fr);
    column-gap:clamp(.75rem, 2.6vw, 1.1rem);
    row-gap:clamp(.5rem, 1.6vw, .85rem);
  }
  .user-info{
    justify-self:end;
    align-items:flex-end;
    text-align:right;
    gap:.45rem;
  }
  .header-controls{
    align-items:flex-end;
    justify-self:end;
  }
  .toggle-stack{
    flex-direction:row;
    gap:clamp(.4rem, 1.2vw, .6rem);
  }
  .toggle-stack .btn-icon{
    width:auto;
    justify-content:center;
  }
}

@media (max-width: 540px){
=======
  .op-header{ margin-bottom:0; }
>>>>>>> 2564aa16
  .header-grid{
    grid-template-columns:minmax(0,1fr);
    grid-template-areas:
      "brand"
      "user"
      "status"
      "controls";
  }
  .user-info{
<<<<<<< HEAD
    justify-self:start;
    align-items:flex-start;
    text-align:left;
  }
  .header-controls{
    justify-self:start;
    align-items:flex-start;
  }
  .toggle-stack{
    width:100%;
  }
  .toggle-stack .btn-icon{
=======
    justify-self:stretch;
    align-items:flex-start;
    text-align:left;
    gap:.4rem;
  }
  .header-controls{
    justify-self:stretch;
    align-items:flex-start;
    gap:.5rem;
  }
  .toggle-stack{
    flex-direction:row;
    width:100%;
    gap:.5rem;
  }
  .toggle-stack .btn-icon{
    width:auto;
    justify-content:center;
>>>>>>> 2564aa16
    flex:1 1 50%;
  }
}

/* グリッド背景（オペ室っぽく） */
#questions-content{
  background:
    radial-gradient(transparent 1px, rgba(255,255,255,0.04) 1px) 0 0 / 1.5rem 1.5rem,
    linear-gradient(180deg, rgba(255,255,255,.04), rgba(255,255,255,.02));
}

/* ===== Auth ===== */
.auth-card{
  max-width:30rem;
  margin:clamp(3rem, 8vh, 4.5rem) auto;
  padding:clamp(2rem, 4vw, 2.6rem) clamp(1.5rem, 5vw, 2.5rem);
  text-align:center;
  border-radius:clamp(1.2rem, 2vw, 1.6rem);
  border:1px solid rgba(46,64,92,.65);
  background:linear-gradient(180deg, rgba(21,28,45,.92), rgba(12,17,29,.92));
  box-shadow:0 24px 50px rgba(0,0,0,.38), inset 0 1px 0 rgba(255,255,255,.05);
}
.auth-card h2{ margin:0 0 .75rem; font-size:1.5rem; letter-spacing:.03em; }
.auth-lead{
  margin:0 0 clamp(1.25rem, 2.8vw, 1.8rem);
  color:var(--muted);
  font-size:.95rem;
}

/* ===== Layout ===== */
.layout-grid{
  display:grid;
  grid-template-columns:minmax(0,1fr);
  gap:clamp(1.5rem, 2.5vw, 2.6rem);
  align-items:stretch;
  flex:1 1 auto;
  min-height:0;
  width:100%;
  max-width:min(96rem, 94vw);
  margin-inline:auto;
}
body.dictionary-open:not(.logs-open) .layout-grid,
body.logs-open:not(.dictionary-open) .layout-grid{
  grid-template-columns:minmax(0,2.35fr) minmax(0,1.2fr);
}
body.dictionary-open.logs-open .layout-grid{
  grid-template-columns:minmax(0,2fr) minmax(0,1fr) minmax(0,1fr);
}
body.dictionary-collapsed #dictionary-panel,
body.dictionary-collapsed:not(.dictionary-open) #dictionary-panel{ display:none !important; }
body.logs-collapsed #logs-panel,
body.logs-collapsed:not(.logs-open) #logs-panel{ display:none !important; }
body.dictionary-open #dictionary-panel,
body.logs-open #logs-panel{ display:flex; }

#dictionary-panel[hidden],
#logs-panel[hidden]{ display:none !important; }

.module{
  display:flex;
  flex-direction:column;
  gap:clamp(.9rem, 1.5vw, 1.4rem);
  padding:clamp(1.2rem, 2.1vw, 1.6rem) clamp(1.25rem, 2.6vw, 1.8rem);
  border-radius:clamp(1.1rem, 2vw, 1.6rem);
  border:1px solid rgba(46,64,92,.6);
  background:linear-gradient(180deg, rgba(18,24,38,.92), rgba(10,14,24,.92));
  box-shadow:0 18px 40px rgba(0,0,0,.35), inset 0 1px 0 rgba(255,255,255,.04);
  min-height:0;
  overflow:hidden;
}
.module--primary{ min-height:0; }
.module--secondary{ gap:clamp(.8rem, 1.6vw, 1.1rem); }
.module-header{
  display:flex;
  align-items:flex-start;
  justify-content:space-between;
  gap:clamp(.75rem, 1.6vw, 1.25rem);
  flex-wrap:wrap;
}
.module-header h1,
.module-header h2{ margin:0; }
.module-header h1{
  font-size:clamp(1.2rem, 2.2vw, 1.55rem);
}
.module-header h2{
  font-size:clamp(1.05rem, 1.9vw, 1.35rem);
}
.module-description{
  margin:.25rem 0 0;
  font-size:clamp(.72rem, 1.05vw, .88rem);
  color:var(--muted);
  max-width:28ch;
  line-height:1.45;
}
.module-actions{
  display:flex;
  align-items:center;
  gap:clamp(.5rem, 1.1vw, .75rem);
}
.module-body{
  flex:1 1 auto;
  min-height:0;
  overflow:auto;
  scrollbar-gutter:stable;
  scrollbar-width:thin;
  scrollbar-color:rgba(108,132,168,.6) rgba(18,24,38,.7);
}
.module-body::-webkit-scrollbar,
.table-scroller::-webkit-scrollbar,
.log-stream::-webkit-scrollbar{
  width:10px;
}
.module-body::-webkit-scrollbar-track,
.table-scroller::-webkit-scrollbar-track,
.log-stream::-webkit-scrollbar-track{
  background:rgba(10,16,26,.7);
  border-radius:999px;
}
.module-body::-webkit-scrollbar-thumb,
.table-scroller::-webkit-scrollbar-thumb,
.log-stream::-webkit-scrollbar-thumb{
  background:linear-gradient(180deg, rgba(46,141,255,.5), rgba(30,200,255,.35));
  border-radius:999px;
  border:2px solid rgba(9,14,24,.9);
}
.module-body::-webkit-scrollbar-thumb:hover,
.table-scroller::-webkit-scrollbar-thumb:hover,
.log-stream::-webkit-scrollbar-thumb:hover{
  background:linear-gradient(180deg, rgba(46,141,255,.7), rgba(30,200,255,.5));
}
.dictionary-body{ display:flex; flex-direction:column; gap:clamp(.8rem, 1.6vw, 1.1rem); }
.dictionary-body .table-scroller{ flex:1; }
.dictionary-body table{ min-width:100%; }
.logs-body{ display:flex; flex-direction:column; gap:clamp(.8rem, 1.6vw, 1.1rem); overflow:hidden; }
.logs-body #logs-stream-view{ flex:1 1 auto; min-height:0; }
.logs-body .log-stream{ flex:1 1 auto; }

@media (max-width: 1180px){
  .layout-grid{ grid-template-columns:1fr; }
<<<<<<< HEAD
  body.op-theme{
    padding-block-end:calc(var(--footer-clearance) + var(--footer-gap) + clamp(6rem, 12vh, 8.75rem));
  }
=======
  .op-header{ position:static; }
  body.op-theme{ padding-bottom:140px; }
>>>>>>> 2564aa16
}

/* ===== Controls ===== */
.btn{
  display:inline-flex;
  align-items:center;
  justify-content:center;
  gap:clamp(.4rem, .9vw, .6rem);
  padding:clamp(.6rem, 1.3vw, .7rem) clamp(1rem, 2.4vw, 1.2rem);
  border-radius:clamp(.75rem, 1.4vw, .95rem);
  border:1px solid rgba(60,82,110,.7);
  background:linear-gradient(180deg, rgba(28,38,62,.85), rgba(18,26,44,.9));
  color:var(--text);
  font:600 0.95rem/1 "Noto Sans JP", "Segoe UI", system-ui, sans-serif;
  letter-spacing:.02em;
  cursor:pointer;
  transition:transform .12s ease, filter .18s ease, box-shadow .18s ease;
  text-decoration:none;
}
.btn:hover{ filter:brightness(1.08); box-shadow:0 10px 22px rgba(0,0,0,.25); }
.btn:active{ transform:translateY(1px) scale(.99); }
.btn:disabled{
  opacity:.45;
  cursor:not-allowed;
  box-shadow:none;
}
.btn-primary{
  background:linear-gradient(180deg, #2563eb, #1b46c1);
  border-color:#1f3b94;
  box-shadow:0 12px 26px rgba(37,99,235,.35);
}
.btn-danger{
  background:linear-gradient(180deg, #ef4444, #b91c1c);
  border-color:#7f1d1d;
}
.btn-ghost{
  background:rgba(20,28,46,.4);
  border-color:rgba(80,104,142,.6);
}

.input{
  width:100%;
  padding:clamp(.55rem, 1.2vw, .68rem) clamp(.8rem, 2vw, 1rem);
  border-radius:clamp(.7rem, 1.2vw, .85rem);
  border:1px solid rgba(70,94,128,.6);
  background:rgba(12,18,32,.85);
  color:var(--text);
  font-size:.95rem;
  transition:border-color .18s ease, box-shadow .18s ease;
}
.input:focus-visible,
.btn:focus-visible,
input[type="checkbox"]:focus-visible{
  outline:2px solid rgba(30,200,255,.6);
  outline-offset:2px;
}
.input:focus-visible{
  border-color:rgba(30,200,255,.75);
  box-shadow:0 0 0 3px rgba(30,200,255,.2);
}

input[type="checkbox"]{
  width:1.1rem;
  height:1.1rem;
  accent-color:var(--accent);
}

.logs-toolbar{
  display:flex;
  gap:clamp(.5rem, 1.2vw, .75rem);
  align-items:center;
  flex-wrap:wrap;
}
.logs-toolbar .input{ flex:1 1 14rem; min-width:0; max-width:20rem; }

.dictionary-form{
  display:flex;
  flex-wrap:wrap;
  gap:clamp(.5rem, 1.2vw, .75rem);
}
.dictionary-form .input{ flex:1 1 10rem; }

.table-scroller{
  overflow:auto;
  border-radius:clamp(1rem, 1.8vw, 1.4rem);
  border:1px solid rgba(46,64,92,.6);
  background:rgba(9,13,24,.6);
}
.table-actions{
  display:flex;
  gap:clamp(.4rem, 1vw, .6rem);
  flex-wrap:wrap;
  justify-content:flex-end;
}
.table-actions .btn{ flex:1 1 7.5rem; }

.action-panel-right{ margin-left:auto; display:flex; align-items:center; gap:clamp(.5rem, 1.2vw, .75rem); }

.sub-tabs{
  display:flex;
  gap:clamp(.5rem, 1.2vw, .75rem);
  margin:0;
  flex-wrap:wrap;
}
.sub-tab-button{
  padding:clamp(.45rem, 1vw, .6rem) clamp(.9rem, 2vw, 1.15rem);
  border-radius:999px;
  border:1px solid rgba(70,94,128,.5);
  background:rgba(12,20,34,.6);
  color:var(--muted);
  font-weight:600;
  cursor:pointer;
  transition:background .18s ease, color .18s ease, border-color .18s ease;
}
.sub-tab-button.active{
  color:var(--text);
  border-color:rgba(30,200,255,.6);
  background:linear-gradient(180deg, rgba(30,200,255,.22), rgba(14,110,190,.18));
}
#questions-content{
  display:flex;
  flex-direction:column;
  gap:0;
  overflow:hidden;
  padding:0;
}
#questions-content .cards-scroll{
  flex:1 1 auto;
  min-height:0;
  overflow:auto;
  padding:0 clamp(.25rem, 1vw, .75rem);
  scrollbar-gutter:stable;
  scrollbar-width:thin;
  scrollbar-color:rgba(108,132,168,.6) rgba(18,24,38,.7);
}
#questions-content .cards-scroll::-webkit-scrollbar{ width:10px; }
#questions-content .cards-scroll::-webkit-scrollbar-track{
  background:rgba(10,16,26,.7);
  border-radius:999px;
}
#questions-content .cards-scroll::-webkit-scrollbar-thumb{
  background:linear-gradient(180deg, rgba(46,141,255,.5), rgba(30,200,255,.35));
  border-radius:999px;
  border:2px solid rgba(9,14,24,.9);
}
#questions-content .cards-scroll::-webkit-scrollbar-thumb:hover{
  background:linear-gradient(180deg, rgba(46,141,255,.7), rgba(30,200,255,.5));
}
.cards-sticky{
  position:sticky;
  position:-webkit-sticky;
  display:flex;
  flex-direction:column;
  gap:clamp(.4rem, 1.2vw, .7rem);
  top:0;
  z-index:2;
  padding:0 clamp(.25rem, 1vw, .75rem) clamp(.5rem, 1.4vw, .85rem);
  background:linear-gradient(180deg, rgba(18,24,38,.97), rgba(18,24,38,.82) 65%, rgba(18,24,38,0));
  backdrop-filter:blur(2px);
}
.cards-sticky::after{
  content:"";
  position:absolute;
  left:clamp(.25rem, 1vw, .75rem);
  right:clamp(.25rem, 1vw, .75rem);
  bottom:0;
  height:1px;
  background:linear-gradient(90deg, transparent, rgba(72,96,132,.45), transparent);
  opacity:.6;
  pointer-events:none;
}
#logs-stream-view{ display:flex; flex-direction:column; flex:1 1 auto; min-height:0; }
#logs-stream-view .log-stream{ flex:1 1 auto; height:100%; min-height:0; }

/* カードツールバー */
.cards-toolbar{
  display:flex;
  align-items:center;
  justify-content:flex-end;
  gap:clamp(.45rem, 1vw, .7rem);
  padding:0 0 4px;
  color:var(--muted);
}
.chk{
  display:flex;
  align-items:center;
  gap:clamp(.35rem, .8vw, .5rem);
  font-size:.9rem;
}

/* カードリスト */
.cards-list{
  display:flex;
  flex-direction:column;
  align-items:center;
  gap:clamp(.7rem, 1.5vw, 1rem);
  padding:clamp(.5rem, 1.5vw, .9rem) 0 calc(var(--footer-clearance) + var(--footer-gap));
}

.q-card{
  position:relative;
  display:flex;
  flex-direction:column;
  gap:clamp(.65rem, 1.4vw, .9rem);
  border-radius:clamp(1rem, 1.7vw, 1.3rem);
  background:linear-gradient(180deg, rgba(17,24,37,.9), rgba(11,16,26,.94));
  border:1px solid rgba(46,68,96,.7);
  box-shadow:0 10px 28px rgba(0,0,0,.38), inset 0 1px 0 rgba(255,255,255,.04);
  padding:clamp(.9rem, 1.8vw, 1.2rem) clamp(1rem, 2.2vw, 1.35rem);
  color:var(--txt);
  transition:border-color .18s ease, box-shadow .18s ease;
  width:min(100%, clamp(28rem, 68vw, 46rem));
}
.q-card:hover{ border-color:#3b5672; box-shadow:0 12px 34px rgba(0,0,0,.44); }
.q-card.is-selected{ box-shadow:0 0 0 2px rgba(41,182,246,.8), 0 16px 38px rgba(0,0,0,.5); border-color:rgba(41,182,246,.75); }
.q-card.locked{ opacity:.55; }
.q-card:focus-visible{
  outline:2px solid rgba(41,182,246,.85);
  outline-offset:3px;
}

/* 上段：RN & 班・状態 */
.q-head{
  display:flex;
  align-items:flex-start;
  justify-content:space-between;
  gap:clamp(.6rem, 1.4vw, .9rem);
  flex-wrap:wrap;
}
.q-title{
  flex:1 1 auto;
  min-width:0;
}
.q-name{
  display:inline-flex;
  align-items:center;
  gap:clamp(.35rem, .9vw, .55rem);
  padding:clamp(.3rem, .8vw, .45rem) clamp(.8rem, 2vw, 1.1rem);
  border-radius:999px;
  background:linear-gradient(180deg, rgba(30,200,255,.16), rgba(20,120,210,.08));
  border:1px solid rgba(58,152,220,.45);
  font-weight:600;
  letter-spacing:.03em;
  font-size:0.92rem;
}
.q-meta{
  display:flex;
  align-items:center;
  justify-content:flex-end;
  gap:clamp(.5rem, 1.2vw, .75rem);
  flex-wrap:wrap;
}
.q-group{
  display:inline-flex;
  align-items:center;
  justify-content:center;
  min-width:3.4em;
  padding:clamp(.35rem, .9vw, .5rem) clamp(.85rem, 2vw, 1.1rem);
  border-radius:clamp(.75rem, 1.4vw, .95rem);
  background:linear-gradient(180deg, rgba(255,200,0,.16), rgba(255,200,0,.06));
  border:1px solid rgba(255,200,0,.35);
  color:#ffe9a6;
  font-weight:700;
  letter-spacing:.08em;
}
.q-check{
  display:flex;
  align-items:center;
  justify-content:center;
  padding:clamp(.35rem, .8vw, .5rem);
  border-radius:clamp(.7rem, 1.2vw, .9rem);
  background:rgba(14,20,32,.6);
  border:1px solid transparent;
  transition:border-color .2s ease, background .2s ease;
}
.q-check:hover{ background:rgba(30,200,255,.1); }
.q-check:focus-within{ border-color:rgba(30,200,255,.65); background:rgba(30,200,255,.14); }
.q-check input.row-checkbox{
  width:1.1rem;
  height:1.1rem;
}

.chip{
  display:inline-flex;
  align-items:center;
  gap:.4em;
  padding:.3em .75em;
  border-radius:999px;
  font:600 0.8rem/1 "Noto Sans JP", "Segoe UI", system-ui, sans-serif;
  letter-spacing:.05em;
  background:rgba(17,24,38,.7);
  border:1px solid rgba(72,96,132,.45);
  color:var(--muted);
}
.chip--pending{ background:rgba(245,158,11,.16); border:1px solid rgba(245,158,11,.4); color:#fcd34d; }
.chip--answered{ background:rgba(59,130,246,.16); border:1px solid rgba(59,130,246,.4); color:#c7d2fe; }
.chip--live{ background:rgba(16,185,129,.16); border:1px solid rgba(16,185,129,.35); color:#6ee7b7; animation:pulse 1.8s ease-in-out infinite; }
@keyframes pulse{
  0%,100%{ box-shadow:0 0 0 0 rgba(110,231,183,.0); }
  50%{ box-shadow:0 0 0 6px rgba(110,231,183,.25); }
}

/* 下段：質問文 */
.q-text{
  font-size:1.02rem;
  line-height:1.7;
  letter-spacing:.01em;
  color:#f5f8ff;
}

/* 右上：チェックボックス（バッチ操作） */
.q-card input.row-checkbox{
  accent-color: var(--accent);
}

/* ===== Top Status Bar ===== */
.status-bar{
  display:flex;
  align-items:flex-start;
  gap:clamp(1rem, 2.2vw, 1.5rem);
  padding:clamp(.75rem, 1.7vw, 1.1rem) clamp(.95rem, 2.1vw, 1.3rem);
  border-radius:clamp(1rem, 1.8vw, 1.4rem);
  background:linear-gradient(180deg, rgba(19,27,46,.92), rgba(13,19,34,.92));
  border:1px solid rgba(37,54,76,.8);
  box-shadow:inset 0 1px 0 rgba(255,255,255,.05), 0 12px 32px rgba(0,0,0,.35);
}

/* login 中の簡易スタイル（任意） */
#login-button.is-busy {
  opacity: 0.7;
  pointer-events: none;
  cursor: progress;
}

/* ===== Loading Overlay ===== */
#loading-overlay[hidden] { display: none !important; }
#loading-overlay {
  position: fixed;
  inset: 0;
  z-index: 9999;
}
.loading-backdrop {
  position: absolute;
  inset: 0;
  backdrop-filter: blur(2px);
  background: rgba(10, 12, 20, 0.35);
}
.loading-panel {
  position: absolute;
  top: 50%;
  left: 50%;
  transform: translate(-50%, -50%);
  min-width: 16.25rem;
  max-width: min(92vw, 35rem);
  padding: clamp(1.1rem, 2.4vw, 1.4rem) clamp(1.3rem, 3vw, 1.6rem);
  border-radius: 0.9rem;
  background: linear-gradient(180deg, rgba(20,22,34,0.96), rgba(12,14,22,0.96));
  box-shadow: 0 12px 40px rgba(0,0,0,0.35), inset 0 0 1px rgba(255,255,255,0.06);
  color: #E9ECF1;
  text-align: center;
}
.spinner {
  width: 2.25rem; height: 2.25rem;
  margin: 0 auto 0.85rem;
  border: 0.2rem solid rgba(255,255,255,0.25);
  border-top-color: #fff;
  border-radius: 50%;
  animation: spin 1s linear infinite;
}
@keyframes spin { to { transform: rotate(360deg); } }
.loading-text { font-weight: 600; letter-spacing: .02em; }
.loading-sub  { margin-top: .4rem; font-size: .75rem; opacity: .75; }

/* ===== Loader steps (段階表示) ===== */
#loader-steps{ margin-top:.75rem; padding-left:1.25rem; max-width:35rem; font-size:.95rem; color:var(--muted); }
#loader-steps li{ margin:4px 0; opacity:.6; transition:opacity .2s, transform .2s; transform:translateX(-2px); }
#loader-steps li.current{ opacity:1; transform:translateX(0); list-style:decimal; }
#loader-steps li.done{ opacity:.9; }

/* ==== Display 状態ランプ ==== */
.render-indicator{ display:flex; align-items:center; gap:.5rem; padding-inline:8px; border-inline:1px solid var(--line); }
.lamp{ inline-size:.9rem; block-size:.9rem; border-radius:9999px; background:#94a3b8;
  box-shadow:0 0 0 1px rgba(0,0,0,.25) inset, 0 0 10px rgba(0,0,0,.25);
  transition: background-color .18s ease, box-shadow .18s ease, transform .18s ease; }
.lamp-label{ font: .75rem/1.4 system-ui, -apple-system, "Segoe UI", sans-serif; color:#475569; }
.lamp.is-visible{ background:var(--success); box-shadow:0 0 12px #10b98180; }
.lamp.is-showing,.lamp.is-hiding{ background:var(--warn); box-shadow:0 0 12px #f59e0b80; }
.lamp.is-hidden{ background:#94a3b8; }
.lamp.is-error{ background:var(--danger); box-shadow:0 0 12px #ef444480; }

/* ★ 30秒超過で“古さ”をわずかに示す（事故防止） */
.render-indicator.is-stale{ filter:saturate(.6); opacity:.85; }

/* === 表示内容プレビュー === */
.render-summary{ display:flex; flex-direction:column; gap:.25rem; margin-left:1rem; min-inline-size:20rem; }
.render-line{ display:flex; align-items:baseline; gap:.5rem; white-space:nowrap; overflow:hidden; text-overflow:ellipsis; }
.render-summary .text-strong{ font-weight:700; letter-spacing:.01em; max-inline-size:36rem; white-space:nowrap; overflow:hidden; text-overflow:ellipsis; }
.render-summary .text-soft{ color:#c6d1e3; opacity:.9; max-inline-size:48rem; display:-webkit-box; -webkit-line-clamp:2; -webkit-box-orient:vertical; overflow:hidden; }
.render-summary .text-meta{ color:#9fb3c8; font-size:.75rem; }
.render-summary .label{ color:#9fb3c8; font-size:.75rem; }

/* 更新フラッシュ */
.render-indicator.is-updated .lamp{ transform: scale(1.15); }
.render-summary.is-updated{ animation: renderFlash .8s ease; }
@keyframes renderFlash{
  0%{ filter: brightness(1.2); }
  100%{ filter: brightness(1); }
}

@media (max-width: 1180px){
  .render-summary{ min-inline-size:auto; }
}

/* ===== Data tables ===== */
table{ width:100%; border-collapse:separate; border-spacing:0; margin-top:.75rem; color:var(--text); }
#dictionary-table thead th{
  text-align:left;
  font-weight:600;
  padding:clamp(.65rem, 1.3vw, .85rem) clamp(.9rem, 2vw, 1.15rem);
  background:linear-gradient(180deg, rgba(23,34,54,.9), rgba(17,24,40,.9));
  border-bottom:1px solid rgba(46,64,92,.7);
  position:sticky;
  top:0;
  z-index:2;
}
#dictionary-table tbody td{
  padding:clamp(.65rem, 1.3vw, .85rem) clamp(.9rem, 2vw, 1.15rem);
  border-bottom:1px solid rgba(46,64,92,.45);
  font-size:.9rem;
}
#dictionary-table tbody tr:hover{
  background:rgba(30,200,255,.08);
}
#dictionary-table tbody tr.disabled{
  opacity:.6;
}
#dictionary-table tbody tr.disabled td{
  color:var(--muted);
}

/* ===== Action Panel (glass dock) ===== */
#action-panel {
  position:fixed;
  left:50%;
  bottom:calc(var(--footer-clearance) + var(--footer-gap));
  transform:translateX(-50%);
  z-index:60;
  width:min(calc(100% - 2*var(--page-pad-inline)), 94vw, 96rem);
  display:flex;
  align-items:center;
  gap:clamp(.6rem, 1.4vw, .95rem);
  padding:clamp(.75rem, 1.6vw, 1.1rem) clamp(1rem, 2.2vw, 1.4rem);
  box-sizing:border-box;
  background:linear-gradient(180deg, rgba(24,32,54,.88), rgba(13,19,32,.9));
  border:1px solid rgba(46,64,92,.7);
  border-radius:clamp(1rem, 1.9vw, 1.4rem);
  backdrop-filter: blur(10px);
  box-shadow:0 16px 40px rgba(0,0,0,.38);
}
#action-panel #selected-info { font-size: 0.9rem; color: var(--muted); }
#action-panel .btn{ padding:clamp(.45rem, 1vw, .55rem) clamp(.85rem, 2vw, 1rem); }

@media (max-width: 720px){
  :root{ --footer-gap:clamp(1rem, 2.4vh, 1.1rem); }
  #action-panel{
    width:min(calc(100% - 2*var(--page-pad-inline)), 94vw);
    flex-wrap:wrap;
    justify-content:flex-start;
  }
  #action-panel .btn{ flex:1 1 calc(50% - .75rem); }
  #action-panel #selected-info{ order:5; width:100%; }
}

/* Button accents */
.btn-warn{ background:linear-gradient(180deg, #f59e0b, #d97706); border-color:#b45309; }

/* アニメーション */
@keyframes flash-success {
    0% { background-color: #77dd77; } 100% { background-color: #d4edda; }
}
.flash { animation: flash-success 1.2s ease-out; }

/* ログテーブル */
#logs-table td { font-size: .75rem; white-space: pre-wrap; word-break: break-all; }

/* ▼▼▼ トースト通知のカスタムスタイル ▼▼▼ */
.toastify {
    padding: clamp(.7rem, 1.6vw, .9rem) clamp(1.1rem, 2.6vw, 1.4rem);
    color: #fff;
    display: inline-block;
    box-shadow: 0 3px 6px -1px rgba(0, 0, 0, 0.12), 0 10px 36px -4px rgba(77, 96, 232, 0.3);
    background: -webkit-linear-gradient(315deg, #73a5ff, #5477f5);
    background: linear-gradient(135deg, #73a5ff, #5477f5);
    position: fixed;
    opacity: 0;
    transition: all 0.4s cubic-bezier(0.215, 0.61, 0.355, 1);
    border-radius: .35rem;
    cursor: pointer;
    text-decoration: none;
    max-width: calc(50% - 1rem);
    z-index: 2000;
}

.toastify.on {
    opacity: 1;
}

/* 成功メッセージ用のカスタムカラー */
.toastify-success {
    background: linear-gradient(135deg, #77dd77, #4CAF50);
}

/* エラーメッセージ用のカスタムカラー */
.toastify-error {
    background: linear-gradient(135deg, #ff6b6b, #f06595);
}

/* --- log stream --- */
.log-stream{
  font-family: ui-monospace, SFMono-Regular, Menlo, Consolas, monospace;
  background:#0b1020;
  color:#eaeef8;
  border-radius:.6rem;
  padding:.75rem;
  min-height:16.25rem;
  height:100%;
  overflow:auto;
  border:1px solid #16213a;
}
.log-line{ white-space:pre-wrap; line-height:1.45; padding:.125rem 0; border-bottom:1px solid rgba(255,255,255,.06); }
.log-line:last-child{ border-bottom:none; }
.log-line .ts{ color:#9fb3c8; margin-right:.5rem; }
.badge{ display:inline-block; padding:0 .4rem; border-radius:999px; font-size:.75rem; margin-right:.4rem; background:#334155; color:#cde; }
.badge.user{ background:#243a5a; }
.badge.action{ background:#3b4252; }
.badge.action.display{ background:#2563eb; }
.badge.action.clear{ background:#ef4444; }
.badge.action.edit{ background:#10b981; }
.badge.action.answer{ background:#f59e0b; }
.details{ color:#eaeef8; }

/* --- log levels --- */
.badge.level{ background:#334155; color:#cde; }
.badge.level.info{ background:#3b4252; }
.badge.level.success{ background:#155e75; }  /* teal系 */
.badge.level.warn{ background:#7c3aed; }     /* purple系（見やすさ重視） */
.badge.level.error{ background:#991b1b; }    /* red系 */
.badge.level.debug{ background:#475569; }

.log-line.lvl-info{    border-left:3px solid #64748b; }
.log-line.lvl-success{ border-left:3px solid #14b8a6; }
.log-line.lvl-warn{    border-left:3px solid #a78bfa; }
.log-line.lvl-error{   border-left:3px solid #ef4444; background:rgba(239,68,68,.05); }
.log-line.lvl-debug{   border-left:3px solid #94a3b8; opacity:.95; }
.btn-icon{
  padding:clamp(.55rem, 1.2vw, .68rem) clamp(.7rem, 1.6vw, .85rem);
  border-radius:clamp(.75rem, 1.4vw, .95rem);
  min-width:0;
  aspect-ratio:auto;
}
.btn-icon .btn-label{ font-size:.85rem; }
.btn-icon svg{ width:1.1rem; height:1.1rem; fill:currentColor; }
.btn-icon .btn-label{ display:none; }
.btn-icon .icon{ display:inline-flex; align-items:center; justify-content:center; }
@media (min-width: 960px){
  .btn-icon .btn-label{ display:inline; }
}
.btn-icon[aria-expanded="true"],
.btn-icon:focus-visible{
  border-color:rgba(30,200,255,.8);
}
.btn-icon[aria-expanded="true"]{
  background:linear-gradient(180deg, rgba(30,200,255,.3), rgba(20,140,220,.2));
  box-shadow:0 12px 28px rgba(30,200,255,.25);
}
.btn-sm{
  padding:clamp(.35rem, .8vw, .45rem) clamp(.65rem, 1.4vw, .8rem);
  font-size:.8rem;
  border-radius:clamp(.6rem, 1vw, .7rem);
  gap:clamp(.25rem, .6vw, .4rem);
}

.site-footer{
  position:fixed;
  left:50%;
  bottom:var(--footer-gap);
  transform:translateX(-50%);
  display:flex;
  flex-direction:column;
  align-items:center;
  justify-content:center;
  gap:.35rem;
  padding:0;
  background:none;
  border:none;
  box-shadow:none;
  color:rgba(173,189,208,.65);
  font-size:clamp(.68rem, .9vw, .78rem);
  letter-spacing:.03em;
  text-align:center;
}
.credit-highlight{ color:rgba(173,189,208,.75); font-weight:500; }<|MERGE_RESOLUTION|>--- conflicted
+++ resolved
@@ -33,7 +33,6 @@
 html{ overflow:hidden; }
 .op-theme{ background:var(--bg); color:var(--text); }
 body.op-theme{
-<<<<<<< HEAD
   --page-gap:clamp(1.25rem, 2.8vw, 2.25rem);
   --page-pad-inline:clamp(1.6rem, 4.6vw, 3.1rem);
   min-height:100dvh;
@@ -41,13 +40,6 @@
   padding-inline:var(--page-pad-inline);
   padding-block-start:clamp(.75rem, 2.1vh, 1.25rem);
   padding-block-end:calc(var(--footer-clearance) + var(--footer-gap) + 3.5rem);
-=======
-  --page-gap:clamp(1.5rem, 3vw, 2.75rem);
-  --page-pad-inline:clamp(1.5rem, 5vw, 3rem);
-  min-height:100dvh;
-  height:100dvh;
-  padding:clamp(1.5rem, 3vh, 2.75rem) var(--page-pad-inline) calc(var(--footer-clearance) + var(--footer-gap) + 3.5rem);
->>>>>>> 2564aa16
   background:
     radial-gradient(circle at top left, rgba(46,141,255,.18), transparent 42%),
     radial-gradient(circle at 85% 10%, rgba(255,79,216,.12), transparent 46%),
@@ -62,7 +54,6 @@
 
 /* ===== Header ===== */
 .op-header{
-<<<<<<< HEAD
   position:sticky;
   top:0;
   z-index:90;
@@ -73,21 +64,6 @@
   border-bottom:1px solid rgba(56,80,114,.6);
   box-shadow:0 18px 40px rgba(0,0,0,.32);
   backdrop-filter:blur(12px);
-=======
-  padding:clamp(1.1rem, 2.2vw, 1.7rem) clamp(1.25rem, 3vw, 2.2rem);
-  border-radius:clamp(1.1rem, 2vw, 1.6rem);
-  border:1px solid rgba(38,55,74,.7);
-  background:linear-gradient(180deg, rgba(24,33,56,.92), rgba(15,21,36,.92));
-  box-shadow:0 18px 40px rgba(0,0,0,.35), inset 0 1px 0 rgba(255,255,255,.04);
-  position:sticky;
-  top:var(--page-gap);
-  z-index:70;
-  backdrop-filter: blur(14px);
-  width:100%;
-  max-width:min(96rem, 94vw);
-  margin-inline:auto;
-  margin-bottom:clamp(.75rem, 1.8vw, 1.4rem);
->>>>>>> 2564aa16
 }
 .header-grid{
   display:grid;
@@ -98,12 +74,9 @@
   align-items:start;
   column-gap:clamp(1rem, 2.4vw, 1.75rem);
   row-gap:clamp(.6rem, 1.4vw, 1rem);
-<<<<<<< HEAD
   width:100%;
   max-width:min(96rem, 100%);
   margin-inline:auto;
-=======
->>>>>>> 2564aa16
 }
 .brand-block{
   display:flex;
@@ -164,7 +137,6 @@
 }
 
 @media (max-width: 720px){
-<<<<<<< HEAD
   .header-grid{
     grid-template-columns:minmax(0,1fr) minmax(0,.95fr);
     column-gap:clamp(.75rem, 2.6vw, 1.1rem);
@@ -191,9 +163,6 @@
 }
 
 @media (max-width: 540px){
-=======
-  .op-header{ margin-bottom:0; }
->>>>>>> 2564aa16
   .header-grid{
     grid-template-columns:minmax(0,1fr);
     grid-template-areas:
@@ -203,7 +172,6 @@
       "controls";
   }
   .user-info{
-<<<<<<< HEAD
     justify-self:start;
     align-items:flex-start;
     text-align:left;
@@ -216,26 +184,6 @@
     width:100%;
   }
   .toggle-stack .btn-icon{
-=======
-    justify-self:stretch;
-    align-items:flex-start;
-    text-align:left;
-    gap:.4rem;
-  }
-  .header-controls{
-    justify-self:stretch;
-    align-items:flex-start;
-    gap:.5rem;
-  }
-  .toggle-stack{
-    flex-direction:row;
-    width:100%;
-    gap:.5rem;
-  }
-  .toggle-stack .btn-icon{
-    width:auto;
-    justify-content:center;
->>>>>>> 2564aa16
     flex:1 1 50%;
   }
 }
@@ -327,7 +275,6 @@
   margin:.25rem 0 0;
   font-size:clamp(.72rem, 1.05vw, .88rem);
   color:var(--muted);
-  max-width:28ch;
   line-height:1.45;
 }
 .module-actions{
@@ -375,14 +322,9 @@
 
 @media (max-width: 1180px){
   .layout-grid{ grid-template-columns:1fr; }
-<<<<<<< HEAD
   body.op-theme{
     padding-block-end:calc(var(--footer-clearance) + var(--footer-gap) + clamp(6rem, 12vh, 8.75rem));
   }
-=======
-  .op-header{ position:static; }
-  body.op-theme{ padding-bottom:140px; }
->>>>>>> 2564aa16
 }
 
 /* ===== Controls ===== */
@@ -974,7 +916,6 @@
   flex-direction:column;
   align-items:center;
   justify-content:center;
-  gap:.35rem;
   padding:0;
   background:none;
   border:none;
