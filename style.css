--- conflicted
+++ resolved
@@ -2271,17 +2271,12 @@
   align-self:start;
   min-width:0;
   position:sticky;
-<<<<<<< HEAD
   --chat-safe-area-top: env(safe-area-inset-top, 0px);
   --chat-safe-area-bottom: env(safe-area-inset-bottom, 0px);
   --chat-available-height: calc(100vh - var(--header-height, 64px) - 2 * var(--events-layout-padding) - var(--chat-safe-area-top) - var(--chat-safe-area-bottom));
   top:calc(var(--header-height, 64px) + var(--events-layout-padding) + var(--chat-safe-area-top));
   height:max(0px, var(--chat-available-height));
   max-height:max(0px, var(--chat-available-height));
-=======
-  top:calc(var(--header-height, 64px) + 1.5rem);
-  height:calc(100vh - var(--header-height, 64px) - 3rem);
->>>>>>> d94671e3
 }
 
 .chat-panel{
@@ -2368,28 +2363,6 @@
   isolation:isolate;
 }
 
-<<<<<<< HEAD
-=======
-.chat-message::after{
-  content:"";
-  position:absolute;
-  bottom:.62rem;
-  left:-.46rem;
-  width:.9rem;
-  height:.9rem;
-  background:var(--bubble-bg, linear-gradient(180deg, rgba(18,34,58,.82), rgba(8,18,32,.78)));
-  border-left:1px solid var(--bubble-border, rgba(86,132,194,.45));
-  border-bottom:1px solid var(--bubble-border, rgba(86,132,194,.45));
-  border-top:none;
-  border-right:none;
-  border-radius:.25rem;
-  transform:rotate(45deg);
-  transform-origin:center;
-  z-index:-1;
-  box-shadow:0 14px 32px rgba(4,12,28,.28);
-}
-
->>>>>>> d94671e3
 .chat-message--self{
   align-items:flex-end;
   align-self:flex-end;
@@ -2432,7 +2405,6 @@
   overflow:visible;
 }
 
-<<<<<<< HEAD
 .chat-message__bubble::before,
 .chat-message__bubble::after{
   content:"";
@@ -2448,37 +2420,15 @@
 .chat-message__bubble::before{
   left:-.68rem;
   background:var(--bubble-border, rgba(86,132,194,.45));
-=======
-.chat-message__tail{
-  position:absolute;
-  bottom:.78rem;
-  left:-.68rem;
-  width:1.05rem;
-  height:1.05rem;
-  background:var(--bubble-border, rgba(86,132,194,.45));
-  transform:rotate(45deg);
-  border-radius:.28rem;
->>>>>>> d94671e3
   box-shadow:0 16px 36px rgba(4,12,28,.3);
   z-index:-2;
 }
 
-<<<<<<< HEAD
 .chat-message__bubble::after{
   left:-.6rem;
   background:var(--bubble-bg, linear-gradient(180deg, rgba(18,34,58,.82), rgba(8,18,32,.78)));
   box-shadow:inset 0 1px 0 rgba(255,255,255,.04);
   z-index:-1;
-=======
-.chat-message__tail::after{
-  content:"";
-  position:absolute;
-  inset:1px;
-  background:var(--bubble-bg, linear-gradient(180deg, rgba(18,34,58,.82), rgba(8,18,32,.78)));
-  border-radius:inherit;
-  box-shadow:inset 0 1px 0 rgba(255,255,255,.04);
-  z-index:1;
->>>>>>> d94671e3
 }
 
 .chat-message--self .chat-message__bubble{
@@ -2488,23 +2438,16 @@
   box-shadow:0 18px 40px rgba(8,24,52,.42);
 }
 
-<<<<<<< HEAD
 .chat-message--self .chat-message__bubble::before{
-=======
-.chat-message--self .chat-message__tail{
->>>>>>> d94671e3
   left:auto;
   right:-.68rem;
 }
 
-<<<<<<< HEAD
 .chat-message--self .chat-message__bubble::after{
   left:auto;
   right:-.6rem;
 }
 
-=======
->>>>>>> d94671e3
 .chat-message__time{
   flex:0 0 auto;
   font-size:.78rem;
@@ -2841,10 +2784,7 @@
     position:static;
     top:auto;
     height:auto;
-<<<<<<< HEAD
     max-height:none;
-=======
->>>>>>> d94671e3
   }
   .chat-scroll{
     flex:initial;
