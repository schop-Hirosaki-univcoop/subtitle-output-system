import { initializeApp, getApps, getApp } from "https://www.gstatic.com/firebasejs/10.12.2/firebase-app.js";
import {
  getDatabase,
  ref,
  push,
  set,
  update,
  get,
  serverTimestamp
} from "https://www.gstatic.com/firebasejs/10.12.2/firebase-database.js";
import {
  initializeAuth,
  browserSessionPersistence,
  browserPopupRedirectResolver,
  GoogleAuthProvider,
  signInWithPopup,
  signOut,
  onAuthStateChanged
} from "https://www.gstatic.com/firebasejs/10.12.2/firebase-auth.js";

const GAS_API_URL = "https://script.google.com/macros/s/AKfycbxYtklsVbr2OmtaMISPMw0x2u0shjiUdwkym2oTZW7Xk14pcWxXG1lTcVC2GZAzjobapQ/exec";
const FORM_PAGE_PATH = "question-form.html";
<<<<<<< HEAD
const STEP_LABELS = [
  "認証",
  "在籍チェック",
  "管理者付与",
  "初期ミラー",
  "購読開始",
  "辞書取得",
  "ログ取得",
  "準備完了"
];
=======
const LOADER_LABELS = ["認証", "在籍チェック", "データ同期", "完了"];
>>>>>>> 20e24182

const firebaseConfig = {
  apiKey: "AIzaSyBh54ZKsM6uNph61QrP-Ypu7bzU_PHbNcY",
  authDomain: "subtitle-output-system-9bc14.firebaseapp.com",
  databaseURL: "https://subtitle-output-system-9bc14-default-rtdb.asia-southeast1.firebasedatabase.app",
  projectId: "subtitle-output-system-9bc14",
  storageBucket: "subtitle-output-system-9bc14.firebasestorage.app",
  messagingSenderId: "154494683809",
  appId: "1:154494683809:web:2a309509672f2e86314e61"
};

const apps = getApps();
const app = apps.length ? getApp() : initializeApp(firebaseConfig);
const database = getDatabase(app);
const auth = initializeAuth(app, {
  persistence: browserSessionPersistence,
  popupRedirectResolver: browserPopupRedirectResolver
});
const provider = new GoogleAuthProvider();
provider.setCustomParameters({ prompt: "select_account" });

const dom = {
  loadingOverlay: document.getElementById("loading-overlay"),
  loadingText: document.getElementById("loading-text"),
  loaderSteps: document.getElementById("loader-steps"),
  loginCard: document.getElementById("login-card"),
  loginButton: document.getElementById("login-button"),
  adminMain: document.getElementById("admin-main"),
  headerLogout: document.getElementById("header-logout"),
  logoutButton: document.getElementById("logout-button"),
  refreshButton: document.getElementById("refresh-button"),
  addEventButton: document.getElementById("add-event-button"),
  addScheduleButton: document.getElementById("add-schedule-button"),
  eventList: document.getElementById("event-list"),
  eventEmpty: document.getElementById("event-empty"),
  scheduleList: document.getElementById("schedule-list"),
  scheduleEmpty: document.getElementById("schedule-empty"),
  scheduleDescription: document.getElementById("schedule-description"),
  participantContext: document.getElementById("participant-context"),
  participantDescription: document.getElementById("participant-description"),
  csvInput: document.getElementById("csv-input"),
  saveButton: document.getElementById("save-button"),
  uploadStatus: document.getElementById("upload-status"),
  fileLabel: document.getElementById("file-label"),
  mappingTbody: document.getElementById("mapping-tbody"),
  adminSummary: document.getElementById("admin-summary"),
  copyrightYear: document.getElementById("copyright-year")
};

const state = {
  events: [],
  selectedEventId: null,
  selectedScheduleId: null,
  participants: [],
  lastSavedSignature: "",
  user: null,
  saving: false
};

const loaderState = {
  items: [],
  currentIndex: -1
};

function createApiClient(authInstance) {
  async function getIdToken(force = false) {
    const user = authInstance.currentUser;
    if (!user) throw new Error("Not signed in");
    return await user.getIdToken(force);
  }

  async function apiPost(payload, retry = true) {
    const idToken = await getIdToken();
    const response = await fetch(GAS_API_URL, {
      method: "POST",
      headers: { "Content-Type": "text/plain" },
      body: JSON.stringify({ ...payload, idToken })
    });
    let json;
    try {
      json = await response.json();
    } catch (error) {
      throw new Error("サーバー応答の解析に失敗しました。");
    }
    if (!json.success) {
      const message = String(json.error || "");
      if (retry && /Auth/.test(message)) {
        await getIdToken(true);
        return await apiPost(payload, false);
      }
      throw new Error(message || "APIリクエストに失敗しました。");
    }
    return json;
  }

  return { apiPost };
}

const api = createApiClient(auth);

function normalizeKey(value) {
  return String(value ?? "")
    .trim()
    .normalize("NFKC");
}

function parseCsv(text) {
  const rows = [];
  let current = "";
  let row = [];
  let inQuotes = false;

  for (let i = 0; i < text.length; i++) {
    const char = text[i];
    if (char === "\"") {
      if (inQuotes && text[i + 1] === "\"") {
        current += "\"";
        i++;
      } else {
        inQuotes = !inQuotes;
      }
      continue;
    }
    if (!inQuotes && char === ",") {
      row.push(current);
      current = "";
      continue;
    }
    if (!inQuotes && (char === "\n" || char === "\r")) {
      if (char === "\r" && text[i + 1] === "\n") {
        i++;
      }
      row.push(current);
      rows.push(row);
      current = "";
      row = [];
      continue;
    }
    current += char;
  }

  if (current.length || row.length) {
    row.push(current);
    rows.push(row);
  }

  return rows.map(cols => cols.map(col => col.trim()));
}

function parseParticipantRows(rows) {
  if (!rows.length) {
    throw new Error("CSVにデータがありません。");
  }

  const headerCandidate = rows[0].map(cell => cell.toLowerCase());
  const hasHeader = headerCandidate.some(cell => /id|氏名|name|班/.test(cell));

  let dataRows = rows;
  let idIndex = 0;
  let nameIndex = 1;
  let groupIndex = 2;

  if (hasHeader) {
    const findIndex = (keywords, fallback) => {
      for (const keyword of keywords) {
        const idx = headerCandidate.findIndex(cell => cell.includes(keyword));
        if (idx !== -1) return idx;
      }
      return fallback;
    };
    idIndex = findIndex(["id", "参加", "member"], 0);
    nameIndex = findIndex(["name", "氏名", "ラジオ", "radio"], 1);
    groupIndex = findIndex(["group", "班", "number"], 2);
    dataRows = rows.slice(1);
  }

  const entries = [];
  const seen = new Set();
  dataRows.forEach(cols => {
    const participantId = normalizeKey(cols[idIndex]);
    const name = normalizeKey(cols[nameIndex]);
    const group = normalizeKey(cols[groupIndex]);
    if (!participantId || seen.has(participantId)) {
      return;
    }
    seen.add(participantId);
    entries.push({ participantId, name, groupNumber: group });
  });

  if (!entries.length) {
    throw new Error("有効な参加者データがありません。");
  }

  return entries;
}

function signatureForEntries(entries) {
  return JSON.stringify(entries.map(entry => [entry.participantId, entry.name, entry.groupNumber]));
}

function setUploadStatus(message, variant = "") {
  if (!dom.uploadStatus) return;
  dom.uploadStatus.textContent = message;
  dom.uploadStatus.classList.remove("status-pill--success", "status-pill--error");
  if (variant === "success") {
    dom.uploadStatus.classList.add("status-pill--success");
  } else if (variant === "error") {
    dom.uploadStatus.classList.add("status-pill--error");
  }
}

function showLoader(message = "初期化しています…") {
  if (dom.loadingOverlay) dom.loadingOverlay.hidden = false;
  updateLoaderText(message);
}

function hideLoader() {
  if (dom.loadingOverlay) dom.loadingOverlay.hidden = true;
}

function updateLoaderText(message) {
  if (dom.loadingText && message) {
    dom.loadingText.textContent = message;
  }
}

function initLoaderSteps(labels = []) {
  if (!dom.loaderSteps) return;
  dom.loaderSteps.innerHTML = "";
  loaderState.items = labels.map(label => {
    const li = document.createElement("li");
    li.textContent = label;
    dom.loaderSteps.appendChild(li);
    return li;
  });
  loaderState.currentIndex = -1;
}

function setLoaderStep(index, message) {
  if (!loaderState.items.length) return;
  loaderState.items.forEach((li, idx) => {
    li.classList.remove("current", "done");
    if (idx < index) {
      li.classList.add("done");
    }
    if (idx === index) {
      li.classList.add("current");
      if (message) {
        li.textContent = message;
      }
    }
  });
  loaderState.currentIndex = index;
  updateLoaderText(message);
}

function finishLoaderSteps(message) {
  if (!loaderState.items.length) return;
  const lastIndex = loaderState.items.length - 1;
  setLoaderStep(lastIndex, message || loaderState.items[lastIndex].textContent);
  loaderState.items.forEach(li => li.classList.add("done"));
}

<<<<<<< HEAD
function toggleSectionVisibility(element, visible) {
  if (!element) return;
  element.hidden = !visible;
  if (visible) {
    element.removeAttribute("aria-hidden");
    element.removeAttribute("inert");
  } else {
    element.setAttribute("aria-hidden", "true");
    element.setAttribute("inert", "");
  }
}

=======
>>>>>>> 20e24182
function sortParticipants(entries) {
  return entries.slice().sort((a, b) => {
    const groupA = a.groupNumber || "";
    const groupB = b.groupNumber || "";
    const numA = Number(groupA);
    const numB = Number(groupB);
    if (!Number.isNaN(numA) && !Number.isNaN(numB) && numA !== numB) {
      return numA - numB;
    }
    if (groupA !== groupB) {
      return groupA.localeCompare(groupB, "ja", { numeric: true });
    }
    return a.participantId.localeCompare(b.participantId, "ja", { numeric: true });
  });
}

function generateToken() {
  if (typeof crypto !== "undefined") {
    if (crypto.randomUUID) {
      return crypto.randomUUID().replace(/-/g, "");
    }
    if (crypto.getRandomValues) {
      const bytes = new Uint8Array(24);
      crypto.getRandomValues(bytes);
      return Array.from(bytes, b => b.toString(16).padStart(2, "0")).join("");
    }
  }
  return Math.random().toString(36).slice(2) + Date.now().toString(36);
}

function createShareUrl(token) {
  const url = new URL(FORM_PAGE_PATH, window.location.href);
  url.searchParams.set("token", token);
  return url.toString();
}

function buildTokenPayload(entry, event, schedule, { isNew = false } = {}) {
  const payload = {
    eventId: event?.id || state.selectedEventId || "",
    eventName: event?.name || "",
    scheduleId: schedule?.id || state.selectedScheduleId || "",
    scheduleLabel: schedule?.label || schedule?.id || "",
    scheduleDate: schedule?.date || "",
    participantId: entry.participantId,
    displayName: entry.name,
    groupNumber: entry.groupNumber,
    guidance: entry.guidance || "",
    updatedAt: serverTimestamp(),
    revoked: false
  };
  if (isNew) {
    payload.createdAt = serverTimestamp();
  }
  return payload;
}

async function copyShareLink(token) {
  if (!token) return;
  const url = createShareUrl(token);
  try {
    if (navigator.clipboard?.writeText) {
      await navigator.clipboard.writeText(url);
      setUploadStatus("専用リンクをクリップボードへコピーしました。", "success");
    } else {
      throw new Error("Clipboard API is unavailable");
    }
  } catch (error) {
    console.error(error);
    const fallback = window.prompt("以下のURLをコピーしてください", url);
    if (fallback !== null) {
      setUploadStatus("URLを手動でコピーしてください。", "");
    }
  }
}

function renderParticipants() {
  const tbody = dom.mappingTbody;
  if (!tbody) return;
  tbody.innerHTML = "";

  sortParticipants(state.participants).forEach(entry => {
    const tr = document.createElement("tr");
    const idTd = document.createElement("td");
    idTd.textContent = entry.participantId;
    const nameTd = document.createElement("td");
    nameTd.textContent = entry.name;
    const groupTd = document.createElement("td");
    groupTd.textContent = entry.groupNumber;
    const linkTd = document.createElement("td");
    linkTd.className = "link-cell";
    if (entry.token) {
      const button = document.createElement("button");
      button.type = "button";
      button.className = "copy-link-btn";
      button.dataset.token = entry.token;
      button.innerHTML = "<svg aria-hidden=\"true\" viewBox=\"0 0 16 16\"><path d=\"M6.25 1.75A2.25 2.25 0 0 0 4 4v7A2.25 2.25 0 0 0 6.25 13.25h4A2.25 2.25 0 0 0 12.5 11V4A2.25 2.25 0 0 0 10.25 1.75h-4Zm0 1.5h4c.414 0 .75.336.75.75v7c0 .414-.336.75-.75.75h-4a.75.75 0 0 1-.75-.75V4c0-.414.336-.75.75-.75ZM3 4.75A.75.75 0 0 0 2.25 5.5v7A2.25 2.25 0 0 0 4.5 14.75h4a.75.75 0 0 0 0-1.5h-4a.75.75 0 0 1-.75-.75v-7A.75.75 0 0 0 3 4.75Z\" fill=\"currentColor\"/></svg><span>コピー</span>";
      linkTd.appendChild(button);
    } else {
      linkTd.textContent = "-";
    }
    tr.append(idTd, nameTd, groupTd, linkTd);
    tbody.appendChild(tr);
  });

  if (dom.adminSummary) {
    const total = state.participants.length;
    dom.adminSummary.textContent = total
      ? `登録済みの参加者: ${total}名`
      : "参加者リストはまだ登録されていません。";
  }

  syncSaveButtonState();
}
function renderEvents() {
  const list = dom.eventList;
  if (!list) return;
  list.innerHTML = "";
  const totalEvents = state.events.length;

  if (!totalEvents) {
    if (dom.eventEmpty) dom.eventEmpty.hidden = false;
    return;
  }
  if (dom.eventEmpty) dom.eventEmpty.hidden = true;

  state.events.forEach(event => {
    const li = document.createElement("li");
    li.className = "entity-item" + (event.id === state.selectedEventId ? " is-active" : "");
    li.dataset.eventId = event.id;

    const label = document.createElement("div");
    label.className = "entity-label";
    const nameEl = document.createElement("span");
    nameEl.className = "entity-name";
    nameEl.textContent = event.name;
    const scheduleCount = event.schedules ? event.schedules.length : 0;
    const participantTotal = event.schedules
      ? event.schedules.reduce((acc, s) => acc + (s.participantCount || 0), 0)
      : 0;
    const metaEl = document.createElement("span");
    metaEl.className = "entity-meta";
    metaEl.textContent = `日程 ${scheduleCount} 件 / 参加者 ${participantTotal} 名`;
    label.append(nameEl, metaEl);

    const actions = document.createElement("div");
    actions.className = "entity-actions";
    const deleteBtn = document.createElement("button");
    deleteBtn.type = "button";
    deleteBtn.className = "btn-icon";
    deleteBtn.innerHTML = "<svg aria-hidden=\"true\" viewBox=\"0 0 16 16\"><path fill=\"currentColor\" d=\"M6.5 1a1 1 0 0 0-.894.553L5.382 2H2.5a.5.5 0 0 0 0 1H3v9c0 .825.675 1.5 1.5 1.5h7c.825 0 1.5-.675 1.5-1.5V3h.5a.5.5 0 0 0 0-1h-2.882l-.224-.447A1 1 0 0 0 9.5 1h-3ZM5 3h6v9c0 .277-.223.5-.5.5h-5c-.277 0-.5-.223-.5-.5V3Z\"/></svg>";
    deleteBtn.title = "イベントを削除";
    deleteBtn.addEventListener("click", eventObj => {
      eventObj.stopPropagation();
      handleDeleteEvent(event.id, event.name).catch(err => console.error(err));
    });
    actions.appendChild(deleteBtn);

    li.append(label, actions);
    li.addEventListener("click", () => selectEvent(event.id));
    list.appendChild(li);
  });
}

function renderSchedules() {
  const list = dom.scheduleList;
  if (!list) return;
  list.innerHTML = "";

  const selectedEvent = state.events.find(evt => evt.id === state.selectedEventId);
  if (!selectedEvent) {
    if (dom.scheduleEmpty) dom.scheduleEmpty.hidden = true;
    if (dom.scheduleDescription) {
      dom.scheduleDescription.textContent = "イベントを選択すると、日程の一覧が表示されます。";
    }
    if (dom.addScheduleButton) dom.addScheduleButton.disabled = true;
    return;
  }

  if (dom.addScheduleButton) dom.addScheduleButton.disabled = false;
  if (dom.scheduleDescription) {
    dom.scheduleDescription.textContent = `イベント「${selectedEvent.name}」の日程を管理します。`;
  }

  if (!selectedEvent.schedules || !selectedEvent.schedules.length) {
    if (dom.scheduleEmpty) dom.scheduleEmpty.hidden = false;
    return;
  }
  if (dom.scheduleEmpty) dom.scheduleEmpty.hidden = true;

  selectedEvent.schedules.forEach(schedule => {
    const li = document.createElement("li");
    li.className = "entity-item" + (schedule.id === state.selectedScheduleId ? " is-active" : "");
    li.dataset.scheduleId = schedule.id;

    const label = document.createElement("div");
    label.className = "entity-label";
    const nameEl = document.createElement("span");
    nameEl.className = "entity-name";
    nameEl.textContent = schedule.label || schedule.id;
    const metaEl = document.createElement("span");
    metaEl.className = "entity-meta";
    const datePart = schedule.date ? `日程: ${schedule.date}` : "";
    metaEl.textContent = `${datePart}${datePart && schedule.participantCount ? " / " : ""}参加者 ${schedule.participantCount || 0} 名`;
    label.append(nameEl, metaEl);

    const actions = document.createElement("div");
    actions.className = "entity-actions";
    const deleteBtn = document.createElement("button");
    deleteBtn.type = "button";
    deleteBtn.className = "btn-icon";
    deleteBtn.innerHTML = "<svg aria-hidden=\"true\" viewBox=\"0 0 16 16\"><path fill=\"currentColor\" d=\"M6.5 1a1 1 0 0 0-.894.553L5.382 2H2.5a.5.5 0 0 0 0 1H3v9c0 .825.675 1.5 1.5 1.5h7c.825 0 1.5-.675 1.5-1.5V3h.5a.5.5 0 0 0 0-1h-2.882l-.224-.447A1 1 0 0 0 9.5 1h-3ZM5 3h6v9c0 .277-.223.5-.5.5h-5c-.277 0-.5-.223-.5-.5V3Z\"/></svg>";
    deleteBtn.title = "日程を削除";
    deleteBtn.addEventListener("click", evt => {
      evt.stopPropagation();
      handleDeleteSchedule(schedule.id, schedule.label).catch(err => console.error(err));
    });
    actions.appendChild(deleteBtn);

    li.append(label, actions);
    li.addEventListener("click", () => selectSchedule(schedule.id));
    list.appendChild(li);
  });
}

function syncSaveButtonState() {
  if (!dom.saveButton) return;
  const currentSignature = signatureForEntries(state.participants);
  dom.saveButton.disabled = state.saving || currentSignature === state.lastSavedSignature;
}

function updateParticipantContext(options = {}) {
  const { preserveStatus = false } = options;
  const selectedEvent = state.events.find(evt => evt.id === state.selectedEventId);
  const selectedSchedule = selectedEvent?.schedules?.find(s => s.id === state.selectedScheduleId);

  if (!selectedEvent || !selectedSchedule) {
    if (dom.participantContext) {
      dom.participantContext.textContent = "日程を選択すると、現在登録されている参加者が表示されます。";
    }
    if (dom.participantDescription) {
      dom.participantDescription.textContent = "日程を選択し、参加者IDと班番号のリストをアップロードしてください。保存後は各参加者ごとに専用リンクを発行できます。";
    }
    if (dom.saveButton) dom.saveButton.disabled = true;
    if (dom.csvInput) {
      dom.csvInput.disabled = true;
      dom.csvInput.value = "";
    }
    if (!preserveStatus) setUploadStatus("日程を選択してください。");
    if (dom.fileLabel) dom.fileLabel.textContent = "CSVファイルを選択";
    if (dom.mappingTbody) dom.mappingTbody.innerHTML = "";
    if (dom.adminSummary) dom.adminSummary.textContent = "";
    return;
  }

  if (dom.csvInput) dom.csvInput.disabled = false;
  if (dom.participantContext) {
    dom.participantContext.textContent = `イベント「${selectedEvent.name}」/ 日程「${selectedSchedule.label || selectedSchedule.id}」の参加者を管理しています。専用リンクは各行の「コピー」から取得できます。`;
  }
  if (!preserveStatus) {
    setUploadStatus("ファイルを選択して参加者リストを更新してください。");
  }
}

async function loadEvents() {
  const eventsSnap = await get(ref(database, "questionIntake/events"));
  const eventsData = eventsSnap.val() || {};

  const events = await Promise.all(
    Object.entries(eventsData).map(async ([eventId, eventValue]) => {
      let scheduleEntries = [];
      try {
        const schedulesSnap = await get(ref(database, `questionIntake/schedules/${eventId}`));
        const schedulesData = schedulesSnap.val() || {};
        scheduleEntries = Object.entries(schedulesData).map(([scheduleId, scheduleValue]) => ({
          id: scheduleId,
          label: scheduleValue.label || "",
          date: scheduleValue.date || "",
          participantCount: Number(scheduleValue.participantCount || 0),
          createdAt: scheduleValue.createdAt || 0
        }));
      } catch (error) {
        if (error?.code !== "PERMISSION_DENIED") {
          console.error("Failed to load schedules for event", eventId, error);
        }
      }

      scheduleEntries.sort(
        (a, b) => (a.createdAt || 0) - (b.createdAt || 0) || a.label.localeCompare(b.label, "ja", { numeric: true })
      );

      return {
        id: eventId,
        name: eventValue.name || "",
        createdAt: eventValue.createdAt || 0,
        updatedAt: eventValue.updatedAt || 0,
        schedules: scheduleEntries
      };
    })
  );

  events.sort((a, b) => (a.createdAt || 0) - (b.createdAt || 0) || a.name.localeCompare(b.name, "ja", { numeric: true }));
  state.events = events;

  if (state.selectedEventId && !state.events.some(evt => evt.id === state.selectedEventId)) {
    state.selectedEventId = null;
    state.selectedScheduleId = null;
  }

  renderEvents();
  renderSchedules();
  updateParticipantContext();
}

async function loadParticipants() {
  const eventId = state.selectedEventId;
  const scheduleId = state.selectedScheduleId;
  if (!eventId || !scheduleId) {
    state.participants = [];
    renderParticipants();
    updateParticipantContext();
    return;
  }

  const participantsRef = ref(database, `questionIntake/participants/${eventId}/${scheduleId}`);
  const snapshot = await get(participantsRef);
  const data = snapshot.val() || {};
  const event = state.events.find(evt => evt.id === eventId);
  const schedule = event?.schedules?.find(s => s.id === scheduleId);

  const entries = Object.entries(data).map(([participantId, value]) => ({
    participantId,
    name: value.name || "",
    groupNumber: value.groupNumber || "",
    token: value.token || "",
    guidance: value.guidance || ""
  }));

  const updates = {};
  let needsUpdate = false;
  entries.forEach(entry => {
    if (!entry.token) {
      entry.token = generateToken();
      updates[`questionIntake/participants/${eventId}/${scheduleId}/${entry.participantId}/token`] = entry.token;
      updates[`questionIntake/tokens/${entry.token}`] = buildTokenPayload(entry, event, schedule, { isNew: true });
      needsUpdate = true;
    }
  });

  if (needsUpdate) {
    updates[`questionIntake/schedules/${eventId}/${scheduleId}/participantCount`] = entries.length;
    updates[`questionIntake/schedules/${eventId}/${scheduleId}/updatedAt`] = serverTimestamp();
    updates[`questionIntake/events/${eventId}/updatedAt`] = serverTimestamp();
    await update(ref(database), updates);
  }

  state.participants = sortParticipants(entries);
  state.lastSavedSignature = signatureForEntries(state.participants);
  if (dom.fileLabel) dom.fileLabel.textContent = "CSVファイルを選択";
  if (dom.csvInput) dom.csvInput.value = "";
  setUploadStatus("現在の参加者リストを読み込みました。", "success");
  renderParticipants();
  updateParticipantContext({ preserveStatus: true });
}

function selectEvent(eventId) {
  if (state.selectedEventId === eventId) return;
  state.selectedEventId = eventId;
  state.selectedScheduleId = null;
  state.participants = [];
  state.lastSavedSignature = "";
  renderEvents();
  renderSchedules();
  updateParticipantContext();
  loadParticipants().catch(err => console.error(err));
}

function selectSchedule(scheduleId) {
  if (state.selectedScheduleId === scheduleId) return;
  state.selectedScheduleId = scheduleId;
  renderSchedules();
  updateParticipantContext();
  loadParticipants().catch(err => console.error(err));
}
async function handleAddEvent() {
  const name = window.prompt("追加するイベント名を入力してください。");
  const trimmed = normalizeKey(name || "");
  if (!trimmed) return;
  const eventsRef = ref(database, "questionIntake/events");
  const newRef = push(eventsRef);
  await set(newRef, {
    name: trimmed,
    createdAt: serverTimestamp(),
    updatedAt: serverTimestamp()
  });
  await loadEvents();
  if (newRef.key) {
    selectEvent(newRef.key);
  }
}

async function purgeTokens(predicate) {
  const snapshot = await get(ref(database, "questionIntake/tokens"));
  if (!snapshot.exists()) return;
  const updates = {};
  snapshot.forEach(child => {
    const value = child.val();
    if (predicate(value, child.key)) {
      updates[`questionIntake/tokens/${child.key}`] = null;
    }
  });
  if (Object.keys(updates).length) {
    await update(ref(database), updates);
  }
}

async function handleDeleteEvent(eventId, eventName) {
  if (!window.confirm(`イベント「${eventName}」を削除しますか？\n関連する日程と参加者も削除されます。`)) {
    return;
  }
  const updates = {
    [`questionIntake/events/${eventId}`]: null,
    [`questionIntake/schedules/${eventId}`]: null,
    [`questionIntake/participants/${eventId}`]: null
  };
  await update(ref(database), updates);
  await purgeTokens(value => value?.eventId === eventId);
  if (state.selectedEventId === eventId) {
    state.selectedEventId = null;
    state.selectedScheduleId = null;
    state.participants = [];
  }
  await loadEvents();
  renderParticipants();
  updateParticipantContext();
}

async function handleAddSchedule() {
  const eventId = state.selectedEventId;
  if (!eventId) return;
  const label = normalizeKey(window.prompt("日程の表示名を入力してください。") || "");
  if (!label) return;
  const date = normalizeKey(window.prompt("日程の日付（例: 2024-05-01）を入力してください。") || "");
  const schedulesRef = ref(database, `questionIntake/schedules/${eventId}`);
  const newRef = push(schedulesRef);
  await set(newRef, {
    label,
    date,
    participantCount: 0,
    createdAt: serverTimestamp(),
    updatedAt: serverTimestamp()
  });
  await loadEvents();
  selectEvent(eventId);
  if (newRef.key) {
    selectSchedule(newRef.key);
  }
}

async function handleDeleteSchedule(scheduleId, scheduleLabel) {
  const eventId = state.selectedEventId;
  if (!eventId) return;
  if (!window.confirm(`日程「${scheduleLabel || scheduleId}」を削除しますか？\n関連する参加者も削除されます。`)) {
    return;
  }
  const updates = {
    [`questionIntake/schedules/${eventId}/${scheduleId}`]: null,
    [`questionIntake/participants/${eventId}/${scheduleId}`]: null
  };
  await update(ref(database), updates);
  await purgeTokens(value => value?.eventId === eventId && value?.scheduleId === scheduleId);
  if (state.selectedScheduleId === scheduleId) {
    state.selectedScheduleId = null;
    state.participants = [];
  }
  await loadEvents();
  if (state.selectedEventId) {
    selectEvent(state.selectedEventId);
  }
}

function handleCsvChange(event) {
  const files = event.target.files;
  if (!files || !files.length) {
    return;
  }
  const file = files[0];
  const reader = new FileReader();
  reader.onload = e => {
    try {
      const rows = parseCsv(String(e.target.result || ""));
      const entries = parseParticipantRows(rows);
      const existingMap = new Map(state.participants.map(entry => [entry.participantId, entry]));
      state.participants = sortParticipants(entries.map(entry => ({
        participantId: entry.participantId,
        name: entry.name,
        groupNumber: entry.groupNumber,
        token: existingMap.get(entry.participantId)?.token || "",
        guidance: existingMap.get(entry.participantId)?.guidance || ""
      })));
      if (dom.fileLabel) dom.fileLabel.textContent = file.name;
      renderParticipants();
      const signature = signatureForEntries(state.participants);
      if (signature === state.lastSavedSignature) {
        if (dom.saveButton) dom.saveButton.disabled = true;
        setUploadStatus("既存のデータと同じ内容です。", "success");
      } else {
        if (dom.saveButton) dom.saveButton.disabled = false;
        setUploadStatus(`読み込み成功: ${state.participants.length}名`, "success");
      }
      if (dom.csvInput) {
        dom.csvInput.value = "";
      }
    } catch (error) {
      console.error(error);
      setUploadStatus(error.message || "CSVの読み込みに失敗しました。", "error");
      if (dom.csvInput) dom.csvInput.value = "";
    }
  };
  reader.onerror = () => {
    setUploadStatus("ファイルの読み込みに失敗しました。", "error");
  };
  reader.readAsText(file, "utf-8");
}

async function handleSave() {
  if (state.saving) return;
  const eventId = state.selectedEventId;
  const scheduleId = state.selectedScheduleId;
  if (!eventId || !scheduleId) return;
  if (!state.participants.length) {
    setUploadStatus("保存する参加者がありません。", "error");
    return;
  }

  const signature = signatureForEntries(state.participants);
  state.saving = true;
  if (dom.saveButton) dom.saveButton.disabled = true;
  setUploadStatus("保存中です…");

  try {
    const participantsRef = ref(database, `questionIntake/participants/${eventId}/${scheduleId}`);
    const existingSnap = await get(participantsRef);
    const existingData = existingSnap.val() || {};
    const existingTokensByParticipant = new Map();
    Object.entries(existingData).forEach(([participantId, value]) => {
      if (value && value.token) {
        existingTokensByParticipant.set(participantId, value.token);
      }
    });

    const event = state.events.find(evt => evt.id === eventId);
    const schedule = event?.schedules?.find(s => s.id === scheduleId);

    const updates = {};
    const nextIds = new Set();

    state.participants.forEach(entry => {
      const participantId = entry.participantId;
      nextIds.add(participantId);
      let token = entry.token || existingTokensByParticipant.get(participantId);
      const isNewToken = !token;
      if (!token) {
        token = generateToken();
      }
      entry.token = token;

      updates[`questionIntake/participants/${eventId}/${scheduleId}/${participantId}`] = {
        participantId,
        name: entry.name,
        groupNumber: entry.groupNumber,
        token,
        guidance: entry.guidance || "",
        updatedAt: serverTimestamp()
      };

      updates[`questionIntake/tokens/${token}`] = buildTokenPayload(entry, event, schedule, { isNew: isNewToken });
<<<<<<< HEAD
    });

    Object.keys(existingData).forEach(participantId => {
      if (!nextIds.has(participantId)) {
        updates[`questionIntake/participants/${eventId}/${scheduleId}/${participantId}`] = null;
        const token = existingData[participantId]?.token;
        if (token) {
          updates[`questionIntake/tokens/${token}`] = null;
        }
      }
    });

=======
    });

    Object.keys(existingData).forEach(participantId => {
      if (!nextIds.has(participantId)) {
        updates[`questionIntake/participants/${eventId}/${scheduleId}/${participantId}`] = null;
        const token = existingData[participantId]?.token;
        if (token) {
          updates[`questionIntake/tokens/${token}`] = null;
        }
      }
    });

>>>>>>> 20e24182
    updates[`questionIntake/schedules/${eventId}/${scheduleId}/participantCount`] = state.participants.length;
    updates[`questionIntake/schedules/${eventId}/${scheduleId}/updatedAt`] = serverTimestamp();
    updates[`questionIntake/events/${eventId}/updatedAt`] = serverTimestamp();

    await update(ref(database), updates);

    state.lastSavedSignature = signature;
    setUploadStatus("参加者リストを更新しました。", "success");
    await loadEvents();
    await loadParticipants();
  } catch (error) {
    console.error(error);
    setUploadStatus(error.message || "保存に失敗しました。", "error");
    if (dom.saveButton) dom.saveButton.disabled = false;
  } finally {
    state.saving = false;
    syncSaveButtonState();
  }
}
function setAuthUi(signedIn) {
  toggleSectionVisibility(dom.loginCard, !signedIn);
  toggleSectionVisibility(dom.adminMain, signedIn);

  if (dom.headerLogout) {
    dom.headerLogout.hidden = !signedIn;
    if (signedIn) {
      dom.headerLogout.removeAttribute("aria-hidden");
      dom.headerLogout.removeAttribute("inert");
      dom.headerLogout.disabled = false;
    } else {
      dom.headerLogout.setAttribute("aria-hidden", "true");
      dom.headerLogout.setAttribute("inert", "");
      dom.headerLogout.disabled = true;
    }
  }

  if (dom.logoutButton) {
    dom.logoutButton.hidden = !signedIn;
    dom.logoutButton.disabled = !signedIn;
    if (signedIn) {
      dom.logoutButton.removeAttribute("aria-hidden");
      dom.logoutButton.removeAttribute("inert");
    } else {
      dom.logoutButton.setAttribute("aria-hidden", "true");
      dom.logoutButton.setAttribute("inert", "");
    }
  }

  if (dom.addEventButton) {
    dom.addEventButton.disabled = !signedIn;
  }

  if (!signedIn) {
    if (dom.addScheduleButton) dom.addScheduleButton.disabled = true;
    if (dom.csvInput) dom.csvInput.disabled = true;
    if (dom.saveButton) dom.saveButton.disabled = true;
  }
}

function resetState() {
  state.events = [];
  state.participants = [];
  state.selectedEventId = null;
  state.selectedScheduleId = null;
  state.lastSavedSignature = "";
  renderEvents();
  renderSchedules();
  renderParticipants();
  updateParticipantContext();
  setUploadStatus("日程を選択してください。");
  if (dom.fileLabel) dom.fileLabel.textContent = "CSVファイルを選択";
  if (dom.csvInput) dom.csvInput.value = "";
}

function handleMappingTableClick(event) {
  const button = event.target.closest(".copy-link-btn");
  if (!button) return;
  event.preventDefault();
  const token = button.dataset.token;
  copyShareLink(token).catch(err => console.error(err));
}

async function verifyEnrollment(user) {
  const result = await api.apiPost({ action: "fetchSheet", sheet: "users" });
  const rows = Array.isArray(result.data) ? result.data : [];
  const authorized = rows
    .map(item => String(item["メールアドレス"] || item.email || "").trim().toLowerCase())
    .filter(Boolean);
  const email = String(user.email || "").trim().toLowerCase();
  if (!authorized.includes(email)) {
    throw new Error("あなたのアカウントはこのシステムへのアクセスが許可されていません。");
  }
}

async function ensureAdminAccess() {
  try {
    await api.apiPost({ action: "ensureAdmin" });
  } catch (error) {
    throw new Error(error.message || "管理者権限の確認に失敗しました。");
  }
}

async function runInitialMirror() {
  await loadEvents();
}

async function startRealtimeSync() {
  // Question admin does not maintain realtime listeners yet but keeps the step for parity with operator login.
}

async function fetchReferenceData() {
  await loadParticipants();
}

async function fetchOperationalLogs() {
  // No log feed is required for the admin console; the step is recorded to mirror the operator flow.
}

function resetState() {
  state.events = [];
  state.participants = [];
  state.selectedEventId = null;
  state.selectedScheduleId = null;
  state.lastSavedSignature = "";
  renderEvents();
  renderSchedules();
  renderParticipants();
  updateParticipantContext();
  setUploadStatus("日程を選択してください。");
  if (dom.fileLabel) dom.fileLabel.textContent = "CSVファイルを選択";
  if (dom.csvInput) dom.csvInput.value = "";
}

function handleMappingTableClick(event) {
  const button = event.target.closest(".copy-link-btn");
  if (!button) return;
  event.preventDefault();
  const token = button.dataset.token;
  copyShareLink(token).catch(err => console.error(err));
}

async function verifyEnrollment(user) {
  const result = await api.apiPost({ action: "fetchSheet", sheet: "users" });
  const rows = Array.isArray(result.data) ? result.data : [];
  const authorized = rows
    .map(item => String(item["メールアドレス"] || item.email || "").trim().toLowerCase())
    .filter(Boolean);
  const email = String(user.email || "").trim().toLowerCase();
  if (!authorized.includes(email)) {
    throw new Error("あなたのアカウントはこのシステムへのアクセスが許可されていません。");
  }
}

async function ensureAdminAccess() {
  try {
    await api.apiPost({ action: "ensureAdmin" });
  } catch (error) {
    throw new Error(error.message || "管理者権限の確認に失敗しました。");
  }
}

function attachEventHandlers() {
  if (dom.loginButton) {
    dom.loginButton.addEventListener("click", async () => {
      if (dom.loginButton.disabled) return;
      dom.loginButton.disabled = true;
      dom.loginButton.classList.add("is-busy");
      try {
        await signInWithPopup(auth, provider);
      } catch (error) {
        console.error(error);
        alert("ログインに失敗しました。時間をおいて再度お試しください。");
        dom.loginButton.disabled = false;
        dom.loginButton.classList.remove("is-busy");
      }
    });
  }

  if (dom.logoutButton) {
    dom.logoutButton.addEventListener("click", () => signOut(auth));
  }
  if (dom.headerLogout) {
    dom.headerLogout.addEventListener("click", () => signOut(auth));
  }

  if (dom.refreshButton) {
    dom.refreshButton.addEventListener("click", () => {
      loadEvents()
        .then(() => loadParticipants())
        .catch(err => console.error(err));
    });
  }

  if (dom.addEventButton) {
    dom.addEventButton.addEventListener("click", () => {
      handleAddEvent().catch(err => {
        console.error(err);
        alert(err.message || "イベントの追加に失敗しました。");
      });
    });
  }

  if (dom.addScheduleButton) {
    dom.addScheduleButton.addEventListener("click", () => {
      handleAddSchedule().catch(err => {
        console.error(err);
        alert(err.message || "日程の追加に失敗しました。");
      });
    });
  }

  if (dom.csvInput) {
    dom.csvInput.addEventListener("change", handleCsvChange);
    dom.csvInput.disabled = true;
  }

  if (dom.saveButton) {
    dom.saveButton.addEventListener("click", () => {
      handleSave().catch(err => {
        console.error(err);
        setUploadStatus(err.message || "保存に失敗しました。", "error");
      });
    });
    dom.saveButton.disabled = true;
  }

  if (dom.mappingTbody) {
    dom.mappingTbody.addEventListener("click", handleMappingTableClick);
  }

  if (dom.addScheduleButton) {
    dom.addScheduleButton.disabled = true;
  }

  if (dom.eventEmpty) dom.eventEmpty.hidden = true;
  if (dom.scheduleEmpty) dom.scheduleEmpty.hidden = true;

  if (dom.uploadStatus) {
    setUploadStatus("日程を選択してください。");
  }

  if (dom.fileLabel) dom.fileLabel.textContent = "CSVファイルを選択";

  if (dom.copyrightYear) {
    dom.copyrightYear.textContent = String(new Date().getFullYear());
  }
}

function initAuthWatcher() {
  onAuthStateChanged(auth, async user => {
    state.user = user;
    if (!user) {
      hideLoader();
      setAuthUi(false);
      if (dom.loginButton) {
        dom.loginButton.disabled = false;
        dom.loginButton.classList.remove("is-busy");
      }
      resetState();
      return;
    }

    showLoader("権限を確認しています…");
<<<<<<< HEAD
    initLoaderSteps(STEP_LABELS);

    try {
      setLoaderStep(0, "認証OK。ユーザー情報を確認中…");
      await verifyEnrollment(user);
      setLoaderStep(1, "在籍チェック完了。管理者権限を確認しています…");
      await ensureAdminAccess();
      setLoaderStep(2, "管理者権限を同期しました。初期データを読み込み中…");
      await runInitialMirror();
      setLoaderStep(3, "初期ミラー完了。購読を準備しています…");
      await startRealtimeSync();
      setLoaderStep(4, "購読開始済み。関連データを取得しています…");
      await fetchReferenceData();
      setLoaderStep(5, "辞書情報の取得が完了しました。ログを確認しています…");
      await fetchOperationalLogs();
      setLoaderStep(6, "ログ取得完了。仕上げ中…");
      setAuthUi(true);
=======
    initLoaderSteps(LOADER_LABELS);

    try {
      setLoaderStep(0, "認証済み。ユーザー情報を確認中…");
      await verifyEnrollment(user);
      setLoaderStep(1, "在籍チェック完了。権限を同期しています…");
      await ensureAdminAccess();
      setLoaderStep(2, "データ同期中…");
      setAuthUi(true);
      await loadEvents();
      await loadParticipants();
>>>>>>> 20e24182
      finishLoaderSteps("準備完了");
    } catch (error) {
      console.error(error);
      alert(error.message || "権限の確認に失敗しました。");
      await signOut(auth);
      resetState();
    } finally {
      hideLoader();
    }
  });
}

function init() {
  attachEventHandlers();
<<<<<<< HEAD
  initLoaderSteps(STEP_LABELS);
=======
  initLoaderSteps(LOADER_LABELS);
>>>>>>> 20e24182
  resetState();
  initAuthWatcher();
}

init();<|MERGE_RESOLUTION|>--- conflicted
+++ resolved
@@ -20,7 +20,6 @@
 
 const GAS_API_URL = "https://script.google.com/macros/s/AKfycbxYtklsVbr2OmtaMISPMw0x2u0shjiUdwkym2oTZW7Xk14pcWxXG1lTcVC2GZAzjobapQ/exec";
 const FORM_PAGE_PATH = "question-form.html";
-<<<<<<< HEAD
 const STEP_LABELS = [
   "認証",
   "在籍チェック",
@@ -31,9 +30,6 @@
   "ログ取得",
   "準備完了"
 ];
-=======
-const LOADER_LABELS = ["認証", "在籍チェック", "データ同期", "完了"];
->>>>>>> 20e24182
 
 const firebaseConfig = {
   apiKey: "AIzaSyBh54ZKsM6uNph61QrP-Ypu7bzU_PHbNcY",
@@ -297,7 +293,6 @@
   loaderState.items.forEach(li => li.classList.add("done"));
 }
 
-<<<<<<< HEAD
 function toggleSectionVisibility(element, visible) {
   if (!element) return;
   element.hidden = !visible;
@@ -310,8 +305,6 @@
   }
 }
 
-=======
->>>>>>> 20e24182
 function sortParticipants(entries) {
   return entries.slice().sort((a, b) => {
     const groupA = a.groupNumber || "";
@@ -888,7 +881,6 @@
       };
 
       updates[`questionIntake/tokens/${token}`] = buildTokenPayload(entry, event, schedule, { isNew: isNewToken });
-<<<<<<< HEAD
     });
 
     Object.keys(existingData).forEach(participantId => {
@@ -901,20 +893,6 @@
       }
     });
 
-=======
-    });
-
-    Object.keys(existingData).forEach(participantId => {
-      if (!nextIds.has(participantId)) {
-        updates[`questionIntake/participants/${eventId}/${scheduleId}/${participantId}`] = null;
-        const token = existingData[participantId]?.token;
-        if (token) {
-          updates[`questionIntake/tokens/${token}`] = null;
-        }
-      }
-    });
-
->>>>>>> 20e24182
     updates[`questionIntake/schedules/${eventId}/${scheduleId}/participantCount`] = state.participants.length;
     updates[`questionIntake/schedules/${eventId}/${scheduleId}/updatedAt`] = serverTimestamp();
     updates[`questionIntake/events/${eventId}/updatedAt`] = serverTimestamp();
@@ -1178,7 +1156,6 @@
     }
 
     showLoader("権限を確認しています…");
-<<<<<<< HEAD
     initLoaderSteps(STEP_LABELS);
 
     try {
@@ -1196,19 +1173,6 @@
       await fetchOperationalLogs();
       setLoaderStep(6, "ログ取得完了。仕上げ中…");
       setAuthUi(true);
-=======
-    initLoaderSteps(LOADER_LABELS);
-
-    try {
-      setLoaderStep(0, "認証済み。ユーザー情報を確認中…");
-      await verifyEnrollment(user);
-      setLoaderStep(1, "在籍チェック完了。権限を同期しています…");
-      await ensureAdminAccess();
-      setLoaderStep(2, "データ同期中…");
-      setAuthUi(true);
-      await loadEvents();
-      await loadParticipants();
->>>>>>> 20e24182
       finishLoaderSteps("準備完了");
     } catch (error) {
       console.error(error);
@@ -1223,11 +1187,7 @@
 
 function init() {
   attachEventHandlers();
-<<<<<<< HEAD
   initLoaderSteps(STEP_LABELS);
-=======
-  initLoaderSteps(LOADER_LABELS);
->>>>>>> 20e24182
   resetState();
   initAuthWatcher();
 }
