--- conflicted
+++ resolved
@@ -1447,16 +1447,6 @@
   });
 }
 
-<<<<<<< HEAD
-=======
-function formatDateForFilename(date = new Date()) {
-  const year = date.getFullYear();
-  const month = String(date.getMonth() + 1).padStart(2, "0");
-  const day = String(date.getDate()).padStart(2, "0");
-  return `${year}${month}${day}`;
-}
-
->>>>>>> 38ea7820
 function encodeCsvValue(value) {
   if (value == null) return "";
   const text = String(value);
@@ -1470,7 +1460,6 @@
   return rows.map(row => row.map(encodeCsvValue).join(",")).join("\r\n");
 }
 
-<<<<<<< HEAD
 function getSelectionIdentifiers() {
   return {
     eventId: state.selectedEventId ? String(state.selectedEventId) : "",
@@ -1500,12 +1489,6 @@
     blob = new Blob(["\ufeff" + content], { type: "text/csv;charset=utf-8;" });
   }
 
-=======
-function downloadCsvFile(filename, rows) {
-  if (!rows || !rows.length) return;
-  const content = "\ufeff" + createCsvContent(rows);
-  const blob = new Blob([content], { type: "text/csv;charset=utf-8;" });
->>>>>>> 38ea7820
   const url = URL.createObjectURL(blob);
   const anchor = document.createElement("a");
   anchor.href = url;
@@ -2428,7 +2411,6 @@
   }
 
   const file = files[0];
-<<<<<<< HEAD
   const { eventId, scheduleId } = getSelectionIdentifiers();
 
   try {
@@ -2447,15 +2429,6 @@
     const existingMap = new Map(state.participants.map(entry => [entry.participantId, entry]));
     state.participants = sortParticipants(
       entries.map(entry => {
-=======
-  const reader = new FileReader();
-  reader.onload = e => {
-    try {
-      const rows = parseCsv(String(e.target.result || ""));
-      const entries = assignParticipantIds(parseParticipantRows(rows), state.participants);
-      const existingMap = new Map(state.participants.map(entry => [entry.participantId, entry]));
-      state.participants = sortParticipants(entries.map(entry => {
->>>>>>> 38ea7820
         const existing = existingMap.get(entry.participantId) || {};
         const department = entry.department || existing.department || "";
         const teamNumber = entry.teamNumber || existing.teamNumber || existing.groupNumber || "";
@@ -2474,7 +2447,6 @@
           token: existing.token || "",
           guidance: existing.guidance || ""
         };
-<<<<<<< HEAD
       })
     );
     syncCurrentScheduleCache();
@@ -2527,23 +2499,6 @@
     assignments.forEach((teamNumber, participantId) => {
       if (eventAssignmentMap) {
         eventAssignmentMap.set(participantId, teamNumber);
-=======
-      }));
-      syncCurrentScheduleCache();
-      updateDuplicateMatches();
-      if (dom.fileLabel) dom.fileLabel.textContent = file.name;
-      renderParticipants();
-      const signature = signatureForEntries(state.participants);
-      if (signature === state.lastSavedSignature) {
-        if (dom.saveButton) dom.saveButton.disabled = true;
-        setUploadStatus("既存のデータと同じ内容です。", "success");
-      } else {
-        if (dom.saveButton) dom.saveButton.disabled = false;
-        setUploadStatus(`読み込み成功: ${state.participants.length}名`, "success");
-      }
-      if (dom.csvInput) {
-        dom.csvInput.value = "";
->>>>>>> 38ea7820
       }
     });
 
