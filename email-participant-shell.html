<? return (function (context) {
  var shellCtx = typeof context !== 'undefined' && context ? context : {};
  var injectedBodyMarkup = typeof bodyMarkup !== 'undefined' && bodyMarkup !== null
    ? bodyMarkup
    : (shellCtx.bodyMarkup || '');
  var shellSubjectEventNameMatch = shellCtx.subject ? String(shellCtx.subject).match(/【([^】]+)】/) : null;
  var shellSubjectEventName = shellSubjectEventNameMatch ? shellSubjectEventNameMatch[1].trim() : '';
  var resolvedEventName =
    shellCtx.resolvedEventName ||
    shellCtx.eventName ||
    shellCtx.eventLabel ||
    shellCtx.eventId ||
    shellSubjectEventName ||
    'イベント';
  var resolvedScheduleLabel =
    shellCtx.resolvedScheduleLabel ||
    shellCtx.scheduleLabel ||
    shellCtx.scheduleRangeLabel ||
    '';
  var resolvedSubject = shellCtx.subject ? String(shellCtx.subject) : '';
  if (!resolvedSubject) {
    resolvedSubject = resolvedScheduleLabel
      ? (resolvedEventName || 'ご案内') + ' - ' + resolvedScheduleLabel
      : (resolvedEventName || 'ご案内');
  }
  if (shellCtx.resolvedSubject && !shellCtx.subject) {
    resolvedSubject = String(shellCtx.resolvedSubject);
  }
  var preheaderFallback = resolvedEventName ? resolvedEventName + 'のご案内です。' : 'ご案内です。';
?>
<!DOCTYPE html>
<html lang="ja">
  <head>
    <meta charset="UTF-8">
    <? if (shellCtx.mode === 'web') { ?>
      <meta name="viewport" content="width=device-width, initial-scale=1">
    <? } ?>
    <title><?= resolvedSubject ?></title>
    <style>
      body {
        margin: 0;
        padding: 0;
        background: #f9f9f9;
        color: #333333;
        font-family: 'Arial', 'Helvetica', 'Meiryo', 'sans-serif';
        line-height: 1.6;
        -webkit-font-smoothing: antialiased;
      }

      a {
        color: #44bbff;
        text-decoration: none;
      }

      a:hover {
        text-decoration: underline;
      }

      .mail-body {
        padding: 24px 0;
      }

      .mail-body--web {
        padding: 56px 0 96px;
      }

      .mail-preheader {
        display: none !important;
        max-height: 0 !important;
        opacity: 0 !important;
        overflow: hidden !important;
        color: transparent !important;
        height: 0 !important;
        width: 0 !important;
      }

      .mail-wrapper {
        max-width: 640px;
        margin: 0 auto;
        padding: 0 16px;
      }

      .mail-container {
        background: #e0e0e0;
        padding: 24px;
        border-radius: 12px;
        box-shadow: 0 2px 10px rgba(0, 0, 0, 0.08);
      }

      .mail-card {
        background: #ffffff;
        border-radius: 10px;
        padding: 24px 20px;
      }

      .mail-header {
        font-size: 20px;
        font-weight: bold;
        color: #0077cc;
        text-align: center;
        margin: 0 0 20px;
      }

      .mail-info {
        font-size: 16px;
        margin: 0 0 10px;
        white-space: pre-line;
      }

      .mail-info--greeting {
        font-weight: 600;
      }

      .mail-date-box {
        background: #f0f0f0;
        color: #ee2222;
        font-size: 32px;
        font-weight: bold;
        text-align: center;
        padding: 16px;
        border-radius: 8px;
        margin: 20px auto;
        width: 80%;
      }

      .mail-date-box > span {
        display: block;
      }

      .mail-date-box__secondary {
        display: block;
        font-size: 20px;
        margin-top: 6px;
      }

      .mail-divider {
        border: none;
        border-top: 1px solid #d4d4d8;
        margin: 24px 0;
      }

      .mail-cta {
        text-align: center;
        margin: 16px 0;
      }

      .mail-button {
        display: inline-block;
        background: #44bbff;
        color: #ffffff !important;
        padding: 12px 20px;
        text-decoration: none;
        border-radius: 6px;
        font-size: 16px;
        font-weight: bold;
      }

      .mail-button:hover {
        background: #005fa3;
      }

      .mail-info--muted {
        color: #555555;
        font-size: 14px;
      }

      .mail-footer {
        font-size: 14px;
        text-align: center;
        margin: 20px 0 0;
        color: #555555;
      }

      .mail-browser-link {
        text-align: right;
        font-size: 12px;
        margin-bottom: 16px;
        color: #555555;
      }

      .mail-browser-link a {
        color: #0077cc;
      }

      .mail-web-note {
        max-width: 640px;
        margin: 32px auto 0;
        font-size: 13px;
        color: #555555;
        text-align: center;
      }

      @media (max-width: 640px) {
        .mail-body {
          padding: 16px 0 48px;
        }

        .mail-container {
          padding: 16px;
        }

        .mail-card {
          padding: 20px 16px;
        }

        .mail-date-box {
          width: 100%;
          font-size: 28px;
        }

        .mail-date-box__secondary {
          font-size: 18px;
        }
      }
    </style>
  </head>
  <body class="mail-body mail-body--<?= shellCtx.mode === 'web' ? 'web' : 'email' ?>">
    <? if (shellCtx.mode !== 'web') { ?>
      <span class="mail-preheader"><?= shellCtx.previewText || preheaderFallback ?></span>
    <? } ?>
<<<<<<< HEAD
    <div class="mail-wrapper">
=======
    <div class="mail-background">
>>>>>>> ba5cbbb3
      <?!= injectedBodyMarkup ?>
    </div>
    <? if (shellCtx.mode === 'web') { ?>
      <p class="mail-web-note">このページのURLは参加者向けメールにも記載されています。共有の際はリンクの取り扱いにご注意ください。</p>
    <? } ?>
  </body>
</html><|MERGE_RESOLUTION|>--- conflicted
+++ resolved
@@ -218,11 +218,7 @@
     <? if (shellCtx.mode !== 'web') { ?>
       <span class="mail-preheader"><?= shellCtx.previewText || preheaderFallback ?></span>
     <? } ?>
-<<<<<<< HEAD
     <div class="mail-wrapper">
-=======
-    <div class="mail-background">
->>>>>>> ba5cbbb3
       <?!= injectedBodyMarkup ?>
     </div>
     <? if (shellCtx.mode === 'web') { ?>
