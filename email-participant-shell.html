<?
<<<<<<< HEAD
  var ctx = typeof context !== 'undefined' && context ? context : {};
  var subjectEventNameMatch = ctx.subject ? String(ctx.subject).match(/【([^】]+)】/) : null;
  var subjectEventName = subjectEventNameMatch ? subjectEventNameMatch[1].trim() : '';
  var resolvedEventName =
    ctx.eventName || ctx.eventLabel || ctx.eventId || subjectEventName || 'イベント';
  var resolvedScheduleLabel = ctx.scheduleLabel || ctx.scheduleRangeLabel || '';
  var resolvedSubject =
    ctx.subject || `${resolvedEventName || 'ご案内'} - ${resolvedScheduleLabel}`;
=======
  (function(participantMailRawContext) {
    const shellCtx =
      participantMailRawContext && typeof participantMailRawContext === 'object'
        ? participantMailRawContext
        : {};
    const subjectEventNameMatch = shellCtx.subject ? String(shellCtx.subject).match(/【([^】]+)】/) : null;
    const subjectEventName = subjectEventNameMatch ? subjectEventNameMatch[1].trim() : '';
    const resolvedEventName =
      shellCtx.eventName || shellCtx.eventLabel || shellCtx.eventId || subjectEventName || 'イベント';
    const resolvedScheduleLabel = shellCtx.scheduleLabel || shellCtx.scheduleRangeLabel || '';
    const resolvedSubject =
      shellCtx.subject || `${resolvedEventName || 'ご案内'} - ${resolvedScheduleLabel}`;

    shellCtx.__participantMailResolvedEventName = resolvedEventName;
    shellCtx.__participantMailResolvedScheduleLabel = resolvedScheduleLabel;
    shellCtx.__participantMailResolvedSubject = resolvedSubject;
>>>>>>> bf5d3663
?>
<!DOCTYPE html>
<html lang="ja">
  <head>
    <meta charset="UTF-8">
    <? if (shellCtx.mode === 'web') { ?>
      <meta name="viewport" content="width=device-width, initial-scale=1">
    <? } ?>
    <title><?= resolvedSubject ?></title>
    <style>
      body {
        margin: 0;
        background: #f3f4f6;
        color: #111827;
        font-family: 'Hiragino Kaku Gothic ProN', 'Yu Gothic', 'Meiryo', sans-serif;
        line-height: 1.7;
        -webkit-font-smoothing: antialiased;
      }

      a {
        color: #2563eb;
        text-decoration: none;
      }

      a:hover {
        text-decoration: underline;
      }

      .mail-body {
        background: #f3f4f6;
      }

      .mail-body.mail-body--email {
        padding: 24px 12px;
      }

      .mail-body.mail-body--web {
        padding: 56px 16px 96px;
      }

      .mail-preheader {
        display: none !important;
        max-height: 0 !important;
        opacity: 0 !important;
        overflow: hidden !important;
        color: transparent !important;
        height: 0 !important;
        width: 0 !important;
      }

      .mail-background {
        margin: 0 auto;
        max-width: 720px;
      }

      .mail-container {
        background: linear-gradient(135deg, rgba(255, 255, 255, 0.95) 0%, rgba(241, 245, 249, 0.95) 100%);
        border-radius: 24px;
        padding: 18px;
        box-shadow: 0 30px 60px rgba(15, 23, 42, 0.12);
        border: 1px solid rgba(148, 163, 184, 0.3);
      }

      .mail-card {
        background: #ffffff;
        border-radius: 18px;
        padding: 32px 28px;
      }

      .mail-header {
        text-align: left;
      }

      .mail-header__tagline {
        margin: 0 0 12px;
        font-size: 13px;
        letter-spacing: 0.08em;
        text-transform: uppercase;
        color: #2563eb;
        font-weight: 600;
      }

      .mail-header__title {
        margin: 0;
        font-size: 24px;
        font-weight: 700;
        color: #0f172a;
      }

      .mail-header__subtitle {
        margin: 8px 0 0;
        font-size: 18px;
        font-weight: 600;
        color: #1d4ed8;
      }

      .mail-section {
        margin-top: 28px;
      }

      .mail-section:first-of-type {
        margin-top: 24px;
      }

      .mail-section__title {
        margin: 0 0 12px;
        font-size: 16px;
        font-weight: 700;
        color: #111827;
      }

      .mail-greeting {
        margin: 0;
        font-size: 16px;
        font-weight: 600;
        color: #111827;
      }

      .mail-intro {
        margin: 12px 0 0;
        font-size: 15px;
      }

      .mail-highlight {
        margin-top: 16px;
        border-radius: 18px;
        padding: 20px 18px;
        text-align: center;
        background: linear-gradient(135deg, #fff5f5 0%, #fee2e2 100%);
        border: 1px solid rgba(248, 113, 113, 0.35);
      }

      .mail-highlight__date {
        margin: 0;
        font-size: 18px;
        font-weight: 600;
        color: #b91c1c;
      }

      .mail-highlight__time {
        margin: 6px 0 0;
        font-size: 32px;
        font-weight: 700;
        letter-spacing: 0.05em;
        color: #dc2626;
      }

      .mail-highlight__label {
        margin: 0;
        font-size: 20px;
        font-weight: 600;
        color: #dc2626;
      }

      .mail-section__note {
        margin: 16px 0 0;
        font-size: 15px;
        color: #1f2937;
        white-space: pre-line;
      }

      .mail-section__text {
        margin: 0;
        font-size: 15px;
        line-height: 1.8;
        color: #1f2937;
        white-space: pre-line;
      }

      .mail-section__text--muted {
        color: #475569;
      }

      .mail-section__cta {
        margin: 0 0 16px;
        text-align: center;
      }

      .mail-button {
        display: inline-block;
        padding: 12px 28px;
        border-radius: 999px;
        background: linear-gradient(135deg, #2563eb 0%, #1d4ed8 100%);
        color: #ffffff !important;
        font-weight: 700;
        letter-spacing: 0.02em;
      }

      .mail-footer {
        margin-top: 36px;
        border-top: 1px solid rgba(203, 213, 225, 0.6);
        padding-top: 18px;
      }

      .mail-footer__signature {
        margin: 0;
        font-size: 14px;
        color: #475569;
      }

      .mail-web-note {
        margin: 24px auto 0;
        max-width: 640px;
        font-size: 13px;
        color: #475569;
        text-align: center;
      }

      .mail-browser-link {
        text-align: right;
        font-size: 12px;
        color: #475569;
        margin-bottom: 16px;
      }

      .mail-browser-link a {
        color: #2563eb;
      }

      @media (max-width: 640px) {
        .mail-body.mail-body--email {
          padding: 16px 8px;
        }

        .mail-container {
          padding: 12px;
        }

        .mail-card {
          padding: 28px 20px;
        }

        .mail-highlight__time {
          font-size: 28px;
        }
      }
    </style>
  </head>
  <body class="mail-body mail-body--<?= shellCtx.mode === 'web' ? 'web' : 'email' ?>">
    <span class="mail-preheader"><?= shellCtx.previewText || `${resolvedEventName}のご案内です。` ?></span>
    <div class="mail-background">
      <!-- @@INJECT:email-participant-body.html@@ -->
      <?= body ?>
    </div>
  </body>
</html>
<?
  })(typeof context !== 'undefined' ? context : null);
?><|MERGE_RESOLUTION|>--- conflicted
+++ resolved
@@ -1,5 +1,4 @@
 <?
-<<<<<<< HEAD
   var ctx = typeof context !== 'undefined' && context ? context : {};
   var subjectEventNameMatch = ctx.subject ? String(ctx.subject).match(/【([^】]+)】/) : null;
   var subjectEventName = subjectEventNameMatch ? subjectEventNameMatch[1].trim() : '';
@@ -8,24 +7,6 @@
   var resolvedScheduleLabel = ctx.scheduleLabel || ctx.scheduleRangeLabel || '';
   var resolvedSubject =
     ctx.subject || `${resolvedEventName || 'ご案内'} - ${resolvedScheduleLabel}`;
-=======
-  (function(participantMailRawContext) {
-    const shellCtx =
-      participantMailRawContext && typeof participantMailRawContext === 'object'
-        ? participantMailRawContext
-        : {};
-    const subjectEventNameMatch = shellCtx.subject ? String(shellCtx.subject).match(/【([^】]+)】/) : null;
-    const subjectEventName = subjectEventNameMatch ? subjectEventNameMatch[1].trim() : '';
-    const resolvedEventName =
-      shellCtx.eventName || shellCtx.eventLabel || shellCtx.eventId || subjectEventName || 'イベント';
-    const resolvedScheduleLabel = shellCtx.scheduleLabel || shellCtx.scheduleRangeLabel || '';
-    const resolvedSubject =
-      shellCtx.subject || `${resolvedEventName || 'ご案内'} - ${resolvedScheduleLabel}`;
-
-    shellCtx.__participantMailResolvedEventName = resolvedEventName;
-    shellCtx.__participantMailResolvedScheduleLabel = resolvedScheduleLabel;
-    shellCtx.__participantMailResolvedSubject = resolvedSubject;
->>>>>>> bf5d3663
 ?>
 <!DOCTYPE html>
 <html lang="ja">
