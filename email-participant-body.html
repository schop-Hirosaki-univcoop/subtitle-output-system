<?
<<<<<<< HEAD
  var bodyCtx = typeof context !== 'undefined' && context ? context : {};
  var existingResolvedEventName = typeof resolvedEventName !== 'undefined' ? resolvedEventName : '';
  var bodySubjectEventNameMatch = bodyCtx.subject ? String(bodyCtx.subject).match(/【([^】]+)】/) : null;
  var bodySubjectEventName = bodySubjectEventNameMatch ? bodySubjectEventNameMatch[1].trim() : '';
=======
  var ctx = typeof context !== 'undefined' && context ? context : {};
  var existingResolvedEventName = typeof resolvedEventName !== 'undefined' ? resolvedEventName : '';
  var subjectEventNameMatch = ctx.subject ? String(ctx.subject).match(/【([^】]+)】/) : null;
  var subjectEventName = subjectEventNameMatch ? subjectEventNameMatch[1].trim() : '';
>>>>>>> c55bcd3b
  var eventName =
    existingResolvedEventName ||
    bodyCtx.eventName ||
    bodyCtx.eventLabel ||
    bodyCtx.eventId ||
    bodySubjectEventName ||
    'イベント';
<<<<<<< HEAD
  var highlightLabel = bodyCtx.scheduleRangeLabel || bodyCtx.scheduleLabel || '';
  var highlightDate = bodyCtx.scheduleDateDisplay || '';
  var highlightTime = bodyCtx.scheduleTimeDisplay || '';
  var fallbackHighlight = !highlightDate && !highlightTime ? highlightLabel : '';
  var contactUrl = bodyCtx.contactLinkUrl || '';
  var contactLabel = bodyCtx.contactLinkLabel || '';
=======
  var highlightLabel = ctx.scheduleRangeLabel || ctx.scheduleLabel || '';
  var highlightDate = ctx.scheduleDateDisplay || '';
  var highlightTime = ctx.scheduleTimeDisplay || '';
  var fallbackHighlight = !highlightDate && !highlightTime ? highlightLabel : '';
  var contactUrl = ctx.contactLinkUrl || '';
  var contactLabel = ctx.contactLinkLabel || '';
>>>>>>> c55bcd3b
?>
<div class="mail-container">
  <? if (bodyCtx.mode !== 'web' && bodyCtx.webViewUrl) { ?>
    <div class="mail-browser-link"><a href="<?= bodyCtx.webViewUrl ?>" target="_blank" rel="noopener">ブラウザで表示する</a></div>
  <? } ?>
  <div class="mail-card">
    <header class="mail-header">
      <? if (bodyCtx.tagline) { ?>
        <p class="mail-header__tagline"><?= bodyCtx.tagline ?></p>
      <? } ?>
      <h1 class="mail-header__title"><?= eventName ?> ご参加案内</h1>
      <? if (highlightLabel && (highlightDate || highlightTime)) { ?>
        <p class="mail-header__subtitle"><?= highlightLabel ?></p>
      <? } else if (highlightLabel) { ?>
        <p class="mail-header__subtitle"><?= highlightLabel ?></p>
      <? } ?>
    </header>

    <section class="mail-section mail-section--intro">
      <? if (bodyCtx.participantName) { ?>
        <p class="mail-greeting"><?= bodyCtx.participantName ?> 様</p>
      <? } ?>
      <p class="mail-intro">このたびは「<?= eventName ?>」へお申し込みいただきありがとうございます。以下の内容をご確認ください。</p>
    </section>

    <? if (highlightLabel || highlightDate || highlightTime || bodyCtx.arrivalNote) { ?>
      <section class="mail-section mail-section--highlight">
        <h2 class="mail-section__title">ご参加日時</h2>
        <div class="mail-highlight">
          <? if (highlightDate) { ?>
            <p class="mail-highlight__date"><?= highlightDate ?></p>
          <? } ?>
          <? if (highlightTime) { ?>
            <p class="mail-highlight__time"><?= highlightTime ?></p>
          <? } ?>
          <? if (fallbackHighlight) { ?>
            <p class="mail-highlight__label"><?= fallbackHighlight ?></p>
          <? } ?>
        </div>
        <? if (bodyCtx.arrivalNote) { ?>
          <p class="mail-section__note"><?= bodyCtx.arrivalNote ?></p>
        <? } ?>
      </section>
    <? } ?>

    <? if (bodyCtx.location) { ?>
      <section class="mail-section mail-section--location">
        <h2 class="mail-section__title">会場</h2>
        <p class="mail-section__text"><?= bodyCtx.location ?></p>
      </section>
    <? } ?>

    <? if (bodyCtx.guidance) { ?>
      <section class="mail-section mail-section--guidance">
        <h2 class="mail-section__title">当日の流れ</h2>
        <p class="mail-section__text"><?= bodyCtx.guidance ?></p>
      </section>
    <? } ?>

    <? if (bodyCtx.additionalHtml || bodyCtx.additionalText) { ?>
      <section class="mail-section mail-section--additional">
        <h2 class="mail-section__title">補足情報</h2>
        <? if (bodyCtx.additionalHtml) { ?>
          <div class="mail-section__text"><?!= bodyCtx.additionalHtml ?></div>
        <? } ?>
        <? if (bodyCtx.additionalText) { ?>
          <p class="mail-section__text"><?= bodyCtx.additionalText ?></p>
        <? } ?>
      </section>
    <? } ?>

    <? if ((contactUrl && contactLabel) || bodyCtx.contactEmail) { ?>
      <section class="mail-section mail-section--cta">
        <h2 class="mail-section__title">お問い合わせ</h2>
        <? if (contactUrl && contactLabel) { ?>
          <p class="mail-section__cta">
            <a href="<?= contactUrl ?>" class="mail-button" target="_blank" rel="noopener"><?= contactLabel ?></a>
          </p>
        <? } ?>
        <? if (bodyCtx.contactEmail) { ?>
          <p class="mail-section__text mail-section__text--muted">メール: <a href="mailto:<?= bodyCtx.contactEmail ?>"><?= bodyCtx.contactEmail ?></a></p>
        <? } ?>
      </section>
    <? } ?>

    <? if (bodyCtx.footerNote) { ?>
      <section class="mail-section mail-section--footer-note">
        <p class="mail-section__text"><?= bodyCtx.footerNote ?></p>
      </section>
    <? } ?>

    <footer class="mail-footer">
      <p class="mail-footer__signature"><?= bodyCtx.senderName || 'イベント運営チーム' ?></p>
    </footer>
  </div>
</div>

<? if (bodyCtx.mode === 'web' && bodyCtx.webViewUrl) { ?>
  <p class="mail-web-note">このページのURLは参加者向けメールにも記載されています。共有の際はリンクの取り扱いにご注意ください。</p>
<? } ?>
<?
  })(typeof context !== 'undefined' ? context : null);
?><|MERGE_RESOLUTION|>--- conflicted
+++ resolved
@@ -1,15 +1,8 @@
 <?
-<<<<<<< HEAD
   var bodyCtx = typeof context !== 'undefined' && context ? context : {};
   var existingResolvedEventName = typeof resolvedEventName !== 'undefined' ? resolvedEventName : '';
   var bodySubjectEventNameMatch = bodyCtx.subject ? String(bodyCtx.subject).match(/【([^】]+)】/) : null;
   var bodySubjectEventName = bodySubjectEventNameMatch ? bodySubjectEventNameMatch[1].trim() : '';
-=======
-  var ctx = typeof context !== 'undefined' && context ? context : {};
-  var existingResolvedEventName = typeof resolvedEventName !== 'undefined' ? resolvedEventName : '';
-  var subjectEventNameMatch = ctx.subject ? String(ctx.subject).match(/【([^】]+)】/) : null;
-  var subjectEventName = subjectEventNameMatch ? subjectEventNameMatch[1].trim() : '';
->>>>>>> c55bcd3b
   var eventName =
     existingResolvedEventName ||
     bodyCtx.eventName ||
@@ -17,21 +10,12 @@
     bodyCtx.eventId ||
     bodySubjectEventName ||
     'イベント';
-<<<<<<< HEAD
   var highlightLabel = bodyCtx.scheduleRangeLabel || bodyCtx.scheduleLabel || '';
   var highlightDate = bodyCtx.scheduleDateDisplay || '';
   var highlightTime = bodyCtx.scheduleTimeDisplay || '';
   var fallbackHighlight = !highlightDate && !highlightTime ? highlightLabel : '';
   var contactUrl = bodyCtx.contactLinkUrl || '';
   var contactLabel = bodyCtx.contactLinkLabel || '';
-=======
-  var highlightLabel = ctx.scheduleRangeLabel || ctx.scheduleLabel || '';
-  var highlightDate = ctx.scheduleDateDisplay || '';
-  var highlightTime = ctx.scheduleTimeDisplay || '';
-  var fallbackHighlight = !highlightDate && !highlightTime ? highlightLabel : '';
-  var contactUrl = ctx.contactLinkUrl || '';
-  var contactLabel = ctx.contactLinkLabel || '';
->>>>>>> c55bcd3b
 ?>
 <div class="mail-container">
   <? if (bodyCtx.mode !== 'web' && bodyCtx.webViewUrl) { ?>
