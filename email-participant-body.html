--- conflicted
+++ resolved
@@ -100,12 +100,4 @@
       <?= signatureSecondary ?>
     </p>
   </div>
-<<<<<<< HEAD
-</div>
-=======
-</div>
-
-<? if (bodyCtx.mode === 'web' && bodyCtx.webViewUrl) { ?>
-  <p class="mail-web-note">このページのURLは参加者向けメールにも記載されています。共有の際はリンクの取り扱いにご注意ください。</p>
-<? } ?>
->>>>>>> ba5cbbb3
+</div>