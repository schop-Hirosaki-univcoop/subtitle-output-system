<!DOCTYPE html>
<!-- index.html: 管理者向けのイベント制御フローUI全体を構築するメインエントリーポイントです。 -->
<html lang="ja">
<head>
  <meta charset="UTF-8">
  <meta name="viewport" content="width=device-width, initial-scale=1">
  <meta name="referrer" content="same-origin">
  <title>イベントコントロールセンター</title>
  <link rel="icon" type="image/svg+xml" href="assets/favicon.svg">
  <link rel="stylesheet" href="style.css">
  <script type="module" src="./scripts/shared/layout.js"></script>
</head>
<body class="op-theme events-page flow-page">
  <noscript>
    <div class="noscript-banner" role="alert">
      このサービスを利用するにはブラウザの JavaScript を有効にしてください。
    </div>
  </noscript>
  <telop-header tagline="Broadcast Subtitle Console" context-label="管理フロー">
    <div slot="actions" class="flow-header-actions">
      <button
        id="events-backup-button"
        class="btn btn-ghost btn-sm"
        type="button"
        aria-pressed="false"
      >
        バックアップ
      </button>
      <button
        id="events-restore-button"
        class="btn btn-ghost btn-sm"
        type="button"
        aria-pressed="false"
      >
        復元
      </button>
      <button
        id="events-fullscreen-button"
        class="btn btn-ghost btn-sm"
        type="button"
        aria-pressed="false"
      >
        フルスクリーン
      </button>
    </div>
    <div slot="meta" class="flow-user-info">
      <span id="flow-user-label" class="user-label flow-user-info__label" hidden></span>
      <div class="flow-user-info__footer">
        <div id="events-meta" class="hub-meta-note flow-user-info__meta" hidden></div>
        <button id="flow-logout-button" class="btn btn-ghost btn-sm flow-user-info__logout" type="button">ログアウト</button>
      </div>
    </div>
  </telop-header>

  <!-- メインステージ: 左の進行ガイドと右のパネル群で業務フローを構成 -->
  <main id="events-main" class="flow-main" data-stage="events">
    <!-- ステップ進捗: 現在の作業段階を視覚的に示す -->
    <section class="flow-stage" aria-live="polite">
      <ol class="flow-progress" aria-label="進行ステップ">
        <li class="flow-progress__item is-active" data-stage-indicator="events" aria-current="step">
          <span class="flow-progress__step">1</span>
          <span class="flow-progress__label">イベント</span>
        </li>
        <li class="flow-progress__item" data-stage-indicator="schedules">
          <span class="flow-progress__step">2</span>
          <span class="flow-progress__label">日程</span>
        </li>
        <li class="flow-progress__item" data-stage-indicator="tabs">
          <span class="flow-progress__step">3</span>
          <span class="flow-progress__label">参加者 / テロップ</span>
        </li>
      </ol>
    </section>

    <div class="events-layout">
      <!-- モバイル用トグル: スマホ表示でのサイドバー/チャット切替 -->
      <div class="events-mobile-controls" aria-label="サイドメニューの開閉">
        <button
          id="events-sidebar-toggle"
          class="btn btn-ghost events-mobile-button"
          type="button"
          aria-controls="events-sidebar"
          aria-expanded="false"
          data-mobile-target="sidebar"
        >
          <svg class="events-mobile-button__icon" viewBox="0 0 24 24" aria-hidden="true" focusable="false">
            <path d="M3 6h18v2H3zm0 5h18v2H3zm0 5h18v2H3z" />
          </svg>
          <span class="events-mobile-button__label">メニュー</span>
        </button>
        <button
          id="events-chat-toggle"
          class="btn btn-ghost events-mobile-button"
          type="button"
          aria-controls="events-chat"
          aria-expanded="false"
          data-mobile-target="chat"
        >
          <svg class="events-mobile-button__icon" viewBox="0 0 24 24" aria-hidden="true" focusable="false">
            <path d="M4 4h16a1 1 0 0 1 1 1v10a1 1 0 0 1-1 1H7.17L4 19.17V5a1 1 0 0 1 1-1zm3 4v2h10V8H7zm0 4v2h6v-2H7z" />
          </svg>
          <span class="events-mobile-button__label">チャット</span>
          <span id="events-chat-badge" class="events-mobile-button__badge" aria-hidden="true" hidden></span>
          <span id="events-chat-badge-text" class="visually-hidden" aria-live="polite"></span>
        </button>
      </div>

      <!-- サイドバー: イベントとツールの選択操作を集約 -->
      <aside id="events-sidebar" class="events-sidebar">
        <button
          type="button"
          class="events-mobile-close"
          aria-label="サイドメニューを閉じる"
          data-mobile-close="sidebar"
        >
          <svg class="events-mobile-close__icon" viewBox="0 0 24 24" aria-hidden="true" focusable="false">
            <path d="M6.7 5.3 5.3 6.7 10.6 12l-5.3 5.3 1.4 1.4L12 13.4l5.3 5.3 1.4-1.4L13.4 12l5.3-5.3-1.4-1.4L12 10.6z" />
          </svg>
        </button>
        <button id="flow-event-summary-pane" class="sidebar-card sidebar-card--action" type="button" data-panel-target="events">
          <span class="sidebar-card__title">選択中のイベント</span>
          <span id="flow-event-summary-name" class="sidebar-card__name">—</span>
          <span class="sidebar-card__stats" role="presentation">
            <span class="sidebar-card__stat"><span class="sidebar-card__stat-label">日程数</span><span id="flow-event-summary-schedules" class="sidebar-card__stat-value">—</span></span>
            <span class="sidebar-card__stat"><span class="sidebar-card__stat-label">参加者</span><span id="flow-event-summary-participants" class="sidebar-card__stat-value">—</span></span>
          </span>
        </button>
        <div id="flow-event-summary-actions" class="sidebar-card-actions" hidden>
          <button id="flow-event-summary-copy" class="sidebar-card-actions__button" type="button" disabled>
            表示URLをコピー
          </button>
          <button
            id="flow-event-summary-goto-schedule"
            class="sidebar-card-actions__button"
            type="button"
            disabled
          >
            テロップ操作の日程へ移動
          </button>
          <span id="flow-event-summary-copy-status" class="visually-hidden" aria-live="polite"></span>
        </div>
        <button id="flow-schedule-summary-pane" class="sidebar-card sidebar-card--action" type="button" data-panel-target="schedules">
          <span class="sidebar-card__title">選択中の日程</span>
          <span id="flow-schedule-summary" class="flow-selection-summary" hidden>
            <span class="flow-selection-summary__item"><span class="flow-selection-summary__label">イベント</span><span id="flow-schedule-summary-event">—</span></span>
            <span class="flow-selection-summary__item"><span class="flow-selection-summary__label">日程</span><span id="flow-schedule-summary-label">—</span></span>
            <span class="flow-selection-summary__item" id="flow-schedule-summary-range-row" hidden><span class="flow-selection-summary__label">時間</span><span id="flow-schedule-summary-range">—</span></span>
          </span>
          <span id="flow-schedule-summary-empty" class="sidebar-card__placeholder">イベントと日程を選択してください。</span>
        </button>
        <nav class="sidebar-nav" aria-label="パネル選択">
          <button id="flow-tab-participants" class="sidebar-nav__button" type="button" data-panel-target="participants">参加者リスト</button>
          <button id="flow-tab-gl" class="sidebar-nav__button" type="button" data-panel-target="gl">GLリスト</button>
          <button id="flow-tab-gl-faculty" class="sidebar-nav__button" type="button" data-panel-target="glFaculty">学部リスト</button>
          <button id="flow-tab-operator" class="sidebar-nav__button" type="button" data-panel-target="operator">テロップ操作</button>
          <button id="flow-tab-dictionary" class="sidebar-nav__button" type="button" data-panel-target="dictionary">ルビ辞書</button>
          <button id="flow-tab-pickup" class="sidebar-nav__button" type="button" data-panel-target="pickup">Pick Up Question</button>
          <button id="flow-tab-logs" class="sidebar-nav__button" type="button" data-panel-target="logs">操作ログ</button>
        </nav>
      </aside>
      <!-- 右ペイン: 各種管理モジュールの本体 -->
      <div id="flow-stage-panels" class="flow-panels">
        <!-- イベント一覧パネル: 運用前に対象イベントを確定させる -->
        <section class="module module--primary admin-module flow-card flow-card--events flow-stage-panel is-active" aria-labelledby="events-title" data-panel="events">
        <div class="module-header">
          <div class="module-heading">
            <h2 id="events-title">イベントの管理</h2>
            <p class="module-description">イベントを追加・編集・削除できます。イベントを選択し、次のステップへ引き継ぎます。</p>
          </div>
          <div class="module-actions">
            <button id="flow-add-event-button" class="btn btn-primary btn-sm" type="button" disabled>イベントを追加</button>
            <button id="flow-events-refresh-button" class="btn btn-ghost btn-sm" type="button">再読み込み</button>
          </div>
        </div>
        <div class="module-body">
          <div class="flow-pane flow-pane--primary">
            <div id="flow-events-loading" class="hub-loading" role="status" aria-live="polite" hidden>
              <span class="spinner" aria-hidden="true"></span>
              <span id="flow-events-loading-text">イベント情報を読み込んでいます…</span>
            </div>
            <div id="flow-events-alert" class="hub-alert" role="alert" hidden></div>
            <p id="flow-event-selection-note" class="flow-selection-note" hidden>進めるイベントをカードから選択してください。</p>
            <ul id="flow-event-list" class="entity-list" aria-live="polite"></ul>
            <p id="flow-event-empty" class="entity-empty" hidden>まだイベントが登録されていません。まずはイベントを追加してください。</p>
          </div>
        </div>
        <div class="flow-navigation">
          <button class="btn btn-ghost btn-sm flow-nav-button flow-nav-button--prev" type="button" data-flow-nav-direction="prev" data-flow-nav-target="events">前へ</button>
          <button class="btn btn-primary btn-sm flow-nav-button flow-nav-button--next" type="button" data-flow-nav-direction="next" data-flow-nav-target="schedules">確定</button>
        </div>
        </section>
        <!-- 学部リスト管理パネル: 学部・学科階層を共通設定として編集 -->
        <section
          id="flow-panel-gl-faculty"
          class="module module--secondary flow-tool-panel flow-stage-panel"
          data-panel="glFaculty"
          aria-labelledby="gl-faculty-panel-title"
          hidden
        >
          <div class="module-header">
            <div class="module-heading">
              <h2 id="gl-faculty-panel-title">学部リスト管理</h2>
              <p class="module-description">
                大学の学部・学科・課程・専攻などの階層を共通設定として管理します。GL応募フォームではここで定義した構成が利用されます。
              </p>
            </div>
            <div class="module-actions">
              <button id="gl-faculty-add-button" class="btn btn-ghost btn-sm" type="button">学部を追加</button>
              <button id="gl-faculty-save-button" class="btn btn-primary btn-sm" type="button" disabled>変更を保存</button>
            </div>
          </div>
          <div class="module-body gl-faculty-body">
            <div id="gl-faculty-loading-overlay" class="loading-overlay" aria-live="polite" hidden>
              <div class="loading-backdrop"></div>
              <div class="loading-panel" role="status" aria-label="読み込み中">
                <div class="spinner" aria-hidden="true"></div>
                <div class="loading-text"><span id="gl-faculty-loading-text">学部リストを読み込んでいます…</span></div>
                <div class="loading-sub">数秒かかる場合があります</div>
              </div>
            </div>
            <p id="gl-faculty-status" class="gl-faculty-status" role="status" aria-live="polite"></p>
            <div id="gl-faculty-list" class="gl-faculty-list" aria-live="polite"></div>
            <p id="gl-faculty-empty" class="gl-faculty-empty" hidden>
              学部が登録されていません。「学部を追加」を押して学部カードを作成してください。
            </p>
            <template id="gl-faculty-card-template">
              <section class="gl-faculty-card" data-faculty-card>
                <header class="gl-faculty-card__header">
                  <div class="gl-faculty-card__title">
                    <label class="gl-field-label" for="">学部名</label>
                    <input type="text" class="input" data-field="faculty-name" placeholder="例: 人文社会科学部">
                  </div>
                  <div class="gl-faculty-card__actions">
                    <button type="button" class="btn btn-ghost btn-xs" data-action="add-root-level">階層を追加</button>
                    <button type="button" class="btn btn-ghost btn-xs" data-action="remove-faculty">削除</button>
                  </div>
                </header>
                <div class="gl-faculty-card__body">
                  <div class="gl-faculty-fallback" data-fallback-container>
                    <label class="gl-field-label" for="">自由入力のラベル</label>
                    <input type="text" class="input input--dense" data-field="fallback-label" placeholder="例: 学科">
                    <p class="gl-field-hint">階層を設定しない場合や「その他」入力時に表示する名称です。</p>
                  </div>
                  <div class="gl-faculty-levels" data-level-container></div>
                </div>
              </section>
            </template>
            <template id="gl-faculty-level-template">
              <section class="gl-faculty-level" data-level-card>
                <header class="gl-faculty-level__header">
                  <div class="gl-faculty-level__title">
                    <label class="gl-field-label" for="">階層ラベル</label>
                    <input type="text" class="input input--dense" data-field="level-label" placeholder="例: 学科">
                  </div>
                  <div class="gl-faculty-level__actions">
                    <button type="button" class="btn btn-ghost btn-xs" data-action="add-option">選択肢を追加</button>
                    <button type="button" class="btn btn-ghost btn-xs" data-action="remove-level">階層を削除</button>
                  </div>
                </header>
                <div class="gl-faculty-level__meta">
                  <label class="gl-switch">
                    <input type="checkbox" data-field="level-allow-custom" checked>
                    <span>その他の自由入力を許可</span>
                  </label>
                  <label class="gl-field-inline">
                    <span class="gl-field-label">プレースホルダー</span>
                    <input type="text" class="input input--dense" data-field="level-placeholder" placeholder="例: 学科を選択してください">
                  </label>
                </div>
                <div class="gl-faculty-options" data-option-container></div>
              </section>
            </template>
            <template id="gl-faculty-option-template">
              <div class="gl-faculty-option" data-option-card>
                <div class="gl-faculty-option__fields">
                  <label class="gl-field-inline">
                    <span class="gl-field-label">表示名</span>
                    <input type="text" class="input input--dense" data-field="option-label" placeholder="例: 人文社会科学課程">
                  </label>
                  <label class="gl-field-inline">
                    <span class="gl-field-label">保存値（省略可）</span>
                    <input type="text" class="input input--dense" data-field="option-value" placeholder="未入力の場合は表示名を保存">
                  </label>
                </div>
                <div class="gl-faculty-option__actions">
                  <button type="button" class="btn btn-ghost btn-xs" data-action="add-child-level">子階層を追加</button>
                  <button type="button" class="btn btn-ghost btn-xs" data-action="remove-option">削除</button>
                </div>
                <div class="gl-faculty-child" data-child-container></div>
              </div>
            </template>
          </div>
        </section>

        <!-- 日程パネル: イベント決定後に担当日程を選択・整合 -->
        <section class="module module--primary admin-module flow-card flow-card--schedules flow-stage-panel" aria-labelledby="schedule-admin-title" data-panel="schedules">
        <div class="module-header">
          <div class="module-heading">
            <h2 id="schedule-admin-title">日程の管理</h2>
            <p class="module-description">選択したイベントに紐づく日程を整理できます。日程を選択し、次のツールに引き継ぎます。</p>
          </div>
          <div class="module-actions">
            <button id="flow-add-schedule-button" class="btn btn-primary btn-sm" type="button" disabled>日程を追加</button>
            <button id="flow-schedule-refresh-button" class="btn btn-ghost btn-sm" type="button" disabled>再読み込み</button>
          </div>
        </div>
        <div class="module-body">
          <div class="flow-pane flow-pane--primary">
            <div id="flow-schedule-loading" class="hub-loading" role="status" aria-live="polite" hidden>
              <span class="spinner" aria-hidden="true"></span>
              <span id="flow-schedule-loading-text">日程情報を読み込んでいます…</span>
            </div>
            <p id="flow-schedule-selection-note" class="flow-selection-note" hidden>次のステップに進む日程をカードから選択してください。</p>
            <p id="flow-schedule-committed-note" class="flow-selection-note flow-selection-note--status" hidden>
              現在のテロップ操作: <span id="flow-schedule-committed-label">—</span>
            </p>
            <ul id="flow-schedule-list" class="entity-list" aria-live="polite"></ul>
            <p id="flow-schedule-empty" class="entity-empty" hidden>このイベントにはまだ日程が登録されていません。まずは日程を追加してください。</p>
          </div>
        </div>
        <div id="flow-operator-mode-panel" class="flow-operator-mode" hidden>
          <label class="flow-operator-mode__choice">
            <input type="checkbox" id="flow-operator-mode-support-toggle" />
            <span class="flow-operator-mode__label">テロップ操作なしモードで開く</span>
          </label>
          <p id="flow-operator-mode-description" class="flow-operator-mode__description">
            テロップ操作を行わない場合に選択してください。参加者リストや辞書、ログは引き続き利用できます。
          </p>
        </div>
        <div class="flow-navigation">
          <button class="btn btn-ghost btn-sm flow-nav-button flow-nav-button--prev" type="button" data-flow-nav-direction="prev" data-flow-nav-target="events">前へ</button>
          <button class="btn btn-primary btn-sm flow-nav-button flow-nav-button--next" type="button" data-flow-nav-direction="next" data-flow-nav-target="participants">確定</button>
        </div>
        </section>

        <!-- 参加者ツールパネル: CSV連携や専用リンク生成を担う埋め込み -->
        <section id="flow-panel-participants" class="flow-tool-panel flow-stage-panel" data-panel="participants" aria-labelledby="flow-panel-participants-title" hidden>
        <h2 id="flow-panel-participants-title" class="visually-hidden">参加者リスト</h2>
        <div id="participants-tool" class="embedded-tool" data-tool="participants">
                <div class="embedded-tool__surface qa-embedded" data-qa-embed>
                  <main id="qa-admin-main" class="admin-main" hidden>
                    <div id="qa-admin-primary" class="qa-admin-primary">
                      <div id="qa-loading-overlay" class="loading-overlay" aria-live="polite" hidden>
                        <div class="loading-backdrop"></div>
                        <div class="loading-panel" role="status" aria-label="読み込み中">
                          <div class="spinner" aria-hidden="true"></div>
                          <div class="loading-text"><span id="qa-loading-text">初期化中…</span></div>
                          <div class="loading-sub">数秒かかる場合があります</div>
                          <ol id="qa-loader-steps" class="loader-steps" aria-label="初期化ステップ"></ol>
                        </div>
                      </div>

                      <section id="qa-participant-module" class="module module--primary admin-module" aria-labelledby="qa-participant-title">
                        <div class="module-header">
                        <div class="module-heading">
                          <div class="module-title-row">
                            <h2 id="qa-participant-title">参加者リストの管理</h2>
                            <span id="qa-upload-status" class="status-pill status-pill--inline">イベントコントロールセンターで対象の日程を選択してください。</span>
                          </div>
                          <p class="module-description" id="qa-participant-description">
                            <span id="qa-participant-description-main">選択したイベント・日程の参加者情報を管理できます。各参加者ごとに質問フォームの専用リンクを発行でき、「編集」から詳細や班番号を更新できます。電話番号とメールアドレスは内部で管理され、編集時のみ確認できます。同じイベント内で名前と学部学科が一致する参加者は重複候補として件数付きで表示されます。専用リンクは各行のボタンまたはURLから取得できます。</span>
                            <span id="qa-admin-summary" class="module-description__meta" aria-live="polite"></span>
                          </p>
                        </div>
                        <div class="module-actions"></div>
                      </div>
                      <div class="module-body">
                        <div class="qa-participant-card-switcher">
                          <div class="qa-participant-card-tabs">
                            <span class="qa-participant-card-tabs__label" aria-hidden="true">表示モード</span>
                            <div id="qa-participant-tablist" class="qa-participant-card-tabs__buttons" role="tablist" aria-label="参加者ツールの表示を切り替え">
                              <button id="qa-participant-tab-manage" class="qa-participant-card-tab is-active" type="button" role="tab" aria-selected="true" aria-controls="qa-participant-tabpanel-manage" tabindex="0">
                                <span class="qa-participant-card-tab__label">参加者リスト管理</span>
                              </button>
                              <button id="qa-participant-tab-csv" class="qa-participant-card-tab" type="button" role="tab" aria-selected="false" aria-controls="qa-participant-tabpanel-csv" tabindex="-1">
                                <span class="qa-participant-card-tab__label">CSVの形式</span>
                              </button>
                            </div>
                          </div>
                          <div class="qa-participant-tabpanels">
                            <section id="qa-participant-tabpanel-manage" class="qa-participant-tabpanel" role="tabpanel" aria-labelledby="qa-participant-tab-manage">
                              <div class="qa-participant-card qa-participant-card--manage">
                                <div class="qa-participant-card__body">
                                  <div class="admin-controls">
                                    <div class="admin-controls__row admin-controls__row--imports">
                                      <button id="qa-download-participant-template" class="btn btn-ghost btn-sm" type="button">参加者CSVテンプレのDL</button>
                                      <label class="btn btn-ghost file-input" for="qa-csv-input">
                                        <span id="qa-file-label">参加者CSVをアップロード</span>
                                        <input id="qa-csv-input" type="file" accept=".csv,text/csv">
                                      </label>
                                      <button id="qa-download-team-template" class="btn btn-ghost btn-sm" type="button" disabled>班番号CSVテンプレのDL</button>
                                      <label class="btn btn-ghost file-input" for="qa-team-csv-input">
                                        <span id="qa-team-file-label">班番号CSVをアップロード</span>
                                        <input id="qa-team-csv-input" type="file" accept=".csv,text/csv">
                                      </label>
                                    </div>
                                  </div>
                                  <div id="qa-change-preview" class="change-preview" hidden aria-live="polite">
                                    <div class="change-preview__header">
                                      <span class="change-preview__title">未保存の変更があります</span>
                                      <span id="qa-change-preview-count" class="change-preview__count"></span>
                                    </div>
                                    <ul id="qa-change-preview-list" class="change-preview__list" aria-label="未保存の変更一覧"></ul>
                                    <p id="qa-change-preview-note" class="change-preview__note">「適用」で変更を確定し、「取消」で破棄できます。</p>
                                  </div>
                                  <div class="participant-card-shell">
                                    <div id="qa-participant-card-list" class="participant-card-list" role="list" aria-live="polite"></div>
                                  </div>
                                </div>
                              </div>
                            </section>
                            <section id="qa-participant-tabpanel-csv" class="qa-participant-tabpanel" role="tabpanel" aria-labelledby="qa-participant-tab-csv" hidden aria-hidden="true">
                              <div class="qa-participant-card qa-participant-card--info">
                                <div class="qa-participant-card__header">
                                  <h2 id="qa-format-title">CSVの形式について</h2>
                                  <p class="qa-participant-card__description">ヘッダー行として、1列目から順に「名前」「フリガナ」「性別」「学部学科」「携帯電話」「メールアドレス」を配置してください。アップロード時には必ずヘッダー行が必要です。テンプレボタンからダウンロードできます。ファイル名は「イベントID_日程ID_participants.csv」を使用してください。電話番号とメールアドレスは内部で保存され、編集ダイアログでのみ確認できます。</p>
                                </div>
                                <div class="qa-participant-card__body">
                                  <ul>
                                    <li>ヘッダー行が必須です。</li>
                                    <li>同じUIDや同じ氏名・学部学科の行が複数あっても全て読み込み、一覧上で重複候補として確認できます。</li>
                                    <li>CSVにNo.列は不要です。読み込み時に学部学科→フリガナの順で並べ替え、表示用のNo.は自動採番されます。</li>
                                    <li>同じイベント内で名前と学部学科が一致する参加者は重複候補として件数付きで表示されます。</li>
                                    <li>各列は空欄でもアップロードできますが、氏名は必須です。</li>
                                    <li>保存後はフォームに即座に反映されます。</li>
                                    <li>班番号は別途、<code>学部学科,性別,名前,班番号,uid</code>形式のCSV（ヘッダー必須）をアップロードすると一括で紐付けられます（「キャンセル」はキャンセル済み、「別日」は別日移動として扱われます）。テンプレートには現在のUIDがあらかじめ記載されます。ファイル名は「イベントID_日程ID_teams.csv」としてください。</li>
                                  </ul>
                                </div>
                              </div>
                            </section>
                          </div>
                        </div>
                      </div>
                      <div id="qa-participant-action-panel" class="action-panel is-idle" role="region" aria-label="参加者リストの操作" aria-live="polite">
                        <button id="qa-edit-selected-participant-button" class="btn btn-ghost btn-sm" type="button" disabled>編集</button>
                        <button id="qa-cancel-selected-participant-button" class="btn btn-ghost btn-sm" type="button" disabled>キャンセル</button>
                        <button id="qa-relocate-selected-participant-button" class="btn btn-ghost btn-sm" type="button" disabled>別日</button>
                        <button id="qa-delete-selected-participant-button" class="btn btn-danger btn-sm" type="button" disabled>削除</button>
                        <div class="action-panel-right">
                          <span id="qa-participant-action-info" class="action-panel__meta">操作可能なボタンはありません。</span>
                          <button id="qa-discard-button" class="btn btn-ghost btn-sm" type="button" disabled>取消</button>
                          <button id="qa-save-button" class="btn btn-primary" type="button" disabled>適用</button>
                          <button id="qa-clear-participants-button" class="btn btn-danger btn-sm" type="button" disabled>参加者リストを全削除</button>
                        </div>
                      </div>
                      </section>
                    </div>
                  </main>

                  <div id="qa-participant-dialog" class="modal" role="dialog" aria-modal="true" aria-labelledby="qa-participant-dialog-title" hidden>
                    <div class="modal-backdrop" data-dialog-dismiss="true"></div>
                    <div class="modal-panel">
                      <form id="qa-participant-form">
                        <div class="modal-header">
                          <h2 id="qa-participant-dialog-title">参加者情報を編集</h2>
                        </div>
                        <div class="modal-body">
                          <div class="modal-field">
                            <label for="qa-participant-name-input">氏名 / ラジオネーム</label>
                            <input id="qa-participant-name-input" name="participant-name" class="input" type="text" autocomplete="off" required>
                          </div>
                          <div class="modal-field">
                            <label for="qa-participant-phonetic-input">フリガナ</label>
                            <input id="qa-participant-phonetic-input" name="participant-phonetic" class="input" type="text" autocomplete="off">
                          </div>
                          <div class="modal-field">
                            <label for="qa-participant-gender-input">性別</label>
                            <input id="qa-participant-gender-input" name="participant-gender" class="input" type="text" autocomplete="off">
                          </div>
                          <div class="modal-field">
                            <label for="qa-participant-department-input">学部学科</label>
                            <input id="qa-participant-department-input" name="participant-department" class="input" type="text" autocomplete="off">
                          </div>
                          <div class="modal-field">
                            <label for="qa-participant-team-input">班番号</label>
                            <input id="qa-participant-team-input" name="participant-team" class="input" type="text" autocomplete="off" placeholder="例: A-1 / キャンセル / 別日など">
                          </div>
                          <div id="qa-participant-relocation-summary" class="modal-field" hidden>
                            <div class="modal-label">別日への移動情報</div>
                            <p id="qa-participant-relocation-summary-text" class="modal-helper"></p>
                          </div>
                          <div class="modal-field">
                            <label for="qa-participant-phone-input">携帯電話</label>
                            <input id="qa-participant-phone-input" name="participant-phone" class="input" type="tel" autocomplete="tel">
                          </div>
                          <div class="modal-field">
                            <label for="qa-participant-email-input">メールアドレス</label>
                            <input id="qa-participant-email-input" name="participant-email" class="input" type="email" autocomplete="email">
                          </div>
                          <p id="qa-participant-error" class="form-error" role="alert" hidden></p>
                        </div>
                        <div class="modal-footer">
                          <button type="button" class="btn btn-ghost" data-dialog-dismiss="true">キャンセル</button>
                          <button type="submit" class="btn btn-primary">保存</button>
                        </div>
                      </form>
                  </div>
                </div>

                  <div id="qa-relocation-dialog" class="modal" role="dialog" aria-modal="true" aria-labelledby="qa-relocation-dialog-title" hidden>
                    <div class="modal-backdrop" data-dialog-dismiss="true"></div>
                    <div class="modal-panel">
                      <form id="qa-relocation-form">
                        <div class="modal-header">
                          <h2 id="qa-relocation-dialog-title">別日への移動先を確認</h2>
                        </div>
                        <div class="modal-body">
                          <p id="qa-relocation-description" class="modal-helper">CSVで「別日」と入力された参加者、または「別日」ボタンから設定した参加者の移動先を選択してください。</p>
                          <ul id="qa-relocation-list" class="relocation-list" aria-live="polite"></ul>
                          <p id="qa-relocation-error" class="form-error" role="alert" hidden></p>
                        </div>
                        <div class="modal-footer">
                          <button type="button" class="btn btn-ghost" data-dialog-dismiss="true">キャンセル</button>
                          <button type="submit" class="btn btn-primary">設定を適用</button>
                        </div>
                      </form>
                    </div>
                  </div>

                  <div id="qa-confirm-dialog" class="modal" role="dialog" aria-modal="true" aria-labelledby="qa-confirm-dialog-title" hidden>
                    <div class="modal-backdrop" data-dialog-dismiss="true"></div>
                    <div class="modal-panel">
                      <div class="modal-header">
                        <h2 id="qa-confirm-dialog-title">確認</h2>
                      </div>
                      <div class="modal-body">
                        <p id="qa-confirm-dialog-message"></p>
                      </div>
                      <div class="modal-footer">
                        <button type="button" class="btn btn-ghost" id="qa-confirm-cancel-button" data-dialog-dismiss="true">キャンセル</button>
                        <button type="button" class="btn btn-danger" id="qa-confirm-accept-button">実行</button>
                      </div>
                    </div>
                  </div>
                </div>
              </div>
        </section>
        <!-- GL管理パネル: 応募設定と班割りの整理を行う -->
<<<<<<< HEAD
        <section id="flow-panel-gl" class="flow-tool-panel flow-stage-panel" data-panel="gl" aria-labelledby="flow-panel-gl-title" hidden>
          <div class="module module--primary admin-module" aria-labelledby="flow-panel-gl-title">
            <div class="module-header">
              <div class="module-heading">
                <h2 id="flow-panel-gl-title">GLリストの管理</h2>
                <p class="module-description">
                  選択したイベントのGL応募情報を確認し、募集設定や班割りステータスを更新できます。募集URLのコピー、募集期間の調整、班リストの編集が可能です。学部構成は「学部リスト」パネルで管理します。
                </p>
              </div>
=======
        <section
          id="flow-panel-gl"
          class="module module--primary admin-module flow-card flow-card--tabs flow-tool-panel flow-stage-panel"
          data-panel="gl"
          aria-labelledby="flow-panel-gl-title"
          hidden
        >
          <div class="module-header">
            <div class="module-heading">
              <h2 id="flow-panel-gl-title">GLリストの管理</h2>
              <p class="module-description">
                選択したイベントのGL応募情報を確認し、募集設定や班割りステータスを更新できます。募集URLのコピー、募集期間の調整、学部学科や班リストの編集が可能です。
              </p>
>>>>>>> fe7aa391
            </div>
          </div>
          <div class="module-body">
            <div class="flow-pane flow-pane--primary gl-panel">
              <div class="gl-panel-switcher">
                <div class="gl-panel-tabs">
                  <span class="gl-panel-tabs__label" aria-hidden="true">表示モード</span>
                  <div id="gl-tablist" class="gl-panel-tabs__buttons" role="tablist" aria-label="GLリストの表示を切り替え">
                    <button
                      id="gl-tab-config"
                      class="gl-panel-tab is-active"
                      type="button"
                      role="tab"
                      aria-selected="true"
                      aria-controls="gl-tabpanel-config"
                      tabindex="0"
                    >
                      <span class="gl-panel-tab__label">募集設定</span>
                    </button>
                    <button
                      id="gl-tab-applications"
                      class="gl-panel-tab"
                      type="button"
                      role="tab"
                      aria-selected="false"
                      aria-controls="gl-tabpanel-applications"
                      tabindex="-1"
                    >
                      <span class="gl-panel-tab__label">応募一覧</span>
                    </button>
                  </div>
<<<<<<< HEAD
                  <div class="gl-card-body">
                    <p id="gl-config-event-note" class="gl-card-note" hidden>イベントを選択してください。</p>
                    <div id="gl-config-content" class="gl-config-content" hidden>
                      <div class="gl-config-row">
                        <label class="gl-config-label" for="gl-period-start">募集開始</label>
                        <div class="gl-config-control">
                          <input id="gl-period-start" class="input" type="datetime-local">
=======
                </div>
                <div class="gl-panel-surfaces">
                  <section id="gl-tabpanel-config" class="gl-panel-tabpanel" role="tabpanel" aria-labelledby="gl-tab-config">
                    <div class="gl-panel-scroll">
                      <section class="gl-config-card" aria-labelledby="gl-config-title">
                        <div class="gl-card-header">
                          <h3 id="gl-config-title" class="gl-card-title">募集設定</h3>
                          <p id="gl-config-status" class="gl-card-status" role="status" aria-live="polite"></p>
>>>>>>> fe7aa391
                        </div>
                        <div class="gl-card-body">
                          <p id="gl-config-event-note" class="gl-card-note" hidden>イベントを選択してください。</p>
                          <div id="gl-config-content" class="gl-config-content" hidden>
                            <div class="gl-config-row">
                              <label class="gl-config-label" for="gl-period-start">募集開始</label>
                              <div class="gl-config-control">
                                <input id="gl-period-start" class="input" type="datetime-local">
                              </div>
                            </div>
                            <div class="gl-config-row">
                              <label class="gl-config-label" for="gl-period-end">募集終了</label>
                              <div class="gl-config-control">
                                <input id="gl-period-end" class="input" type="datetime-local">
                              </div>
                            </div>
                            <div class="gl-config-row">
                              <label class="gl-config-label" for="gl-faculty-add">学部・学科リスト</label>
                              <div class="gl-config-control">
                                <div id="gl-faculty-builder" class="gl-faculty-builder">
                                  <div class="gl-faculty-builder-header">
                                    <button id="gl-faculty-add" class="btn btn-secondary btn-sm" type="button">学部を追加</button>
                                    <p class="gl-faculty-builder-note">弘前大学の「学部 → 学科 / 課程 → 専攻 → コース」のような階層をカード形式で設定できます。</p>
                                  </div>
                                  <p id="gl-faculty-empty" class="gl-faculty-empty">学部カードを追加して所属の階層構造を設定してください。</p>
                                  <div id="gl-faculty-list" class="gl-faculty-list" aria-live="polite"></div>
                                </div>
                                <datalist id="gl-faculty-level-suggestions">
                                  <option value="学科"></option>
                                  <option value="課程"></option>
                                  <option value="専攻"></option>
                                  <option value="コース"></option>
                                  <option value="プログラム"></option>
                                  <option value="領域"></option>
                                </datalist>
                                <p class="gl-config-hint">各カードで学部名と階層ラベル（例: 学科・課程・専攻）を入力し、必要に応じて選択肢や下位階層を追加してください。選択肢を作成しない場合は自由入力欄として扱われます。</p>
                              </div>
                            </div>
                            <div class="gl-config-row">
                              <label class="gl-config-label" for="gl-team-count">班の数</label>
                              <div class="gl-config-control">
                                <input
                                  id="gl-team-count"
                                  class="input input--dense"
                                  type="number"
                                  inputmode="numeric"
                                  min="0"
                                  max="50"
                                  step="1"
                                  placeholder="例: 12"
                                >
                                <p class="gl-config-hint">班は「1班」「2班」のように自動生成されます。欠席・運営は自動で含まれます。</p>
                              </div>
                            </div>
                            <div class="gl-config-actions">
                              <button id="gl-config-save" class="btn btn-primary btn-sm" type="button">設定を保存</button>
                              <button id="gl-config-copy" class="btn btn-ghost btn-sm" type="button" disabled>応募URLをコピー</button>
                              <span id="gl-config-copy-status" class="visually-hidden" aria-live="polite"></span>
                            </div>
                            <template id="gl-faculty-template">
                              <article class="gl-faculty-card" data-faculty-card>
                                <header class="gl-faculty-card-header">
                                  <div class="gl-faculty-card-title">
                                    <label class="gl-faculty-label">学部名
                                      <input type="text" class="input" data-faculty-name placeholder="学部名を入力してください">
                                    </label>
                                  </div>
                                  <div class="gl-faculty-card-actions">
                                    <button type="button" class="btn btn-ghost btn-sm" data-move-up aria-label="1つ上に移動">↑</button>
                                    <button type="button" class="btn btn-ghost btn-sm" data-move-down aria-label="1つ下に移動">↓</button>
                                    <button type="button" class="btn btn-danger btn-sm" data-remove-faculty>削除</button>
                                  </div>
                                </header>
                                <div class="gl-faculty-card-body">
                                  <div class="gl-faculty-field">
                                    <label class="gl-faculty-label">最上位の階層名
                                      <input type="text" class="input" data-faculty-fallback list="gl-faculty-level-suggestions" placeholder="例: 学科">
                                    </label>
                                    <p class="gl-faculty-hint">選択肢を追加しない場合は、この名称の自由入力欄になります。</p>
                                  </div>
                                  <div data-level-container class="gl-faculty-level-root"></div>
                                </div>
                              </article>
                            </template>
                            <template id="gl-faculty-level-template">
                              <section class="gl-faculty-level" data-level>
                                <header class="gl-faculty-level-header">
                                  <label class="gl-faculty-label">階層ラベル
                                    <input type="text" class="input" data-level-label list="gl-faculty-level-suggestions" placeholder="例: 学科">
                                  </label>
                                  <label class="gl-faculty-checkbox">
                                    <input type="checkbox" data-level-allow-custom checked>
                                    <span>「その他」の自由入力を許可</span>
                                  </label>
                                  <button type="button" class="btn btn-ghost btn-sm" data-remove-level>階層を削除</button>
                                </header>
                                <div class="gl-faculty-options" data-options></div>
                                <div class="gl-faculty-level-footer">
                                  <button type="button" class="btn btn-secondary btn-sm" data-add-option>選択肢を追加</button>
                                </div>
                              </section>
                            </template>
                            <template id="gl-faculty-option-template">
                              <article class="gl-faculty-option" data-option>
                                <div class="gl-faculty-option-header">
                                  <label class="gl-faculty-label">名称
                                    <input type="text" class="input" data-option-label placeholder="選択肢名を入力">
                                  </label>
                                  <button type="button" class="btn btn-ghost btn-sm" data-remove-option aria-label="選択肢を削除">削除</button>
                                </div>
                                <div class="gl-faculty-option-children" data-option-children></div>
                                <div class="gl-faculty-option-footer">
                                  <button type="button" class="btn btn-ghost btn-sm" data-add-child>下位階層を追加</button>
                                  <button type="button" class="btn btn-ghost btn-sm" data-remove-child hidden>下位階層を削除</button>
                                </div>
                              </article>
                            </template>
                          </div>
                        </div>
<<<<<<< HEAD
                      </div>
                      <div class="gl-config-row">
                        <span class="gl-config-label">学部リスト</span>
                        <div class="gl-config-control gl-config-control--stacked">
                          <div class="gl-config-library">
                            <output id="gl-faculty-library-name" class="gl-config-output">—</output>
                            <button id="gl-open-faculty-library" class="btn btn-ghost btn-sm" type="button" data-panel-target="glFaculty">学部リストを開く</button>
                          </div>
                          <p class="gl-config-hint">学部・学科の構成は共通パネルで管理します。</p>
                        </div>
                      </div>
                      <div class="gl-config-row">
                        <label class="gl-config-label" for="gl-team-count">班の数</label>
                        <div class="gl-config-control">
                          <input id="gl-team-count" class="input" type="number" inputmode="numeric" min="0" placeholder="例: 12">
                          <p class="gl-config-hint">指定した数だけ「1班、2班…」が自動で作成されます。欠席・運営は常に表示されます。</p>
                          <p id="gl-team-preview" class="gl-config-hint" hidden></p>
=======
                      </section>
                    </div>
                  </section>
                  <section
                    id="gl-tabpanel-applications"
                    class="gl-panel-tabpanel"
                    role="tabpanel"
                    aria-labelledby="gl-tab-applications"
                    hidden
                    aria-hidden="true"
                  >
                    <div class="gl-panel-scroll">
                      <section class="gl-applications-card" aria-labelledby="gl-application-title">
                        <div class="gl-card-header">
                          <h3 id="gl-application-title" class="gl-card-title">応募一覧</h3>
                          <div class="gl-card-tools">
                            <label class="gl-filter-label" for="gl-filter">表示</label>
                            <select id="gl-filter" class="input input--dense">
                              <option value="all" selected>すべて</option>
                              <option value="unassigned">未割当</option>
                              <option value="assigned">班割当のみ</option>
                              <option value="absent">欠席</option>
                              <option value="staff">運営待機</option>
                            </select>
                          </div>
                        </div>
                        <div class="gl-card-body">
                          <p id="gl-application-event-note" class="gl-card-note">イベントを選択してください。</p>
                          <p id="gl-application-empty" class="gl-card-note" hidden>応募はまだありません。フォームを公開し、GLからの応募をお待ちください。</p>
                          <div id="gl-application-loading" class="hub-loading" role="status" hidden>
                            <span class="spinner" aria-hidden="true"></span>
                            <span>応募情報を読み込んでいます…</span>
                          </div>
                          <ul id="gl-application-list" class="gl-application-list" aria-live="polite"></ul>
>>>>>>> fe7aa391
                        </div>
                      </section>
                    </div>
                  </section>
                </div>
              </div>
            </div>
          </div>
        </section>
        <!-- テロップ操作ツール: 本番テロップの送出面を iframe で統合 -->
        <section id="flow-panel-operator" class="flow-tool-panel flow-stage-panel" data-panel="operator" aria-labelledby="flow-panel-operator-title" hidden>
              <h2 id="flow-panel-operator-title" class="visually-hidden">テロップ操作</h2>
              <div id="operator-tool" class="embedded-tool" data-tool="operator">
                <div class="embedded-tool__surface operator-embedded" data-operator-embed>
                  <div id="op-loading-overlay" class="loading-overlay" aria-live="polite" hidden>
                    <div class="loading-backdrop"></div>
                    <div class="loading-panel" role="status" aria-label="読み込み中">
                      <div class="spinner" aria-hidden="true"></div>
                      <div class="loading-text"><span id="op-loading-text">初期化中…</span></div>
                      <div class="loading-sub">数秒かかる場合があります</div>
                      <ol id="op-loader-steps" class="loader-steps" aria-label="初期化ステップ"></ol>
                    </div>
                  </div>

                  <main id="op-main-container" class="layout-grid" hidden>
                    <section class="module module--primary" id="op-questions-panel" aria-labelledby="op-questions-title">
                      <div class="module-header">
                        <div class="module-heading">
                          <h1 id="op-questions-title">テロップ操作パネル</h1>
                          <p class="module-description">質問を選択・送出できます。</p>
                        </div>
                        <div class="status-bar" role="group" aria-label="送出状況">
                          <div class="render-indicator" title="OnAir 状態">
                            <span id="op-render-lamp" class="lamp" aria-hidden="true"></span>
                            <span id="op-render-phase" class="lamp-label">-</span>
                          </div>
                          <div class="render-summary" id="op-render-summary">
                            <div class="render-line">
                              <span class="label">オンエア:</span>
                              <span id="op-render-title" class="text-strong">—</span>
                            </div>
                            <div id="op-render-question" class="text-soft">—</div>
                            <div id="op-render-updated" class="text-meta">—</div>
                          </div>
                        </div>
                      </div>
                      <div class="module-body" id="op-questions-content">
                        <div class="cards-sticky">
                          <div class="tab-group tab-group--genre">
                            <span class="tab-group__label">ジャンル</span>
                            <div id="op-genre-tab-buttons" class="genre-tabs" role="tablist" aria-label="ジャンル">
                              <button class="genre-tab-button active" data-genre="all" role="tab" aria-selected="true">すべて</button>
                              <button class="genre-tab-button" data-genre="学び" role="tab" aria-selected="false">学び</button>
                              <button class="genre-tab-button" data-genre="活動" role="tab" aria-selected="false">活動</button>
                              <button class="genre-tab-button" data-genre="暮らし" role="tab" aria-selected="false">暮らし</button>
                              <button class="genre-tab-button" data-genre="食・スポット" role="tab" aria-selected="false">食・スポット</button>
                              <button class="genre-tab-button" data-genre="移動・季節" role="tab" aria-selected="false">移動・季節</button>
                              <button class="genre-tab-button" data-genre="その他" role="tab" aria-selected="false">その他</button>
                            </div>
                          </div>
                          <div class="tab-group tab-group--sub">
                            <span class="tab-group__label">質問種別</span>
                            <div id="op-sub-tab-buttons" class="sub-tabs" role="tablist" aria-label="質問種別">
                              <button class="sub-tab-button active" data-sub-tab="all" role="tab" aria-selected="true">すべて</button>
                              <button class="sub-tab-button" data-sub-tab="normal" role="tab" aria-selected="false">通常質問</button>
                              <button class="sub-tab-button" data-sub-tab="puq" role="tab" aria-selected="false">Pick Up Question</button>
                            </div>
                          </div>
                          <div class="cards-toolbar">
                            <div class="toolbar-right">
                              <label class="chk">
                                <input id="op-select-all-checkbox" type="checkbox">
                                全選択
                              </label>
                            </div>
                          </div>
                        </div>
                        <div id="op-channel-banner" role="region" aria-live="polite" hidden>
                          <div class="channel-banner__heading">
                            <span id="op-channel-status" class="channel-banner__status">ディスプレイの状態を確認しています…</span>
                            <button id="op-channel-lock-button" class="btn btn-primary btn-sm" type="button">この日程に固定</button>
                          </div>
                          <div class="channel-banner__body">
                            <div class="channel-banner__assignment" role="status">
                              <span class="channel-banner__assignment-label">ディスプレイ</span>
                              <span id="op-channel-assignment" class="channel-banner__assignment-value">—</span>
                            </div>
                            <div>
                              <div class="channel-banner__assignment-label">オペレーターの選択状況</div>
                              <ul id="op-channel-presence-list" class="channel-presence-list" aria-live="polite"></ul>
                              <p id="op-channel-presence-empty" hidden>このイベントで選択中のオペレーターはいません。</p>
                            </div>
                          </div>
                        </div>
                        <div class="cards-scroll">
                          <div id="op-questions-cards" class="cards-list" aria-live="polite"></div>
                        </div>
                      </div>
                      <div id="op-action-panel" class="action-panel" hidden>
                        <button id="op-btn-display" class="btn btn-primary" data-mode="single" disabled>送出</button>
                        <button id="op-btn-unanswer" class="btn" data-mode="single" disabled>未回答へ戻す</button>
                        <button id="op-btn-edit" class="btn" data-mode="single" disabled>原稿修正</button>
                        <button id="op-btn-clear" class="btn btn-danger" data-mode="any">送出クリア</button>
                        <span id="op-selected-info">行を選択してください</span>
                        <div class="action-panel-right">
                          <button id="op-btn-batch-unanswer" class="btn btn-ghost" data-mode="multi">選択項目を未回答へ戻す</button>
                        </div>
                      </div>
                    </section>
                  </main>

                  <div id="op-edit-dialog" class="modal" role="dialog" aria-modal="true" aria-labelledby="op-edit-dialog-title" hidden>
                    <div class="modal-backdrop" data-dialog-dismiss="true"></div>
                    <div class="modal-panel">
                      <div class="modal-header">
                        <h2 id="op-edit-dialog-title">質問原稿の編集</h2>
                      </div>
                      <div class="modal-body">
                        <div class="modal-field">
                          <label for="op-edit-textarea">質問内容</label>
                          <textarea id="op-edit-textarea" class="input" rows="8" data-autofocus></textarea>
                        </div>
                        <p class="modal-helper">送出前に内容を整えてください。更新するとディスプレイにも即座に反映されます。</p>
                      </div>
                      <div class="modal-footer">
                        <button type="button" class="btn btn-ghost" id="op-edit-cancel-button">キャンセル</button>
                        <button type="button" class="btn btn-primary" id="op-edit-save-button">更新</button>
                      </div>
                    </div>
                  </div>

                  <div id="op-confirm-dialog" class="modal" role="dialog" aria-modal="true" aria-labelledby="op-confirm-dialog-title" hidden>
                    <div class="modal-backdrop" data-dialog-dismiss="true"></div>
                    <div class="modal-panel">
                      <div class="modal-header">
                        <h2 id="op-confirm-dialog-title">確認</h2>
                      </div>
                      <div class="modal-body">
                        <p id="op-confirm-dialog-message"></p>
                      </div>
                      <div class="modal-footer">
                        <button type="button" class="btn btn-ghost" id="op-confirm-cancel-button" data-dialog-dismiss="true">キャンセル</button>
                        <button type="button" class="btn btn-primary" id="op-confirm-accept-button">実行する</button>
                      </div>
                    </div>
                  </div>

                  <div id="op-conflict-dialog" class="modal" role="dialog" aria-modal="true" aria-labelledby="op-conflict-dialog-title" hidden>
                    <div class="modal-backdrop" data-dialog-dismiss="true"></div>
                    <div class="modal-panel">
                      <form id="op-conflict-form" class="modal-form">
                        <div class="modal-header">
                          <h2 id="op-conflict-dialog-title">日程の調整が必要です</h2>
                        </div>
                        <div class="modal-body">
                          <p id="op-conflict-description" class="modal-helper">複数のオペレーターが異なる日程を選択しています。送出する日程を選んでください。</p>
                          <fieldset id="op-conflict-options"></fieldset>
                          <div id="op-conflict-error" class="hub-alert hub-alert--error" role="alert" hidden></div>
                        </div>
                        <div class="modal-footer">
                          <button type="button" class="btn btn-ghost" id="op-conflict-cancel-button" data-dialog-dismiss="true">あとで決める</button>
                          <button type="submit" class="btn btn-primary" id="op-conflict-confirm-button">この日程に固定</button>
                        </div>
                      </form>
                    </div>
                  </div>
                </div>
              </div>
        </section>
        <!-- ルビ辞書ツール: テロップ読み上げ用の変換データを編集 -->
        <section id="op-dictionary-panel" class="module module--secondary flow-tool-panel flow-stage-panel" data-panel="dictionary" aria-labelledby="op-dictionary-title" hidden>
              <div class="module-header">
                <div class="module-heading">
                  <h2 id="op-dictionary-title">ルビ辞書管理</h2>
                  <p class="module-description">登録語句の追加や更新が即座にディスプレイへ反映されます。</p>
                </div>
                <div class="module-actions">
                  <button id="op-fetch-dictionary-button" class="btn btn-ghost" type="button">辞書を更新</button>
                </div>
              </div>
              <div class="module-body dictionary-body">
                <div id="op-dictionary-loading-overlay" class="loading-overlay" aria-live="polite" hidden>
                  <div class="loading-backdrop"></div>
                  <div class="loading-panel" role="status" aria-label="読み込み中">
                    <div class="spinner" aria-hidden="true"></div>
                    <div class="loading-text"><span id="op-dictionary-loading-text">辞書パネルを初期化しています…</span></div>
                    <div class="loading-sub">数秒かかる場合があります</div>
                    <ol id="op-dictionary-loader-steps" class="loader-steps" aria-label="辞書の初期化ステップ"></ol>
                  </div>
                </div>
                <form id="op-add-term-form" class="dictionary-form">
                  <input type="text" id="op-new-term" class="input" placeholder="単語" required>
                  <input type="text" id="op-new-ruby" class="input" placeholder="ルビ" required>
                  <button type="submit" class="btn btn-primary">追加</button>
                </form>
                <div class="dictionary-toolbar">
                  <label class="chk">
                    <input type="checkbox" id="op-dictionary-select-all" disabled>
                    全選択
                  </label>
                  <span id="op-dictionary-count" class="dictionary-count" aria-live="polite">登録なし</span>
                </div>
                <div class="cards-scroll">
                  <div id="op-dictionary-cards" class="dictionary-cards" aria-live="polite"></div>
                </div>
                <div id="op-dictionary-confirm-dialog" class="modal modal--inline" role="dialog" aria-modal="true" aria-labelledby="op-dictionary-confirm-dialog-title" hidden>
                  <div class="modal-backdrop" data-dialog-dismiss="true"></div>
                  <div class="modal-panel">
                    <div class="modal-header">
                      <h2 id="op-dictionary-confirm-dialog-title">確認</h2>
                    </div>
                    <div class="modal-body">
                      <p id="op-dictionary-confirm-dialog-message"></p>
                    </div>
                    <div class="modal-footer">
                      <button type="button" class="btn btn-ghost" id="op-dictionary-confirm-cancel-button" data-dialog-dismiss="true">キャンセル</button>
                      <button type="button" class="btn btn-danger" id="op-dictionary-confirm-accept-button">削除する</button>
                    </div>
                  </div>
                </div>
                <div id="op-dictionary-edit-dialog" class="modal modal--inline" role="dialog" aria-modal="true" aria-labelledby="op-dictionary-edit-dialog-title" hidden>
                  <div class="modal-backdrop" data-dialog-dismiss="true"></div>
                  <div class="modal-panel">
                    <div class="modal-header">
                      <h2 id="op-dictionary-edit-dialog-title">語句を編集</h2>
                    </div>
                    <form id="op-dictionary-edit-form" class="modal-form">
                      <div class="modal-body">
                        <div class="modal-field">
                          <label for="op-dictionary-edit-term">単語</label>
                          <input id="op-dictionary-edit-term" class="input" type="text" required data-autofocus>
                        </div>
                        <div class="modal-field">
                          <label for="op-dictionary-edit-ruby">ルビ</label>
                          <input id="op-dictionary-edit-ruby" class="input" type="text" required>
                        </div>
                      </div>
                      <div class="modal-footer">
                        <button type="button" class="btn btn-ghost" id="op-dictionary-edit-cancel-button">キャンセル</button>
                        <button type="submit" class="btn btn-primary" id="op-dictionary-edit-save-button">更新</button>
                      </div>
                    </form>
                  </div>
                </div>
              </div>
              <div id="op-dictionary-action-panel" class="action-panel is-idle">
                <button id="op-dictionary-btn-enable" class="btn btn-primary" type="button" disabled>有効にする</button>
                <button id="op-dictionary-btn-disable" class="btn" type="button" disabled>無効にする</button>
                <button id="op-dictionary-btn-edit" class="btn" type="button" disabled>編集</button>
                <button id="op-dictionary-btn-delete" class="btn btn-danger" type="button" disabled>削除</button>
                <span id="op-dictionary-selected-info">単語を選択してください</span>
                <div class="action-panel-right">
                  <button id="op-dictionary-btn-batch-enable" class="btn btn-ghost" type="button" hidden>選択項目を有効にする</button>
                  <button id="op-dictionary-btn-batch-disable" class="btn btn-ghost" type="button" hidden>選択項目を無効にする</button>
                  <button id="op-dictionary-btn-batch-delete" class="btn btn-danger" type="button" hidden>選択項目を削除</button>
                </div>
              </div>
        </section>
        <!-- Pick Up Question: オンエア中の質問選出ワークスペース -->
        <section id="op-pickup-panel" class="module module--secondary flow-tool-panel flow-stage-panel" data-panel="pickup" aria-labelledby="op-pickup-title" hidden>
          <div class="module-header">
            <div class="module-heading">
              <h2 id="op-pickup-title">Pick Up Question 管理</h2>
              <p class="module-description">Pick Up Question の候補を追加・編集し、ジャンルを整理できます。</p>
            </div>
            <div class="module-actions">
              <button id="op-pickup-open-add-button" class="btn btn-primary" type="button">質問を追加</button>
              <button id="op-pickup-refresh-button" class="btn btn-ghost" type="button">再読み込み</button>
            </div>
          </div>
          <div class="module-body pickup-body">
            <div id="op-pickup-loading-overlay" class="loading-overlay" aria-live="polite" hidden>
              <div class="loading-backdrop"></div>
              <div class="loading-panel" role="status" aria-label="読み込み中">
                <div class="spinner" aria-hidden="true"></div>
                <div class="loading-text"><span id="op-pickup-loading-text">Pick Upパネルを初期化しています…</span></div>
                <div class="loading-sub">数秒かかる場合があります</div>
                <ol id="op-pickup-loader-steps" class="loader-steps" aria-label="Pick Up 初期化ステップ"></ol>
              </div>
            </div>
            <div id="op-pickup-alert" class="hub-alert" role="alert" hidden></div>
            <div id="op-pickup-tabs" class="pickup-tabs" role="tablist" aria-label="ジャンルで絞り込む"></div>
            <div class="cards-scroll">
              <ul id="op-pickup-list" class="pickup-list" aria-live="polite"></ul>
              <p id="op-pickup-empty" class="entity-empty" hidden>条件に一致する Pick Up Question がありません。質問を追加するか、別のジャンルを選択してください。</p>
            </div>
            <div id="op-pickup-edit-dialog" class="modal modal--inline" role="dialog" aria-modal="true" aria-labelledby="op-pickup-edit-dialog-title" hidden>
              <div class="modal-backdrop" data-dialog-dismiss="true"></div>
              <div class="modal-panel">
                <div class="modal-header">
                  <h2 id="op-pickup-edit-dialog-title">Pick Up Question を編集</h2>
                </div>
                <form id="op-pickup-edit-form" class="modal-form">
                  <div class="modal-body">
                    <div class="modal-field">
                      <label for="op-pickup-edit-question">質問内容</label>
                      <textarea id="op-pickup-edit-question" class="input" rows="6" required data-autofocus></textarea>
                    </div>
                    <div class="modal-field">
                      <label for="op-pickup-edit-genre">ジャンル</label>
                      <select id="op-pickup-edit-genre" class="input" required></select>
                    </div>
                  </form>
                </div>
              </div>
              <div id="op-pickup-confirm-dialog" class="modal modal--inline" role="dialog" aria-modal="true" aria-labelledby="op-pickup-confirm-dialog-title" hidden>
                <div class="modal-backdrop" data-dialog-dismiss="true"></div>
                <div class="modal-panel">
                  <div class="modal-header">
                    <h2 id="op-pickup-confirm-dialog-title">確認</h2>
                  </div>
                  <div class="modal-body">
                    <p id="op-pickup-confirm-message"></p>
                  </div>
                  <div class="modal-footer">
                    <button type="button" class="btn btn-ghost" id="op-pickup-confirm-cancel-button" data-dialog-dismiss="true">キャンセル</button>
                    <button type="button" class="btn btn-danger" id="op-pickup-confirm-accept-button">削除する</button>
                  </div>
                  <div class="modal-footer">
                    <button type="button" class="btn btn-ghost" id="op-pickup-edit-cancel-button">キャンセル</button>
                    <button type="submit" class="btn btn-primary" id="op-pickup-edit-save-button">更新</button>
                  </div>
                </form>
              </div>
            </div>
            <div id="op-pickup-confirm-dialog" class="modal modal--inline" role="dialog" aria-modal="true" aria-labelledby="op-pickup-confirm-dialog-title" hidden>
              <div class="modal-backdrop" data-dialog-dismiss="true"></div>
              <div class="modal-panel">
                <div class="modal-header">
                  <h2 id="op-pickup-confirm-dialog-title">確認</h2>
                </div>
                <div class="modal-body">
                  <p id="op-pickup-confirm-message"></p>
                </div>
                <div class="modal-footer">
                  <button type="button" class="btn btn-ghost" id="op-pickup-confirm-cancel-button" data-dialog-dismiss="true">キャンセル</button>
                  <button type="button" class="btn btn-danger" id="op-pickup-confirm-accept-button">削除する</button>
                </div>
              </div>
            </div>
          </div>
          <div id="op-pickup-action-panel" class="action-panel is-idle">
            <button id="op-pickup-btn-edit" class="btn" type="button" disabled>編集</button>
            <button id="op-pickup-btn-delete" class="btn btn-danger" type="button" disabled>削除</button>
            <span id="op-pickup-selected-info">質問を選択してください</span>
          </div>
        </section>
        <!-- 操作ログ: 問題切り分け時に参照するトレースビュー -->
        <section id="op-logs-panel" class="module module--secondary flow-tool-panel flow-stage-panel" data-panel="logs" aria-labelledby="op-logs-title" hidden>
              <div class="module-header">
                <div class="module-heading">
                  <h2 id="op-logs-title">操作ログ</h2>
                  <p class="module-description">直近の操作履歴を確認し、異常を素早く検知できます。</p>
                </div>
                <div class="module-actions">
                  <button id="op-logs-refresh-button" class="btn btn-ghost" type="button">ログを更新</button>
                </div>
              </div>
              <div class="module-body logs-body">
                <div id="op-logs-loading-overlay" class="loading-overlay" aria-live="polite" hidden>
                  <div class="loading-backdrop"></div>
                  <div class="loading-panel" role="status" aria-label="読み込み中">
                    <div class="spinner" aria-hidden="true"></div>
                    <div class="loading-text"><span id="op-logs-loading-text">操作ログパネルを初期化しています…</span></div>
                    <div class="loading-sub">数秒かかる場合があります</div>
                    <ol id="op-logs-loader-steps" class="loader-steps" aria-label="操作ログの初期化ステップ"></ol>
                  </div>
                </div>
                <div id="op-logs-toolbar" class="logs-toolbar">
                  <input id="op-log-search" class="input" placeholder="検索 (user/action/details)">
                  <label class="chk"><input type="checkbox" id="op-log-autoscroll" checked> 自動スクロール</label>
                </div>
            <div id="op-logs-stream-view">
              <div id="op-log-stream" class="log-stream"></div>
            </div>
          </div>
        </section>
      </div>
      <aside id="events-chat" class="events-chat" aria-label="オペレーターチャット">
        <button
          type="button"
          class="events-mobile-close"
          aria-label="チャットを閉じる"
          data-mobile-close="chat"
        >
          <svg class="events-mobile-close__icon" viewBox="0 0 24 24" aria-hidden="true" focusable="false">
            <path d="M6.7 5.3 5.3 6.7 10.6 12l-5.3 5.3 1.4 1.4L12 13.4l5.3 5.3 1.4-1.4L13.4 12l5.3-5.3-1.4-1.4L12 10.6z" />
          </svg>
        </button>
        <section id="flow-chat-panel" class="chat-panel" aria-labelledby="flow-chat-title">
          <div class="chat-panel__header">
            <div class="chat-panel__heading">
              <h2 id="flow-chat-title">オペレーターチャット</h2>
              <span id="flow-chat-status" class="chat-status" aria-live="polite">未接続</span>
            </div>
            <div
              id="flow-chat-attention"
              class="chat-attention"
              role="status"
              aria-live="polite"
              hidden
            >
              <span class="chat-attention__label">新着</span>
              <span id="flow-chat-attention-count" class="chat-attention__count"></span>
              <span id="flow-chat-attention-text" class="visually-hidden"></span>
            </div>
          </div>
          <div class="chat-panel__body">
            <div
              id="flow-chat-scroll"
              class="chat-scroll"
              role="log"
              aria-live="polite"
              aria-relevant="additions"
              tabindex="0"
            >
              <p id="flow-chat-empty" class="chat-empty">まだメッセージがありません。最初のメッセージを送信しましょう。</p>
              <div id="flow-chat-messages" class="chat-messages"></div>
            </div>
            <button id="flow-chat-unread-button" class="chat-unread" type="button" hidden>
              新着メッセージ <span id="flow-chat-unread-count"></span>
            </button>
            <div id="flow-chat-menu" class="chat-context" role="menu" hidden>
              <button type="button" class="chat-context__item" data-chat-action="reply" role="menuitem">
                リプライ
              </button>
              <button type="button" class="chat-context__item" data-chat-action="copy" role="menuitem">
                コピー
              </button>
              <button
                type="button"
                id="flow-chat-menu-cancel"
                class="chat-context__item"
                data-chat-action="cancel"
                role="menuitem"
              >
                送信取り消し
              </button>
            </div>
          </div>
          <form id="flow-chat-form" class="chat-form" novalidate>
            <label class="visually-hidden" for="flow-chat-input">メッセージ</label>
            <div class="chat-composer">
              <div class="chat-composer__input">
                <div id="flow-chat-reply" class="chat-reply" hidden>
                  <span class="chat-reply__bar" aria-hidden="true"></span>
                  <div class="chat-reply__content">
                    <span id="flow-chat-reply-author" class="chat-reply__author"></span>
                    <p id="flow-chat-reply-text" class="chat-reply__text"></p>
                  </div>
                  <button
                    type="button"
                    id="flow-chat-reply-cancel"
                    class="chat-reply__dismiss"
                    aria-label="引用をキャンセル"
                  >
                    <span aria-hidden="true">×</span>
                  </button>
                </div>
                <textarea
                  id="flow-chat-input"
                  class="chat-input input"
                  name="message"
                  rows="1"
                  maxlength="500"
                  placeholder="ログインするとメッセージを送信できます"
                  disabled
                ></textarea>
              </div>
              <button id="flow-chat-send-button" class="chat-composer__submit" type="submit" disabled>
                送信
              </button>
            </div>
            <div class="chat-form__footer">
              <p id="flow-chat-error" class="chat-error" role="alert" hidden></p>
              <p class="chat-form__shortcut" aria-hidden="true">Ctrl / ⌘ + Enter で送信</p>
            </div>
          </form>
        </section>
      </aside>
    </div>
  </main>

  <div
    id="events-mobile-overlay"
    class="events-mobile-overlay"
    data-mobile-overlay
    hidden
  >
    <div class="events-mobile-overlay__backdrop" data-mobile-overlay-dismiss aria-hidden="true"></div>
  </div>

  <div id="flow-event-dialog" class="modal" role="dialog" aria-modal="true" aria-labelledby="flow-event-dialog-title" hidden>
    <div class="modal-backdrop" data-dialog-dismiss="true"></div>
    <div class="modal-panel">
      <form id="flow-event-form">
        <div class="modal-header">
          <h2 id="flow-event-dialog-title">イベントを追加</h2>
        </div>
        <div class="modal-body">
          <div class="modal-field">
            <label for="flow-event-name-input">イベント名</label>
            <input id="flow-event-name-input" name="event-name" class="input" type="text" autocomplete="off" required data-autofocus>
          </div>
          <p class="modal-helper">イベント名を入力してください。</p>
          <p id="flow-event-error" class="form-error" role="alert" hidden></p>
        </div>
        <div class="modal-footer">
          <button type="button" class="btn btn-ghost" data-dialog-dismiss="true">キャンセル</button>
          <button type="submit" class="btn btn-primary">追加</button>
        </div>
      </form>
    </div>
  </div>

  <div id="op-pickup-add-dialog" class="modal" role="dialog" aria-modal="true" aria-labelledby="op-pickup-add-dialog-title" hidden>
    <div class="modal-backdrop" data-dialog-dismiss="true"></div>
    <div class="modal-panel">
      <form id="op-pickup-form" class="modal-form">
        <div class="modal-header">
          <h2 id="op-pickup-add-dialog-title">Pick Up Question を追加</h2>
        </div>
        <div class="modal-body pickup-add-body">
          <div class="modal-field">
            <label for="op-pickup-question">質問内容</label>
            <textarea id="op-pickup-question" class="input" rows="6" placeholder="質問内容" required data-autofocus></textarea>
          </div>
          <div class="modal-field">
            <label for="op-pickup-genre">ジャンル</label>
            <select id="op-pickup-genre" class="input" required></select>
          </div>
        </div>
        <div class="modal-footer">
          <button type="button" class="btn btn-ghost" id="op-pickup-add-cancel-button" data-dialog-dismiss="true">キャンセル</button>
          <button type="submit" class="btn btn-primary">追加</button>
        </div>
      </form>
    </div>
  </div>

  <div id="flow-schedule-dialog" class="modal" role="dialog" aria-modal="true" aria-labelledby="flow-schedule-dialog-title" hidden>
    <div class="modal-backdrop" data-dialog-dismiss="true"></div>
    <div class="modal-panel">
      <form id="flow-schedule-form">
        <div class="modal-header">
          <h2 id="flow-schedule-dialog-title">日程を追加</h2>
        </div>
        <div class="modal-body">
          <div class="modal-field">
            <label for="flow-schedule-label-input">日程の表示名</label>
            <input id="flow-schedule-label-input" name="schedule-label" class="input" type="text" autocomplete="off" required data-autofocus>
          </div>
          <div class="modal-field">
            <label for="flow-schedule-date-input">日付</label>
            <input id="flow-schedule-date-input" name="schedule-date" class="input" type="date" required>
          </div>
          <div class="modal-field">
            <label for="flow-schedule-start-input">開始時刻</label>
            <input id="flow-schedule-start-input" name="schedule-start" class="input" type="time" required>
          </div>
          <div class="modal-field">
            <label for="flow-schedule-end-input">終了時刻</label>
            <input id="flow-schedule-end-input" name="schedule-end" class="input" type="time" required>
          </div>
          <p class="modal-helper">開始から終了の時刻は参加者の案内に使用されます。</p>
          <p id="flow-schedule-error" class="form-error" role="alert" hidden></p>
        </div>
        <div class="modal-footer">
          <button type="button" class="btn btn-ghost" data-dialog-dismiss="true">キャンセル</button>
          <button type="submit" class="btn btn-primary">追加</button>
        </div>
      </form>
    </div>
  </div>

  <div
    id="flow-schedule-conflict-dialog"
    class="modal"
    role="dialog"
    aria-modal="true"
    aria-labelledby="flow-schedule-conflict-title"
    hidden
  >
    <div class="modal-backdrop" data-dialog-dismiss="true"></div>
    <div class="modal-panel">
      <form id="flow-schedule-conflict-form" class="modal-form">
        <div class="modal-header">
          <h2 id="flow-schedule-conflict-title">テロップ操作の日程を選択</h2>
        </div>
        <div class="modal-body">
          <p id="flow-schedule-conflict-description" class="modal-helper">
            同じイベントで複数の日程が選択されています。テロップ操作パネルで操作する日程を選んでください。
          </p>
          <div class="modal-field">
            <h3 id="flow-schedule-conflict-presence-heading" class="modal-label">現在の選択状況</h3>
            <ul
              id="flow-schedule-conflict-presence"
              class="channel-presence-list"
              aria-labelledby="flow-schedule-conflict-presence-heading"
            ></ul>
            <p
              id="flow-schedule-conflict-presence-empty"
              class="modal-helper"
              aria-live="polite"
              hidden
            >他のオペレーターの選択情報はありません。</p>
          </div>
          <fieldset
            id="flow-schedule-conflict-options"
            class="modal-field"
            aria-describedby="flow-schedule-conflict-description"
          >
            <legend class="modal-label">テロップ操作で使用する日程</legend>
          </fieldset>
          <div id="flow-schedule-conflict-error" class="hub-alert hub-alert--error" role="alert" hidden></div>
        </div>
        <div class="modal-footer">
          <button
            type="submit"
            class="btn btn-primary"
            id="flow-schedule-conflict-confirm-button"
            data-autofocus="true"
          >この日程で確定する</button>
        </div>
      </form>
    </div>
  </div>

  <div
    id="flow-schedule-fallback-dialog"
    class="modal"
    role="dialog"
    aria-modal="true"
    aria-labelledby="flow-schedule-fallback-title"
    hidden
  >
    <div class="modal-backdrop" data-dialog-dismiss="true"></div>
    <div class="modal-panel">
      <form id="flow-schedule-fallback-form" class="modal-form">
        <div class="modal-header">
          <h2 id="flow-schedule-fallback-title">テロップ操作の対応を選択</h2>
        </div>
        <div class="modal-body">
          <p id="flow-schedule-fallback-summary" class="modal-helper"></p>
          <p id="flow-schedule-fallback-current" class="modal-helper"></p>
          <fieldset
            id="flow-schedule-fallback-options"
            class="modal-field"
            aria-describedby="flow-schedule-fallback-summary"
          >
            <legend class="modal-label">対応方法</legend>
          </fieldset>
          <div id="flow-schedule-fallback-error" class="hub-alert hub-alert--error" role="alert" hidden></div>
        </div>
        <div class="modal-footer">
          <button
            type="button"
            class="btn btn-ghost"
            id="flow-schedule-fallback-cancel-button"
            data-dialog-dismiss="true"
          >キャンセル</button>
          <button
            type="submit"
            class="btn btn-primary"
            id="flow-schedule-fallback-confirm-button"
            data-autofocus="true"
          >決定する</button>
        </div>
      </form>
    </div>
  </div>

  <div
    id="flow-schedule-consensus-toast"
    class="flow-consensus-toast"
    role="status"
    aria-live="assertive"
    hidden
  ></div>

  <div id="flow-confirm-dialog" class="modal" role="dialog" aria-modal="true" aria-labelledby="flow-confirm-dialog-title" hidden>
    <div class="modal-backdrop" data-dialog-dismiss="true"></div>
    <div class="modal-panel">
      <div class="modal-header">
        <h2 id="flow-confirm-dialog-title">確認</h2>
      </div>
      <div class="modal-body">
        <p id="flow-confirm-dialog-message"></p>
      </div>
      <div class="modal-footer">
        <button type="button" class="btn btn-ghost" id="flow-confirm-cancel-button" data-dialog-dismiss="true">キャンセル</button>
        <button type="button" class="btn btn-danger" id="flow-confirm-accept-button">実行する</button>
      </div>
    </div>
  </div>

  <telop-footer year="2025"></telop-footer>

  <script type="module" src="./scripts/events/index.js"></script>
</body>
</html><|MERGE_RESOLUTION|>--- conflicted
+++ resolved
@@ -536,7 +536,6 @@
               </div>
         </section>
         <!-- GL管理パネル: 応募設定と班割りの整理を行う -->
-<<<<<<< HEAD
         <section id="flow-panel-gl" class="flow-tool-panel flow-stage-panel" data-panel="gl" aria-labelledby="flow-panel-gl-title" hidden>
           <div class="module module--primary admin-module" aria-labelledby="flow-panel-gl-title">
             <div class="module-header">
@@ -546,21 +545,6 @@
                   選択したイベントのGL応募情報を確認し、募集設定や班割りステータスを更新できます。募集URLのコピー、募集期間の調整、班リストの編集が可能です。学部構成は「学部リスト」パネルで管理します。
                 </p>
               </div>
-=======
-        <section
-          id="flow-panel-gl"
-          class="module module--primary admin-module flow-card flow-card--tabs flow-tool-panel flow-stage-panel"
-          data-panel="gl"
-          aria-labelledby="flow-panel-gl-title"
-          hidden
-        >
-          <div class="module-header">
-            <div class="module-heading">
-              <h2 id="flow-panel-gl-title">GLリストの管理</h2>
-              <p class="module-description">
-                選択したイベントのGL応募情報を確認し、募集設定や班割りステータスを更新できます。募集URLのコピー、募集期間の調整、学部学科や班リストの編集が可能です。
-              </p>
->>>>>>> fe7aa391
             </div>
           </div>
           <div class="module-body">
@@ -592,7 +576,6 @@
                       <span class="gl-panel-tab__label">応募一覧</span>
                     </button>
                   </div>
-<<<<<<< HEAD
                   <div class="gl-card-body">
                     <p id="gl-config-event-note" class="gl-card-note" hidden>イベントを選択してください。</p>
                     <div id="gl-config-content" class="gl-config-content" hidden>
@@ -600,16 +583,6 @@
                         <label class="gl-config-label" for="gl-period-start">募集開始</label>
                         <div class="gl-config-control">
                           <input id="gl-period-start" class="input" type="datetime-local">
-=======
-                </div>
-                <div class="gl-panel-surfaces">
-                  <section id="gl-tabpanel-config" class="gl-panel-tabpanel" role="tabpanel" aria-labelledby="gl-tab-config">
-                    <div class="gl-panel-scroll">
-                      <section class="gl-config-card" aria-labelledby="gl-config-title">
-                        <div class="gl-card-header">
-                          <h3 id="gl-config-title" class="gl-card-title">募集設定</h3>
-                          <p id="gl-config-status" class="gl-card-status" role="status" aria-live="polite"></p>
->>>>>>> fe7aa391
                         </div>
                         <div class="gl-card-body">
                           <p id="gl-config-event-note" class="gl-card-note" hidden>イベントを選択してください。</p>
@@ -729,7 +702,6 @@
                             </template>
                           </div>
                         </div>
-<<<<<<< HEAD
                       </div>
                       <div class="gl-config-row">
                         <span class="gl-config-label">学部リスト</span>
@@ -747,42 +719,6 @@
                           <input id="gl-team-count" class="input" type="number" inputmode="numeric" min="0" placeholder="例: 12">
                           <p class="gl-config-hint">指定した数だけ「1班、2班…」が自動で作成されます。欠席・運営は常に表示されます。</p>
                           <p id="gl-team-preview" class="gl-config-hint" hidden></p>
-=======
-                      </section>
-                    </div>
-                  </section>
-                  <section
-                    id="gl-tabpanel-applications"
-                    class="gl-panel-tabpanel"
-                    role="tabpanel"
-                    aria-labelledby="gl-tab-applications"
-                    hidden
-                    aria-hidden="true"
-                  >
-                    <div class="gl-panel-scroll">
-                      <section class="gl-applications-card" aria-labelledby="gl-application-title">
-                        <div class="gl-card-header">
-                          <h3 id="gl-application-title" class="gl-card-title">応募一覧</h3>
-                          <div class="gl-card-tools">
-                            <label class="gl-filter-label" for="gl-filter">表示</label>
-                            <select id="gl-filter" class="input input--dense">
-                              <option value="all" selected>すべて</option>
-                              <option value="unassigned">未割当</option>
-                              <option value="assigned">班割当のみ</option>
-                              <option value="absent">欠席</option>
-                              <option value="staff">運営待機</option>
-                            </select>
-                          </div>
-                        </div>
-                        <div class="gl-card-body">
-                          <p id="gl-application-event-note" class="gl-card-note">イベントを選択してください。</p>
-                          <p id="gl-application-empty" class="gl-card-note" hidden>応募はまだありません。フォームを公開し、GLからの応募をお待ちください。</p>
-                          <div id="gl-application-loading" class="hub-loading" role="status" hidden>
-                            <span class="spinner" aria-hidden="true"></span>
-                            <span>応募情報を読み込んでいます…</span>
-                          </div>
-                          <ul id="gl-application-list" class="gl-application-list" aria-live="polite"></ul>
->>>>>>> fe7aa391
                         </div>
                       </section>
                     </div>
