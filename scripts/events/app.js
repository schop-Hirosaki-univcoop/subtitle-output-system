import { queryDom } from "./dom.js";
import {
  database,
  ref,
  get,
  set,
  update,
  auth,
  signOut,
  onAuthStateChanged
} from "../operator/firebase.js";
import { createApiClient } from "../operator/api-client.js";
import { generateShortId, normalizeKey, toMillis } from "../question-admin/utils.js";
import { formatScheduleRange } from "../operator/utils.js";

const ensureString = (value) => String(value ?? "").trim();

const formatDateTimeLocal = (date) => {
  const year = date.getFullYear();
  const month = String(date.getMonth() + 1).padStart(2, "0");
  const day = String(date.getDate()).padStart(2, "0");
  const hours = String(date.getHours()).padStart(2, "0");
  const minutes = String(date.getMinutes()).padStart(2, "0");
  return `${year}-${month}-${day}T${hours}:${minutes}`;
};

const STAGE_SEQUENCE = ["events", "schedules", "tabs"];

const STAGE_INFO = {
  events: {
    title: "イベントの管理",
    description: "イベントカードを追加・編集し、進めたいイベントを選択してください。"
  },
  schedules: {
    title: "日程の管理",
    description: "選択したイベントの日程カードから、次に進める日程を決めてください。"
  },
  tabs: {
    title: "参加者とテロップのツール",
    description: "まとめた情報を確認して、参加者リスト管理とテロップ操作パネルを切り替えて利用できます。"
  }
};

const FOCUSABLE_SELECTOR = [
  "a[href]",
  "button:not([disabled])",
  "input:not([disabled])",
  "select:not([disabled])",
  "textarea:not([disabled])",
  "[tabindex]:not([tabindex='-1'])"
].join(", ");

function formatParticipantCount(value) {
  if (value == null || value === "") {
    return "—";
  }
  const numberValue = Number(value);
  if (!Number.isNaN(numberValue)) {
    return `${numberValue}名`;
  }
  return `${value}`;
}

function collectParticipantTokens(branch) {
  const tokens = new Set();
  if (!branch || typeof branch !== "object") {
    return tokens;
  }

  Object.values(branch).forEach((scheduleBranch) => {
    if (!scheduleBranch || typeof scheduleBranch !== "object") return;
    Object.values(scheduleBranch).forEach((participant) => {
      const token = participant?.token;
      if (token) {
        tokens.add(String(token));
      }
    });
  });
  return tokens;
}

export class EventAdminApp {
  constructor() {
    this.dom = queryDom();
    this.api = createApiClient(auth, onAuthStateChanged);
    this.authUnsubscribe = null;
    this.currentUser = null;
    this.events = [];
    this.selectedEventId = "";
    this.schedules = [];
    this.selectedScheduleId = "";
    this.stage = "events";
    this.stageHistory = new Set(["events"]);
    this.activeTab = "participants";
    this.activeDialog = null;
    this.lastFocused = null;
    this.confirmResolver = null;
    this.redirectingToIndex = false;
<<<<<<< HEAD
    this.embeddedTools = {
      participants: { promise: null, ready: false },
      operator: { promise: null, ready: false }
    };
    this.lastToolContextSignature = "";
=======
    this.toolFrames = {
      participants: { currentUrl: "", isLoaded: false },
      operator: { currentUrl: "", isLoaded: false }
    };
>>>>>>> 42f77d0f
    this.handleGlobalKeydown = this.handleGlobalKeydown.bind(this);
  }

  init() {
    this.bindEvents();
    this.updateStageUi();
    this.updateFlowButtons();
    this.updateEventSummary();
    this.updateScheduleSummary();
    this.updateToolSummary();
    this.updateSelectionNotes();
    this.observeAuthState();
  }

  resetFlowState() {
    this.selectedEventId = "";
    this.schedules = [];
    this.selectedScheduleId = "";
    this.stage = "events";
    this.stageHistory = new Set(["events"]);
    this.activeTab = "participants";
    this.lastToolContextSignature = "";
    if (this.dom.scheduleLoading) {
      this.dom.scheduleLoading.hidden = true;
    }
    this.renderEvents();
    this.renderScheduleList();
    this.updateScheduleSummary();
    this.updateEventSummary();
    this.updateToolSummary();
    this.resetToolFrames(true);
    this.updateStageUi();
    this.updateFlowButtons();
    this.updateSelectionNotes();
  }

  bindEvents() {
    if (this.dom.addEventButton) {
      this.dom.addEventButton.addEventListener("click", () => this.openEventDialog({ mode: "create" }));
    }

    if (this.dom.refreshButton) {
      this.dom.refreshButton.addEventListener("click", () => {
        this.loadEvents().catch((error) => {
          console.error("Failed to refresh events:", error);
          this.showAlert(error.message || "イベントの再読み込みに失敗しました。");
        });
      });
    }

    if (this.dom.nextButton) {
      this.dom.nextButton.addEventListener("click", () => {
        this.goToStage("schedules");
      });
    }

    if (this.dom.eventChangeButton) {
      this.dom.eventChangeButton.addEventListener("click", () => {
        this.setStage("events");
      });
    }

    if (this.dom.scheduleBackButton) {
      this.dom.scheduleBackButton.addEventListener("click", () => {
        this.setStage("events");
      });
    }

    if (this.dom.scheduleChangeButton) {
      this.dom.scheduleChangeButton.addEventListener("click", () => {
        this.setStage("schedules");
      });
    }

    if (this.dom.scheduleNextButton) {
      this.dom.scheduleNextButton.addEventListener("click", () => {
        this.enterTabsStage("participants");
      });
    }

    if (this.dom.flowTabsBackButton) {
      this.dom.flowTabsBackButton.addEventListener("click", () => {
        this.setStage("schedules");
<<<<<<< HEAD
      });
    }

    if (this.dom.participantsTab) {
      this.dom.participantsTab.addEventListener("click", () => {
        this.switchTab("participants");
      });
    }

    if (this.dom.operatorTab) {
      this.dom.operatorTab.addEventListener("click", () => {
        this.switchTab("operator");
=======
      });
    }

    if (this.dom.participantsTab) {
      this.dom.participantsTab.addEventListener("click", () => {
        this.switchTab("participants");
      });
    }

    if (this.dom.operatorTab) {
      this.dom.operatorTab.addEventListener("click", () => {
        this.switchTab("operator");
      });
    }

    if (this.dom.participantsFrame) {
      this.dom.participantsFrame.addEventListener("load", () => {
        this.handleToolFrameLoad("participants");
      });
    }

    if (this.dom.operatorFrame) {
      this.dom.operatorFrame.addEventListener("load", () => {
        this.handleToolFrameLoad("operator");
>>>>>>> 42f77d0f
      });
    }

    if (this.dom.eventForm) {
      this.dom.eventForm.addEventListener("submit", (event) => {
        event.preventDefault();
        this.handleEventFormSubmit().catch((error) => {
          console.error("Event form submit failed:", error);
          this.setFormError(this.dom.eventError, error.message || "イベントの保存に失敗しました。");
        });
      });
    }

    if (this.dom.scheduleForm) {
      this.dom.scheduleForm.addEventListener("submit", (event) => {
        event.preventDefault();
        this.handleScheduleFormSubmit().catch((error) => {
          console.error("Schedule form submit failed:", error);
          this.setFormError(this.dom.scheduleError, error.message || "日程の保存に失敗しました。");
        });
      });
    }

    this.bindDialogDismiss(this.dom.eventDialog);
    this.bindDialogDismiss(this.dom.scheduleDialog);
    this.bindDialogDismiss(this.dom.confirmDialog);

    if (this.dom.confirmAcceptButton) {
      this.dom.confirmAcceptButton.addEventListener("click", () => {
        this.resolveConfirm(true);
      });
    }

    if (this.dom.confirmCancelButton) {
      this.dom.confirmCancelButton.addEventListener("click", () => {
        this.resolveConfirm(false);
      });
    }

    if (this.dom.addScheduleButton) {
      this.dom.addScheduleButton.addEventListener("click", () => this.openScheduleDialog({ mode: "create" }));
    }

    if (this.dom.scheduleRefreshButton) {
      this.dom.scheduleRefreshButton.addEventListener("click", () => {
        this.reloadSchedules().catch((error) => {
          console.error("Failed to refresh schedules:", error);
          this.showAlert(error.message || "日程の再読み込みに失敗しました。");
        });
      });
    }
  }

  observeAuthState() {
    if (this.authUnsubscribe) {
      this.authUnsubscribe();
      this.authUnsubscribe = null;
    }
    this.authUnsubscribe = onAuthStateChanged(auth, (user) => {
      this.handleAuthState(user).catch((error) => {
        console.error("Failed to handle event admin auth state:", error);
        this.showAlert(error.message || "初期化に失敗しました。時間をおいて再度お試しください。");
      });
    });
  }

  showLoggedOutState() {
    if (this.redirectingToIndex) {
      return;
    }
    this.resetFlowState();
    this.toggleLoading(false);
    if (typeof window !== "undefined") {
      this.redirectingToIndex = true;
      window.location.replace("index.html");
    }
  }

  showLoggedInState() {
    if (this.dom.main) {
      this.dom.main.hidden = false;
    }
    this.updateStageUi();
    this.updateFlowButtons();
    this.updateSelectionNotes();
  }

  setLoadingMessage(message) {
    if (this.dom.loadingText) {
      this.dom.loadingText.textContent = message || "";
    }
  }

  toggleLoading(isLoading) {
    if (this.dom.loading) {
      this.dom.loading.hidden = !isLoading;
    }
  }

  clearAlert() {
    if (this.dom.alert) {
      this.dom.alert.hidden = true;
      this.dom.alert.textContent = "";
    }
  }

  showAlert(message) {
    if (this.dom.alert) {
      this.dom.alert.hidden = false;
      this.dom.alert.textContent = message;
    }
  }

  async handleAuthState(user) {
    this.currentUser = user;
    if (!user) {
      this.events = [];
      this.renderEvents();
      this.clearAlert();
      this.showLoggedOutState();
      return;
    }

    this.showLoggedInState();
    this.clearAlert();

    try {
      this.setLoadingMessage("権限を確認しています…");
      this.toggleLoading(true);
      await this.ensureAdminAccess();
      this.setLoadingMessage("イベント情報を読み込んでいます…");
      await this.loadEvents();
      this.updateEventSummary();
      this.updateScheduleSummary();
      this.updateToolSummary();
      this.updateSelectionNotes();
    } catch (error) {
      console.error("Event admin initialization failed:", error);
      if (this.isPermissionError(error)) {
        const message =
          (error instanceof Error && error.message) ||
          "アクセス権限がありません。管理者に確認してください。";
        this.showAlert(message);
        await this.safeSignOut();
        return;
      }
      const fallback = "イベント情報の読み込みに失敗しました。時間をおいて再度お試しください。";
      const message = error instanceof Error && error.message ? error.message : fallback;
      this.showAlert(message || fallback);
    } finally {
      this.toggleLoading(false);
    }
  }

  async ensureAdminAccess() {
    if (!this.api) {
      return;
    }
    try {
      await this.api.apiPost({ action: "ensureAdmin" });
    } catch (error) {
      const rawMessage = error instanceof Error ? error.message : String(error || "");
      let message = "権限の確認に失敗しました。時間をおいて再度お試しください。";
      if (/not in users sheet/i.test(rawMessage)) {
        message = "あなたのアカウントにはこのページへのアクセス権限がありません。管理者に確認してください。";
      }
      const err = new Error(message);
      err.code = "EVENT_INDEX_ACCESS_DENIED";
      err.cause = error;
      throw err;
    }
  }

  async safeSignOut() {
    try {
      await signOut(auth);
    } catch (error) {
      console.warn("Failed to sign out after permission error:", error);
    }
  }

  isPermissionError(error) {
    if (!error) return false;
    if (error.code === "EVENT_INDEX_ACCESS_DENIED") return true;
    const code = typeof error.code === "string" ? error.code : "";
    if (code.includes("PERMISSION")) return true;
    const message = error instanceof Error ? error.message : String(error || "");
    return /permission/i.test(message) || message.includes("権限");
  }

  async loadEvents() {
    const [eventsSnapshot, schedulesSnapshot] = await Promise.all([
      get(ref(database, "questionIntake/events")),
      get(ref(database, "questionIntake/schedules"))
    ]);

    const eventsValue = eventsSnapshot.exists() ? eventsSnapshot.val() : {};
    const schedulesTree = schedulesSnapshot.exists() ? schedulesSnapshot.val() : {};

    const normalized = Object.entries(eventsValue).map(([eventId, eventValue]) => {
      const scheduleBranch = schedulesTree?.[eventId] && typeof schedulesTree[eventId] === "object"
        ? schedulesTree[eventId]
        : {};
      const schedules = Object.entries(scheduleBranch).map(([scheduleId, scheduleValue]) => ({
        id: ensureString(scheduleId),
        label: ensureString(scheduleValue?.label),
        date: ensureString(scheduleValue?.date || ""),
        startAt: ensureString(scheduleValue?.startAt || scheduleValue?.date),
        endAt: ensureString(scheduleValue?.endAt || ""),
        participantCount: Number(scheduleValue?.participantCount || 0),
        createdAt: scheduleValue?.createdAt || 0
      }));

      schedules.sort((a, b) => {
        const startDiff = toMillis(a.startAt || a.createdAt) - toMillis(b.startAt || b.createdAt);
        if (startDiff !== 0) return startDiff;
        return a.id.localeCompare(b.id, "ja", { numeric: true });
      });

      const totalParticipants = schedules.reduce((acc, item) => acc + (item.participantCount || 0), 0);

      return {
        id: ensureString(eventId),
        name: ensureString(eventValue?.name) || ensureString(eventId),
        schedules,
        totalParticipants,
        scheduleCount: schedules.length,
        createdAt: eventValue?.createdAt || 0,
        updatedAt: eventValue?.updatedAt || 0
      };
    });

    normalized.sort((a, b) => {
      const createdDiff = toMillis(a.createdAt) - toMillis(b.createdAt);
      if (createdDiff !== 0) return createdDiff;
      return a.name.localeCompare(b.name, "ja", { numeric: true });
    });

    const previousEventId = this.selectedEventId;
    const previousScheduleId = this.selectedScheduleId;

    this.events = normalized;
    this.lastToolContextSignature = "";
    this.updateMetaNote();
    this.updateDocumentTitle();
    this.ensureSelectedEvent(previousEventId);
    this.renderEvents();
    this.updateScheduleStateFromSelection(previousScheduleId);

    return this.events;
  }

  renderEvents() {
    const list = this.dom.eventList;
    if (!list) return;

    list.innerHTML = "";
    if (!this.events.length) {
      list.hidden = true;
      if (this.dom.eventEmpty) this.dom.eventEmpty.hidden = false;
      list.removeAttribute("role");
      list.removeAttribute("aria-label");
      list.removeAttribute("aria-orientation");
      return;
    }

    list.hidden = false;
    if (this.dom.eventEmpty) this.dom.eventEmpty.hidden = true;

    list.setAttribute("role", "listbox");
    list.setAttribute("aria-label", "イベント一覧");
    list.setAttribute("aria-orientation", "vertical");
    const fragment = document.createDocumentFragment();
    this.events.forEach((event) => {
      const item = document.createElement("li");
      item.className = "entity-item";
      item.dataset.eventId = event.id;
      item.setAttribute("role", "option");

      const isSelected = event.id === this.selectedEventId && this.selectedEventId;
      if (isSelected) {
        item.classList.add("is-selected");
        item.setAttribute("aria-selected", "true");
      } else {
        item.setAttribute("aria-selected", "false");
      }
      item.tabIndex = 0;

      const indicator = document.createElement("span");
      indicator.className = "entity-indicator";
      indicator.setAttribute("aria-hidden", "true");
      const indicatorDot = document.createElement("span");
      indicatorDot.className = "entity-indicator__dot";
      indicator.appendChild(indicatorDot);

      const label = document.createElement("div");
      label.className = "entity-label";

      const nameEl = document.createElement("span");
      nameEl.className = "entity-name";
      nameEl.textContent = event.name || event.id;

      const metaEl = document.createElement("span");
      metaEl.className = "entity-meta";
      metaEl.textContent = `日程 ${event.scheduleCount} 件 / 参加者 ${formatParticipantCount(event.totalParticipants)}`;

      label.append(nameEl, metaEl);

      const actions = document.createElement("div");
      actions.className = "entity-actions";

      const hubLink = document.createElement("a");
      hubLink.className = "btn btn-primary btn-sm";
      hubLink.href = this.buildEventHubUrl(event);
      hubLink.textContent = "日程ハブ";
      actions.appendChild(hubLink);

      const participantsLink = document.createElement("a");
      participantsLink.className = "btn btn-ghost btn-sm";
      participantsLink.href = this.buildParticipantAdminUrl(event);
      participantsLink.target = "_blank";
      participantsLink.rel = "noreferrer noopener";
      participantsLink.textContent = "参加者管理";
      actions.appendChild(participantsLink);

      const editBtn = document.createElement("button");
      editBtn.type = "button";
      editBtn.className = "btn-icon";
      editBtn.innerHTML = "<svg aria-hidden=\"true\" viewBox=\"0 0 16 16\"><path d=\"M12.146 2.146a.5.5 0 0 1 .708 0l1 1a.5.5 0 0 1 0 .708l-7.25 7.25a.5.5 0 0 1-.168.11l-3 1a.5.5 0 0 1-.65-.65l1-3a.5.5 0 0 1 .11-.168l7.25-7.25Zm.708 1.414L12.5 3.207 5.415 10.293l-.646 1.94 1.94-.646 7.085-7.085ZM3 13.5a.5.5 0 0 0 .5.5h9a.5.5 0 0 0 0-1h-9a.5.5 0 0 0-.5.5Z\" fill=\"currentColor\"/></svg>";
      editBtn.title = "イベントを編集";
      editBtn.addEventListener("click", (evt) => {
        evt.stopPropagation();
        this.openEventDialog({ mode: "edit", event });
      });
      actions.appendChild(editBtn);

      const deleteBtn = document.createElement("button");
      deleteBtn.type = "button";
      deleteBtn.className = "btn-icon";
      deleteBtn.innerHTML = "<svg aria-hidden=\"true\" viewBox=\"0 0 16 16\"><path fill=\"currentColor\" d=\"M6.5 1a1 1 0 0 0-.894.553L5.382 2H2.5a.5.5 0 0 0 0 1H3v9c0 .825.675 1.5 1.5 1.5h7c.825 0 1.5-.675 1.5-1.5V3h.5a.5.5 0 0 0 0-1h-2.882l-.224-.447A1 1 0 0 0 9.5 1h-3ZM5 3h6v9c0 .277-.223.5-.5.5h-5c-.277 0-.5-.223-.5-.5V3Z\"/></svg>";
      deleteBtn.title = "イベントを削除";
      deleteBtn.addEventListener("click", (evt) => {
        evt.stopPropagation();
        this.deleteEvent(event).catch((error) => {
          console.error("Failed to delete event:", error);
          this.showAlert(error.message || "イベントの削除に失敗しました。");
        });
      });
      actions.appendChild(deleteBtn);

      item.append(indicator, label, actions);

      item.addEventListener("click", () => {
        this.selectEvent(event.id);
      });
      item.addEventListener("keydown", (evt) => {
        if (evt.key === "Enter" || evt.key === " ") {
          evt.preventDefault();
          this.selectEvent(event.id);
        }
      });

      fragment.appendChild(item);
    });

    list.appendChild(fragment);
  }

  ensureSelectedEvent(preferredId = "") {
    const availableIds = new Set(this.events.map((event) => event.id));
    const desiredId = preferredId || this.selectedEventId;
    if (desiredId && availableIds.has(desiredId)) {
      this.selectedEventId = desiredId;
    } else {
      this.selectedEventId = "";
    }
  }

  getSelectedEvent() {
    if (!this.selectedEventId) return null;
    return this.events.find((event) => event.id === this.selectedEventId) || null;
  }

  selectEvent(eventId) {
    const previous = this.selectedEventId;
    const normalized = ensureString(eventId);
    if (normalized && !this.events.some((event) => event.id === normalized)) {
      return;
    }

    this.selectedEventId = normalized;
    if (previous !== normalized) {
      this.lastToolContextSignature = "";
    }
    this.renderEvents();
    this.updateScheduleStateFromSelection();
    this.updateEventSummary();
    this.updateToolSummary();
    this.updateFlowButtons();
    this.updateSelectionNotes();
    if (this.stage === "tabs") {
      this.setStage(this.selectedEventId ? "schedules" : "events");
    } else if (!normalized && this.stage === "schedules") {
      this.setStage("events");
    }
  }

  ensureSelectedSchedule(preferredId = "") {
    const availableIds = new Set(this.schedules.map((schedule) => schedule.id));
    const desiredId = preferredId || this.selectedScheduleId;
    if (desiredId && availableIds.has(desiredId)) {
      this.selectedScheduleId = desiredId;
    } else {
      this.selectedScheduleId = "";
    }
  }

  getSelectedSchedule() {
    if (!this.selectedScheduleId) return null;
    return this.schedules.find((schedule) => schedule.id === this.selectedScheduleId) || null;
  }

  selectSchedule(scheduleId) {
    const previous = this.selectedScheduleId;
    const normalized = ensureString(scheduleId);
    if (normalized && !this.schedules.some((schedule) => schedule.id === normalized)) {
      return;
    }

    this.selectedScheduleId = normalized;
    if (previous !== normalized) {
      this.lastToolContextSignature = "";
    }
    this.renderScheduleList();
    this.updateScheduleSummary();
    this.updateToolSummary();
    this.updateFlowButtons();
    this.updateSelectionNotes();
<<<<<<< HEAD
    if (this.stageHistory.has("tabs") && this.selectedScheduleId) {
      this.syncEmbeddedTools().catch((error) => console.error("Failed to sync tools", error));
=======
    if (this.stageHistory.has("tabs")) {
      if (this.selectedScheduleId) {
        this.prepareToolFrames();
      } else {
        this.resetToolFrames();
      }
>>>>>>> 42f77d0f
    }
    if (this.stage === "tabs" && this.selectedScheduleId) {
      this.switchTab(this.activeTab);
    } else if (!normalized && this.stage === "tabs") {
      this.setStage("schedules");
    }
  }

  updateScheduleStateFromSelection(preferredScheduleId = "") {
    const event = this.getSelectedEvent();
    this.schedules = event ? [...event.schedules] : [];
    this.ensureSelectedSchedule(preferredScheduleId);
    this.renderScheduleList();
    this.updateScheduleSummary();
    this.updateToolSummary();
    this.updateFlowButtons();
    this.updateSelectionNotes();
<<<<<<< HEAD
    if (this.stage === "tabs" && this.selectedScheduleId) {
      this.syncEmbeddedTools().catch((error) => console.error("Failed to sync tools", error));
=======
    if (!this.selectedScheduleId) {
      this.resetToolFrames(true);
>>>>>>> 42f77d0f
    }
    if (!event && (this.stage === "schedules" || this.stage === "tabs")) {
      this.setStage("events");
    }
  }

  renderScheduleList() {
    const list = this.dom.scheduleList;
    if (!list) return;

    list.innerHTML = "";
    if (!this.schedules.length) {
      list.hidden = true;
      if (this.dom.scheduleEmpty) this.dom.scheduleEmpty.hidden = false;
      list.removeAttribute("role");
      list.removeAttribute("aria-label");
      list.removeAttribute("aria-orientation");
      return;
    }

    list.hidden = false;
    if (this.dom.scheduleEmpty) this.dom.scheduleEmpty.hidden = true;

    list.setAttribute("role", "listbox");
    list.setAttribute("aria-label", "日程一覧");
    list.setAttribute("aria-orientation", "vertical");
    const fragment = document.createDocumentFragment();
    this.schedules.forEach((schedule) => {
      const item = document.createElement("li");
      item.className = "entity-item";
      item.dataset.scheduleId = schedule.id;
      item.setAttribute("role", "option");

      const isSelected = schedule.id === this.selectedScheduleId && this.selectedScheduleId;
      if (isSelected) {
        item.classList.add("is-selected");
        item.setAttribute("aria-selected", "true");
      } else {
        item.setAttribute("aria-selected", "false");
      }
      item.tabIndex = 0;

      const indicator = document.createElement("span");
      indicator.className = "entity-indicator";
      indicator.setAttribute("aria-hidden", "true");
      const indicatorDot = document.createElement("span");
      indicatorDot.className = "entity-indicator__dot";
      indicator.appendChild(indicatorDot);

      const label = document.createElement("div");
      label.className = "entity-label";

      const nameEl = document.createElement("span");
      nameEl.className = "entity-name";
      nameEl.textContent = schedule.label || schedule.id;

      const metaEl = document.createElement("span");
      metaEl.className = "entity-meta";
      const rangeText = formatScheduleRange(schedule.startAt, schedule.endAt);
      const metaParts = [];
      if (rangeText) metaParts.push(rangeText);
      metaParts.push(`参加者 ${formatParticipantCount(schedule.participantCount)}`);
      metaEl.textContent = metaParts.join(" / ");

      label.append(nameEl, metaEl);

      const actions = document.createElement("div");
      actions.className = "entity-actions";

      const hubLink = document.createElement("a");
      hubLink.className = "btn btn-primary btn-sm";
      hubLink.href = this.buildScheduleHubUrl(schedule);
      hubLink.textContent = "日程ハブ";
      actions.appendChild(hubLink);

      const participantsLink = document.createElement("a");
      participantsLink.className = "btn btn-ghost btn-sm";
      participantsLink.href = this.buildParticipantAdminUrlForSchedule(schedule);
      participantsLink.target = "_blank";
      participantsLink.rel = "noreferrer noopener";
      participantsLink.textContent = "参加者管理";
      actions.appendChild(participantsLink);

      const editBtn = document.createElement("button");
      editBtn.type = "button";
      editBtn.className = "btn-icon";
      editBtn.innerHTML = "<svg aria-hidden=\"true\" viewBox=\"0 0 16 16\"><path d=\"M12.146 2.146a.5.5 0 0 1 .708 0l1 1a.5.5 0 0 1 0 .708l-7.25 7.25a.5.5 0 0 1-.168.11l-3 1a.5.5 0 0 1-.65-.65l1-3a.5.5 0 0 1 .11-.168l7.25-7.25Zm.708 1.414L12.5 3.207 5.415 10.293l-.646 1.94 1.94-.646 7.085-7.085ZM3 13.5a.5.5 0 0 0 .5.5h9a.5.5 0 0 0 0-1h-9a.5.5 0 0 0-.5.5Z\" fill=\"currentColor\"/></svg>";
      editBtn.title = "日程を編集";
      editBtn.addEventListener("click", (evt) => {
        evt.stopPropagation();
        this.openScheduleDialog({ mode: "edit", schedule });
      });
      actions.appendChild(editBtn);

      const deleteBtn = document.createElement("button");
      deleteBtn.type = "button";
      deleteBtn.className = "btn-icon";
      deleteBtn.innerHTML = "<svg aria-hidden=\"true\" viewBox=\"0 0 16 16\"><path fill=\"currentColor\" d=\"M6.5 1a1 1 0 0 0-.894.553L5.382 2H2.5a.5.5 0 0 0 0 1H3v9c0 .825.675 1.5 1.5 1.5h7c.825 0 1.5-.675 1.5-1.5V3h.5a.5.5 0 0 0 0-1h-2.882l-.224-.447A1 1 0 0 0 9.5 1h-3ZM5 3h6v9c0 .277-.223.5-.5.5h-5c-.277 0-.5-.223-.5-.5V3Z\"/></svg>";
      deleteBtn.title = "日程を削除";
      deleteBtn.addEventListener("click", (evt) => {
        evt.stopPropagation();
        this.deleteSchedule(schedule).catch((error) => {
          console.error("Failed to delete schedule:", error);
          this.showAlert(error.message || "日程の削除に失敗しました。");
        });
      });
      actions.appendChild(deleteBtn);

      item.append(indicator, label, actions);

      item.addEventListener("click", () => {
        this.selectSchedule(schedule.id);
      });
      item.addEventListener("keydown", (evt) => {
        if (evt.key === "Enter" || evt.key === " ") {
          evt.preventDefault();
          this.selectSchedule(schedule.id);
        }
      });

      fragment.appendChild(item);
    });

    list.appendChild(fragment);
  }

  updateEventSummary() {
    const event = this.getSelectedEvent();
    if (this.dom.eventSummaryName) {
      this.dom.eventSummaryName.textContent = event ? event.name || event.id : "—";
    }
    if (this.dom.eventSummarySchedules) {
      if (event) {
        const count = typeof event.scheduleCount === "number" ? event.scheduleCount : (event.schedules?.length || 0);
        this.dom.eventSummarySchedules.textContent = `${count}件`;
      } else {
        this.dom.eventSummarySchedules.textContent = "—";
      }
    }
    if (this.dom.eventSummaryParticipants) {
      this.dom.eventSummaryParticipants.textContent = event
        ? formatParticipantCount(event.totalParticipants)
        : "—";
    }
    if (this.dom.eventChangeButton) {
      this.dom.eventChangeButton.disabled = !event;
    }
  }

  updateScheduleSummary() {
    if (!this.dom.scheduleSummary) return;

    const event = this.getSelectedEvent();
    const schedule = this.getSelectedSchedule();
    if (event && schedule) {
      this.dom.scheduleSummary.hidden = false;
      if (this.dom.scheduleSummaryEvent) {
        this.dom.scheduleSummaryEvent.textContent = event.name || event.id;
      }
      if (this.dom.scheduleSummaryLabel) {
        this.dom.scheduleSummaryLabel.textContent = schedule.label || schedule.id;
      }
      const rangeText = formatScheduleRange(schedule.startAt, schedule.endAt);
      if (this.dom.scheduleSummaryRangeRow && this.dom.scheduleSummaryRange) {
        if (rangeText) {
          this.dom.scheduleSummaryRangeRow.hidden = false;
          this.dom.scheduleSummaryRange.textContent = rangeText;
        } else {
          this.dom.scheduleSummaryRangeRow.hidden = true;
          this.dom.scheduleSummaryRange.textContent = "";
        }
      }
    } else {
      this.dom.scheduleSummary.hidden = true;
    }
    if (this.dom.scheduleChangeButton) {
      this.dom.scheduleChangeButton.disabled = !schedule;
    }
  }

  updateToolSummary() {
    const event = this.getSelectedEvent();
    const schedule = this.getSelectedSchedule();
    if (this.dom.toolSummaryEvent) {
      this.dom.toolSummaryEvent.textContent = event ? event.name || event.id : "—";
    }
    if (this.dom.toolSummarySchedule) {
      this.dom.toolSummarySchedule.textContent = schedule ? schedule.label || schedule.id : "—";
    }
    if (this.dom.toolSummaryTime && this.dom.toolSummaryTimeRow) {
      const rangeText = schedule ? formatScheduleRange(schedule.startAt, schedule.endAt) : "";
      if (rangeText) {
        this.dom.toolSummaryTimeRow.hidden = false;
        this.dom.toolSummaryTime.textContent = rangeText;
      } else {
        this.dom.toolSummaryTimeRow.hidden = true;
        this.dom.toolSummaryTime.textContent = "";
      }
    }
  }

<<<<<<< HEAD
  async loadEmbeddedTool(tool) {
    const entry = this.embeddedTools[tool];
    if (!entry) {
      return;
    }
    if (entry.ready) {
      return;
    }
    if (!entry.promise) {
      entry.promise = (async () => {
        if (typeof document !== "undefined") {
          if (tool === "participants") {
            document.documentElement.dataset.qaEmbedPrefix = "qa-";
          } else if (tool === "operator") {
            document.documentElement.dataset.operatorEmbedPrefix = "op-";
          }
        }
        if (tool === "participants") {
          await import("../question-admin/index.js");
        } else {
          await import("../operator/index.js");
        }
        entry.ready = true;
      })().catch((error) => {
        console.error(`Failed to load ${tool} tool`, error);
        entry.ready = false;
        entry.promise = null;
        throw error;
      });
    }
    await entry.promise;
  }

  async syncEmbeddedTools() {
    const schedule = this.getSelectedSchedule();
    const event = this.getSelectedEvent();
    if (!schedule || !event) {
      this.lastToolContextSignature = "";
      return;
    }
    const contextKey = [
      event.id,
      schedule.id,
      event.name || "",
      schedule.label || "",
      schedule.startAt || "",
      schedule.endAt || ""
    ].join("::");
    if (this.lastToolContextSignature === contextKey) {
      return;
    }
    this.lastToolContextSignature = contextKey;
    const context = {
      eventId: event.id,
      eventName: event.name || event.id,
      scheduleId: schedule.id,
      scheduleLabel: schedule.label || schedule.id,
      startAt: schedule.startAt || "",
      endAt: schedule.endAt || ""
    };
    try {
      await this.loadEmbeddedTool("participants");
      if (window.questionAdminEmbed?.waitUntilReady) {
        await window.questionAdminEmbed.waitUntilReady();
      }
      if (window.questionAdminEmbed?.setSelection) {
        await window.questionAdminEmbed.setSelection(context);
      }
    } catch (error) {
      console.error("Failed to sync participant tool", error);
    }
    try {
      await this.loadEmbeddedTool("operator");
      if (window.operatorEmbed?.waitUntilReady) {
        await window.operatorEmbed.waitUntilReady();
      }
      if (window.operatorEmbed?.setContext) {
        window.operatorEmbed.setContext(context);
      }
    } catch (error) {
      console.error("Failed to sync operator tool", error);
=======
  prepareToolFrames() {
    const schedule = this.getSelectedSchedule();
    if (!schedule) {
      this.resetToolFrames();
      return;
    }
    this.updateToolFrame("participants", this.buildParticipantAdminUrlForSchedule(schedule));
    this.updateToolFrame("operator", this.buildOperatorPanelUrl(schedule));
  }

  updateToolFrame(tool, baseUrl) {
    if (typeof window === "undefined") {
      return;
    }
    if (!baseUrl) {
      return;
    }
    const frame = tool === "participants" ? this.dom.participantsFrame : this.dom.operatorFrame;
    const loader = tool === "participants" ? this.dom.participantsLoader : this.dom.operatorLoader;
    const state = this.toolFrames[tool];
    if (!frame || !state) {
      return;
    }
    const url = new URL(baseUrl, window.location.href);
    url.searchParams.set("embed", "1");
    const urlString = url.toString();
    if (state.currentUrl === urlString) {
      return;
    }
    state.currentUrl = urlString;
    state.isLoaded = false;
    frame.hidden = true;
    if (loader) {
      loader.hidden = false;
    }
    frame.src = urlString;
  }

  handleToolFrameLoad(tool) {
    const frame = tool === "participants" ? this.dom.participantsFrame : this.dom.operatorFrame;
    const loader = tool === "participants" ? this.dom.participantsLoader : this.dom.operatorLoader;
    const state = this.toolFrames[tool];
    if (!frame || !state) {
      return;
    }
    state.isLoaded = true;
    if (loader) {
      loader.hidden = true;
    }
    if (state.currentUrl) {
      frame.hidden = false;
    }
  }

  resetToolFrames(clearUrl = false) {
    this.resetToolFrame("participants", clearUrl);
    this.resetToolFrame("operator", clearUrl);
  }

  resetToolFrame(tool, clearUrl) {
    const frame = tool === "participants" ? this.dom.participantsFrame : this.dom.operatorFrame;
    const loader = tool === "participants" ? this.dom.participantsLoader : this.dom.operatorLoader;
    const state = this.toolFrames[tool];
    if (!state) {
      return;
    }
    state.isLoaded = false;
    if (clearUrl) {
      state.currentUrl = "";
    }
    if (frame) {
      frame.hidden = true;
      if (clearUrl) {
        frame.removeAttribute("src");
      }
    }
    if (loader) {
      loader.hidden = true;
>>>>>>> 42f77d0f
    }
  }

  updateStageUi() {
    if (this.dom.main) {
      this.dom.main.dataset.stage = this.stage;
    }
    const info = STAGE_INFO[this.stage] || STAGE_INFO.events;
    if (this.dom.stageTitle) {
      this.dom.stageTitle.textContent = info.title;
    }
    if (this.dom.stageDescription) {
      this.dom.stageDescription.textContent = info.description;
    }
    this.updateStageIndicator();
    this.updateStageModulesAccessibility();
  }

  updateStageIndicator() {
    if (!Array.isArray(this.dom.stageIndicators)) return;
    const currentIndex = STAGE_SEQUENCE.indexOf(this.stage);
    this.dom.stageIndicators.forEach((indicator) => {
      const stageId = indicator?.dataset?.stageIndicator || "";
      const stageIndex = STAGE_SEQUENCE.indexOf(stageId);
      if (stageIndex === -1) return;
      indicator.classList.toggle("is-active", stageIndex === currentIndex);
      indicator.classList.toggle("is-complete", stageIndex < currentIndex);
    });
  }

  updateStageModulesAccessibility() {
    const accessibleByStage = {
      events: new Set(["events"]),
      schedules: new Set(["events", "schedules"]),
      tabs: new Set(["events", "schedules", "tabs"])
    };
    const active = accessibleByStage[this.stage] || accessibleByStage.events;
    this.setModuleAccessibility(this.dom.eventsModule, active.has("events"));
    this.setModuleAccessibility(this.dom.schedulesModule, active.has("schedules"));
    this.setModuleAccessibility(this.dom.tabsModule, active.has("tabs"));
  }

  setModuleAccessibility(module, isActive) {
    if (!module) return;
    if (typeof module.inert !== "undefined") {
      module.inert = !isActive;
    } else if (!isActive) {
      module.setAttribute("inert", "");
    } else {
      module.removeAttribute("inert");
    }

    if (isActive) {
      module.removeAttribute("aria-hidden");
      module.classList.remove("is-inert");
    } else {
      module.setAttribute("aria-hidden", "true");
      module.classList.add("is-inert");
    }

    const focusable = module.querySelectorAll(FOCUSABLE_SELECTOR);
    focusable.forEach((element) => {
      if (isActive) {
        if (Object.prototype.hasOwnProperty.call(element.dataset, "flowSavedTabindex")) {
          const previous = element.dataset.flowSavedTabindex;
          if (previous === "") {
            element.removeAttribute("tabindex");
          } else {
            element.setAttribute("tabindex", previous);
          }
          delete element.dataset.flowSavedTabindex;
        }
      } else if (!Object.prototype.hasOwnProperty.call(element.dataset, "flowSavedTabindex")) {
        const current = element.getAttribute("tabindex");
        element.dataset.flowSavedTabindex = current ?? "";
        element.setAttribute("tabindex", "-1");
      } else {
        element.setAttribute("tabindex", "-1");
      }
    });
  }

  updateFlowButtons() {
    const signedIn = Boolean(this.currentUser);
    const hasEvent = Boolean(this.selectedEventId);
    const hasSchedule = Boolean(this.selectedScheduleId);

    if (this.dom.addEventButton) {
      this.dom.addEventButton.disabled = !signedIn;
    }
    if (this.dom.nextButton) {
      this.dom.nextButton.disabled = !signedIn || !hasEvent;
    }
    if (this.dom.addScheduleButton) {
      this.dom.addScheduleButton.disabled = !signedIn || !hasEvent;
    }
    if (this.dom.scheduleRefreshButton) {
      this.dom.scheduleRefreshButton.disabled = !signedIn || !hasEvent;
    }
    if (this.dom.scheduleNextButton) {
      this.dom.scheduleNextButton.disabled = !signedIn || !hasSchedule;
    }
    if (this.dom.participantsTab) {
      this.dom.participantsTab.disabled = !signedIn || !hasSchedule;
    }
    if (this.dom.operatorTab) {
      this.dom.operatorTab.disabled = !signedIn || !hasSchedule;
    }
  }

  updateSelectionNotes() {
    if (this.dom.eventSelectionNote) {
      const shouldShow = !this.selectedEventId && this.events.length > 0;
      this.dom.eventSelectionNote.hidden = !shouldShow;
    }
    if (this.dom.scheduleSelectionNote) {
      const shouldShow = Boolean(this.selectedEventId) && !this.selectedScheduleId && this.schedules.length > 0;
      this.dom.scheduleSelectionNote.hidden = !shouldShow;
    }
  }

  setStage(stage) {
    if (!STAGE_SEQUENCE.includes(stage)) {
      return;
    }
    this.stage = stage;
    this.stageHistory.add(stage);
    this.updateStageUi();
    this.updateFlowButtons();
    this.updateSelectionNotes();
  }

  goToStage(stage) {
    if (stage === "schedules" && !this.selectedEventId) {
      this.revealEventSelectionCue();
      return;
    }
    if (stage === "tabs") {
      if (!this.selectedEventId) {
        this.revealEventSelectionCue();
        return;
      }
      if (!this.selectedScheduleId) {
        this.revealScheduleSelectionCue();
        return;
      }
    }
    this.setStage(stage);
    if (stage === "tabs") {
      this.updateToolSummary();
      this.prepareToolFrames();
      this.switchTab(this.activeTab);
      this.syncEmbeddedTools().catch((error) => console.error("Failed to sync tools", error));
    }
  }

  enterTabsStage(tab) {
    this.activeTab = tab === "operator" ? "operator" : "participants";
    this.goToStage("tabs");
  }

  switchTab(tab) {
    const normalized = tab === "operator" ? "operator" : "participants";
    this.activeTab = normalized;
    if (this.dom.participantsTab) {
      this.dom.participantsTab.classList.toggle("is-active", normalized === "participants");
      this.dom.participantsTab.setAttribute("aria-selected", normalized === "participants" ? "true" : "false");
    }
    if (this.dom.operatorTab) {
      this.dom.operatorTab.classList.toggle("is-active", normalized === "operator");
      this.dom.operatorTab.setAttribute("aria-selected", normalized === "operator" ? "true" : "false");
    }
    if (this.dom.participantsPanel) {
      this.dom.participantsPanel.classList.toggle("is-active", normalized === "participants");
      this.dom.participantsPanel.hidden = normalized !== "participants";
    }
    if (this.dom.operatorPanel) {
      this.dom.operatorPanel.classList.toggle("is-active", normalized === "operator");
      this.dom.operatorPanel.hidden = normalized !== "operator";
    }
  }

  revealEventSelectionCue() {
    if (this.dom.eventSelectionNote) {
      this.dom.eventSelectionNote.hidden = false;
      this.dom.eventSelectionNote.classList.add("section-focus-highlight");
      setTimeout(() => this.dom.eventSelectionNote.classList.remove("section-focus-highlight"), 600);
    }
    if (this.dom.eventList) {
      this.dom.eventList.scrollIntoView({ behavior: "smooth", block: "start" });
    }
  }

  revealScheduleSelectionCue() {
    if (this.dom.scheduleSelectionNote) {
      this.dom.scheduleSelectionNote.hidden = false;
      this.dom.scheduleSelectionNote.classList.add("section-focus-highlight");
      setTimeout(() => this.dom.scheduleSelectionNote.classList.remove("section-focus-highlight"), 600);
    }
    if (this.dom.scheduleList) {
      this.dom.scheduleList.scrollIntoView({ behavior: "smooth", block: "start" });
    }
  }

  setScheduleLoading(isLoading, message = "") {
    if (this.dom.scheduleLoading) {
      this.dom.scheduleLoading.hidden = !isLoading;
    }
    if (this.dom.scheduleLoadingText) {
      this.dom.scheduleLoadingText.textContent = message || "";
    }
  }

  async reloadSchedules() {
    if (!this.selectedEventId) {
      this.revealEventSelectionCue();
      return;
    }
    this.setScheduleLoading(true, "日程情報を再読み込みしています…");
    try {
      await this.loadEvents();
    } finally {
      this.setScheduleLoading(false);
    }
  }

  openScheduleDialog({ mode = "create", schedule = null } = {}) {
    if (!this.dom.scheduleDialog || !this.dom.scheduleForm) return;
    if (!this.selectedEventId) {
      this.revealEventSelectionCue();
      return;
    }

    this.dom.scheduleForm.reset();
    this.dom.scheduleForm.dataset.mode = mode;
    this.dom.scheduleForm.dataset.scheduleId = schedule?.id || "";
    this.setFormError(this.dom.scheduleError, "");

    if (this.dom.scheduleDialogTitle) {
      this.dom.scheduleDialogTitle.textContent = mode === "edit" ? "日程を編集" : "日程を追加";
    }
    const submitButton = this.dom.scheduleForm.querySelector("button[type='submit']");
    if (submitButton) {
      submitButton.textContent = mode === "edit" ? "保存" : "追加";
    }
    if (mode === "edit" && schedule) {
      if (this.dom.scheduleLabelInput) this.dom.scheduleLabelInput.value = schedule.label || "";
      if (this.dom.scheduleDateInput)
        this.dom.scheduleDateInput.value = schedule.startAt ? String(schedule.startAt).slice(0, 10) : schedule.date || "";
      if (this.dom.scheduleStartInput)
        this.dom.scheduleStartInput.value = schedule.startAt ? String(schedule.startAt).slice(11, 16) : "";
      if (this.dom.scheduleEndInput)
        this.dom.scheduleEndInput.value = schedule.endAt ? String(schedule.endAt).slice(11, 16) : "";
    }

    this.openDialog(this.dom.scheduleDialog);
  }

  async handleScheduleFormSubmit() {
    if (!this.dom.scheduleForm) return;
    const submitButton = this.dom.scheduleForm.querySelector("button[type='submit']");
    if (submitButton) submitButton.disabled = true;
    this.setFormError(this.dom.scheduleError, "");

    try {
      const mode = this.dom.scheduleForm.dataset.mode || "create";
      const scheduleId = this.dom.scheduleForm.dataset.scheduleId || "";
      const payload = {
        label: this.dom.scheduleLabelInput?.value,
        date: this.dom.scheduleDateInput?.value,
        start: this.dom.scheduleStartInput?.value,
        end: this.dom.scheduleEndInput?.value
      };
      if (mode === "edit") {
        await this.updateSchedule(scheduleId, payload);
      } else {
        await this.createSchedule(payload);
      }
      this.dom.scheduleForm.reset();
      this.closeDialog(this.dom.scheduleDialog);
    } catch (error) {
      throw error;
    } finally {
      if (submitButton) submitButton.disabled = false;
    }
  }

  resolveScheduleFormValues({ label, date, start, end }) {
    const trimmedLabel = normalizeKey(label || "");
    if (!trimmedLabel) {
      throw new Error("日程の表示名を入力してください。");
    }

    const normalizedDate = ensureString(date);
    if (!normalizedDate) {
      throw new Error("日付を入力してください。");
    }

    const startTime = ensureString(start);
    const endTime = ensureString(end);
    if (!startTime || !endTime) {
      throw new Error("開始と終了の時刻を入力してください。");
    }

    const startDate = new Date(`${normalizedDate}T${startTime}`);
    const endDate = new Date(`${normalizedDate}T${endTime}`);
    if (Number.isNaN(startDate.getTime()) || Number.isNaN(endDate.getTime())) {
      throw new Error("開始・終了時刻の形式が正しくありません。");
    }

    if (endDate.getTime() <= startDate.getTime()) {
      endDate.setTime(endDate.getTime() + 24 * 60 * 60 * 1000);
    }

    const startValue = formatDateTimeLocal(startDate);
    const endValue = formatDateTimeLocal(endDate);

    return {
      label: trimmedLabel,
      date: normalizedDate,
      startValue,
      endValue
    };
  }

  async createSchedule(payload) {
    const eventId = this.selectedEventId;
    if (!eventId) {
      throw new Error("イベントを選択してください。");
    }

    const { label, date, startValue, endValue } = this.resolveScheduleFormValues(payload);
    let scheduleId = generateShortId("sch_");
    const existingIds = new Set(this.schedules.map((schedule) => schedule.id));
    while (existingIds.has(scheduleId)) {
      scheduleId = generateShortId("sch_");
    }

    const now = Date.now();
    await set(ref(database, `questionIntake/schedules/${eventId}/${scheduleId}`), {
      label,
      date,
      startAt: startValue,
      endAt: endValue,
      participantCount: 0,
      createdAt: now,
      updatedAt: now
    });

    await update(ref(database), {
      [`questionIntake/events/${eventId}/updatedAt`]: now
    });

    await this.loadEvents();
    this.selectedScheduleId = scheduleId;
    await this.requestSheetSync();
  }

  async updateSchedule(scheduleId, payload) {
    const eventId = this.selectedEventId;
    if (!eventId) {
      throw new Error("イベントを選択してください。");
    }
    if (!scheduleId) {
      throw new Error("日程IDが不明です。");
    }

    const { label, date, startValue, endValue } = this.resolveScheduleFormValues(payload);
    const now = Date.now();
    await update(ref(database), {
      [`questionIntake/schedules/${eventId}/${scheduleId}/label`]: label,
      [`questionIntake/schedules/${eventId}/${scheduleId}/date`]: date,
      [`questionIntake/schedules/${eventId}/${scheduleId}/startAt`]: startValue,
      [`questionIntake/schedules/${eventId}/${scheduleId}/endAt`]: endValue,
      [`questionIntake/schedules/${eventId}/${scheduleId}/updatedAt`]: now,
      [`questionIntake/events/${eventId}/updatedAt`]: now
    });

    await this.loadEvents();
    this.selectedScheduleId = scheduleId;
    await this.requestSheetSync();
  }

  async deleteSchedule(schedule) {
    const eventId = this.selectedEventId;
    if (!eventId) {
      throw new Error("イベントを選択してください。");
    }
    const scheduleId = schedule?.id;
    if (!scheduleId) {
      throw new Error("日程IDが不明です。");
    }
    const label = schedule?.label || scheduleId;

    const confirmed = await this.confirm({
      title: "日程の削除",
      description: `日程「${label}」と、紐づく参加者・専用リンクをすべて削除します。よろしいですか？`,
      confirmLabel: "削除する",
      cancelLabel: "キャンセル",
      tone: "danger"
    });

    if (!confirmed) {
      return;
    }

    try {
      const participantSnapshot = await get(ref(database, `questionIntake/participants/${eventId}/${scheduleId}`));
      const participantBranch = participantSnapshot.exists() ? participantSnapshot.val() : {};
      const tokens = new Set();
      if (participantBranch && typeof participantBranch === "object") {
        Object.values(participantBranch).forEach((entry) => {
          const token = entry?.token;
          if (token) tokens.add(String(token));
        });
      }

      const now = Date.now();
      const updates = {
        [`questionIntake/schedules/${eventId}/${scheduleId}`]: null,
        [`questionIntake/participants/${eventId}/${scheduleId}`]: null,
        [`questionIntake/events/${eventId}/updatedAt`]: now
      };
      tokens.forEach((token) => {
        updates[`questionIntake/tokens/${token}`] = null;
      });

      await update(ref(database), updates);
      await this.loadEvents();
      this.ensureSelectedSchedule("");
      if (this.stage === "tabs") {
        this.setStage("schedules");
      }
      await this.requestSheetSync();
    } catch (error) {
      throw new Error(error?.message || "日程の削除に失敗しました。");
    }
  }

  updateMetaNote() {
    if (!this.dom.metaNote) return;
    const count = this.events.length;
    if (count > 0) {
      this.dom.metaNote.hidden = false;
      this.dom.metaNote.textContent = `登録イベント数: ${count} 件`;
    } else {
      this.dom.metaNote.hidden = true;
      this.dom.metaNote.textContent = "";
    }
  }

  updateDocumentTitle() {
    if (typeof document === "undefined") {
      return;
    }
    const count = this.events.length;
    if (count > 0) {
      document.title = `イベントコントロールセンター (${count}件)`;
    } else {
      document.title = "イベントコントロールセンター";
    }
  }

  buildEventHubUrl(event) {
    if (typeof window === "undefined") return "event-hub.html";
    const url = new URL("event-hub.html", window.location.href);
    if (event?.id) {
      url.searchParams.set("eventId", event.id);
    }
    if (event?.name) {
      url.searchParams.set("eventName", event.name);
    }
    return url.toString();
  }

  buildParticipantAdminUrl(event) {
    if (typeof window === "undefined") return "question-admin.html";
    const url = new URL("question-admin.html", window.location.href);
    if (event?.id) {
      url.searchParams.set("eventId", event.id);
      url.searchParams.set("focus", "participants");
    }
    if (event?.name) {
      url.searchParams.set("eventName", event.name);
    }
    return url.toString();
  }

  buildScheduleHubUrl(schedule) {
    if (typeof window === "undefined") return "schedule-hub.html";
    const url = new URL("schedule-hub.html", window.location.href);
    const event = this.getSelectedEvent();
    const eventId = event?.id || this.selectedEventId;
    if (eventId) url.searchParams.set("eventId", eventId);
    if (schedule?.id) url.searchParams.set("scheduleId", schedule.id);
    const scheduleKey = eventId && schedule?.id ? `${eventId}::${schedule.id}` : "";
    if (scheduleKey) url.searchParams.set("scheduleKey", scheduleKey);
    const eventName = event?.name || "";
    if (eventName) url.searchParams.set("eventName", eventName);
    if (schedule?.label) url.searchParams.set("scheduleLabel", schedule.label);
    if (schedule?.startAt) url.searchParams.set("startAt", schedule.startAt);
    if (schedule?.endAt) url.searchParams.set("endAt", schedule.endAt);
    url.searchParams.set("source", "events");
    return url.toString();
  }

  buildParticipantAdminUrlForSchedule(schedule) {
    if (typeof window === "undefined") return "question-admin.html";
    const event = this.getSelectedEvent();
    const url = new URL("question-admin.html", window.location.href);
    if (event?.id) {
      url.searchParams.set("eventId", event.id);
      url.searchParams.set("focus", "participants");
    }
    if (schedule?.id) {
      url.searchParams.set("scheduleId", schedule.id);
    }
    if (event?.name) {
      url.searchParams.set("eventName", event.name);
    }
    if (schedule?.label) {
      url.searchParams.set("scheduleLabel", schedule.label);
    }
    if (schedule?.startAt) url.searchParams.set("startAt", schedule.startAt);
    if (schedule?.endAt) url.searchParams.set("endAt", schedule.endAt);
    return url.toString();
  }

  buildOperatorPanelUrl(schedule) {
    if (typeof window === "undefined") return "operator.html";
    const event = this.getSelectedEvent();
    const url = new URL("operator.html", window.location.href);
    if (event?.id) url.searchParams.set("eventId", event.id);
    if (schedule?.id) url.searchParams.set("scheduleId", schedule.id);
    if (event?.name) url.searchParams.set("eventName", event.name);
    if (schedule?.label) url.searchParams.set("scheduleLabel", schedule.label);
    if (schedule?.startAt) url.searchParams.set("startAt", schedule.startAt);
    if (schedule?.endAt) url.searchParams.set("endAt", schedule.endAt);
    const scheduleKey = event?.id && schedule?.id ? `${event.id}::${schedule.id}` : "";
    if (scheduleKey) url.searchParams.set("scheduleKey", scheduleKey);
    url.searchParams.set("source", "events");
    return url.toString();
  }

  openEventDialog({ mode = "create", event = null } = {}) {
    if (!this.dom.eventDialog || !this.dom.eventForm) return;
    this.dom.eventForm.reset();
    this.dom.eventForm.dataset.mode = mode;
    this.dom.eventForm.dataset.eventId = event?.id || "";
    this.setFormError(this.dom.eventError, "");
    if (this.dom.eventDialogTitle) {
      this.dom.eventDialogTitle.textContent = mode === "edit" ? "イベントを編集" : "イベントを追加";
    }
    if (this.dom.eventNameInput) {
      this.dom.eventNameInput.value = mode === "edit" ? String(event?.name || "") : "";
    }
    const submitButton = this.dom.eventForm.querySelector("button[type='submit']");
    if (submitButton) {
      submitButton.textContent = mode === "edit" ? "保存" : "追加";
    }
    this.openDialog(this.dom.eventDialog);
  }

  closeEventDialog() {
    if (this.dom.eventDialog) {
      this.closeDialog(this.dom.eventDialog);
    }
  }

  async handleEventFormSubmit() {
    if (!this.dom.eventForm || !this.dom.eventNameInput) return;
    const submitButton = this.dom.eventForm.querySelector("button[type='submit']");
    if (submitButton) submitButton.disabled = true;
    this.setFormError(this.dom.eventError, "");

    try {
      const mode = this.dom.eventForm.dataset.mode || "create";
      const eventId = this.dom.eventForm.dataset.eventId || "";
      const name = this.dom.eventNameInput.value;
      if (mode === "edit") {
        await this.updateEvent(eventId, name);
        this.showAlert(`イベント「${name}」を更新しました。`);
      } else {
        await this.createEvent(name);
        this.showAlert(`イベント「${name}」を追加しました。`);
      }
      this.dom.eventForm.reset();
      this.closeEventDialog();
    } catch (error) {
      throw error;
    } finally {
      if (submitButton) submitButton.disabled = false;
    }
  }

  async createEvent(name) {
    const trimmed = normalizeKey(name || "");
    if (!trimmed) {
      throw new Error("イベント名を入力してください。");
    }

    const existingIds = new Set(this.events.map((event) => event.id));
    let eventId = generateShortId("evt_");
    while (existingIds.has(eventId)) {
      eventId = generateShortId("evt_");
    }

    const now = Date.now();
    await set(ref(database, `questionIntake/events/${eventId}`), {
      name: trimmed,
      createdAt: now,
      updatedAt: now
    });
    await this.loadEvents();
    await this.requestSheetSync();
  }

  async updateEvent(eventId, name) {
    const trimmed = normalizeKey(name || "");
    if (!trimmed) {
      throw new Error("イベント名を入力してください。");
    }
    if (!eventId) {
      throw new Error("イベントIDが不明です。");
    }

    const now = Date.now();
    await update(ref(database), {
      [`questionIntake/events/${eventId}/name`]: trimmed,
      [`questionIntake/events/${eventId}/updatedAt`]: now
    });
    await this.loadEvents();
    await this.requestSheetSync();
  }

  async deleteEvent(event) {
    const eventId = event?.id;
    if (!eventId) {
      throw new Error("イベントIDが不明です。");
    }
    const label = event?.name || eventId;
    const confirmed = await this.confirm({
      title: "イベントの削除",
      description: `イベント「${label}」と、その日程・参加者・発行済みリンクをすべて削除します。よろしいですか？`,
      confirmLabel: "削除する",
      cancelLabel: "キャンセル",
      tone: "danger"
    });
    if (!confirmed) {
      return;
    }

    try {
      const participantSnapshot = await get(ref(database, `questionIntake/participants/${eventId}`));
      const participantBranch = participantSnapshot.exists() ? participantSnapshot.val() : {};
      const tokensToRemove = collectParticipantTokens(participantBranch);

      const updates = {
        [`questionIntake/events/${eventId}`]: null,
        [`questionIntake/schedules/${eventId}`]: null,
        [`questionIntake/participants/${eventId}`]: null
      };
      tokensToRemove.forEach((token) => {
        updates[`questionIntake/tokens/${token}`] = null;
      });

      await update(ref(database), updates);
      await this.loadEvents();
      await this.requestSheetSync();
      this.showAlert(`イベント「${label}」を削除しました。`);
    } catch (error) {
      throw new Error(error?.message || "イベントの削除に失敗しました。");
    }
  }

  async requestSheetSync() {
    if (!this.api) {
      return;
    }
    try {
      await this.api.apiPost({ action: "syncQuestionIntakeToSheet" });
    } catch (error) {
      console.warn("Failed to request sheet sync:", error);
    }
  }

  bindDialogDismiss(element) {
    if (!element) return;
    element.addEventListener("click", (event) => {
      if (event.target instanceof HTMLElement && event.target.dataset.dialogDismiss) {
        event.preventDefault();
        if (element === this.dom.confirmDialog) {
          this.resolveConfirm(false);
        } else {
          this.closeDialog(element);
        }
      }
    });
  }

  openDialog(element) {
    if (!element) return;
    if (this.activeDialog && this.activeDialog !== element) {
      this.closeDialog(this.activeDialog);
    }
    this.activeDialog = element;
    this.lastFocused = document.activeElement instanceof HTMLElement ? document.activeElement : null;
    element.removeAttribute("hidden");
    document.body.classList.add("modal-open");
    document.addEventListener("keydown", this.handleGlobalKeydown, true);
    const focusTarget = element.querySelector("[data-autofocus]") || element.querySelector("input, button, select, textarea");
    if (focusTarget instanceof HTMLElement) {
      requestAnimationFrame(() => focusTarget.focus());
    }
  }

  closeDialog(element) {
    if (!element) return;
    if (!element.hasAttribute("hidden")) {
      element.setAttribute("hidden", "");
    }
    if (this.activeDialog === element) {
      document.body.classList.remove("modal-open");
      document.removeEventListener("keydown", this.handleGlobalKeydown, true);
      const toFocus = this.lastFocused;
      this.activeDialog = null;
      this.lastFocused = null;
      if (toFocus && typeof toFocus.focus === "function") {
        toFocus.focus();
      }
    }
    if (element === this.dom.eventDialog && this.dom.eventForm) {
      this.dom.eventForm.reset();
      this.setFormError(this.dom.eventError, "");
    }
  }

  handleGlobalKeydown(event) {
    if (event.key === "Escape" && this.activeDialog) {
      event.preventDefault();
      if (this.activeDialog === this.dom.confirmDialog) {
        this.resolveConfirm(false);
      } else {
        this.closeDialog(this.activeDialog);
      }
    }
  }

  async confirm({
    title = "確認",
    description = "",
    confirmLabel = "実行する",
    cancelLabel = "キャンセル",
    tone = "danger"
  } = {}) {
    if (!this.dom.confirmDialog) {
      return window.confirm(description || title);
    }

    if (this.confirmResolver) {
      this.finalizeConfirm(false);
    }

    if (this.dom.confirmDialogTitle) {
      this.dom.confirmDialogTitle.textContent = title || "確認";
    }
    if (this.dom.confirmDialogMessage) {
      this.dom.confirmDialogMessage.textContent = description || "";
    }
    if (this.dom.confirmAcceptButton) {
      this.dom.confirmAcceptButton.textContent = confirmLabel || "実行する";
      this.dom.confirmAcceptButton.classList.remove("btn-danger", "btn-primary");
      this.dom.confirmAcceptButton.classList.add(tone === "danger" ? "btn-danger" : "btn-primary");
    }
    if (this.dom.confirmCancelButton) {
      this.dom.confirmCancelButton.textContent = cancelLabel || "キャンセル";
    }

    this.openDialog(this.dom.confirmDialog);

    return await new Promise((resolve) => {
      this.confirmResolver = resolve;
    });
  }

  resolveConfirm(result) {
    const resolver = this.confirmResolver;
    this.confirmResolver = null;
    if (this.dom.confirmDialog) {
      this.closeDialog(this.dom.confirmDialog);
    }
    if (typeof resolver === "function") {
      resolver(result);
    }
  }

  setFormError(element, message = "") {
    if (!element) return;
    if (message) {
      element.hidden = false;
      element.textContent = message;
    } else {
      element.hidden = true;
      element.textContent = "";
    }
  }
}<|MERGE_RESOLUTION|>--- conflicted
+++ resolved
@@ -96,18 +96,11 @@
     this.lastFocused = null;
     this.confirmResolver = null;
     this.redirectingToIndex = false;
-<<<<<<< HEAD
     this.embeddedTools = {
       participants: { promise: null, ready: false },
       operator: { promise: null, ready: false }
     };
     this.lastToolContextSignature = "";
-=======
-    this.toolFrames = {
-      participants: { currentUrl: "", isLoaded: false },
-      operator: { currentUrl: "", isLoaded: false }
-    };
->>>>>>> 42f77d0f
     this.handleGlobalKeydown = this.handleGlobalKeydown.bind(this);
   }
 
@@ -191,7 +184,6 @@
     if (this.dom.flowTabsBackButton) {
       this.dom.flowTabsBackButton.addEventListener("click", () => {
         this.setStage("schedules");
-<<<<<<< HEAD
       });
     }
 
@@ -204,32 +196,6 @@
     if (this.dom.operatorTab) {
       this.dom.operatorTab.addEventListener("click", () => {
         this.switchTab("operator");
-=======
-      });
-    }
-
-    if (this.dom.participantsTab) {
-      this.dom.participantsTab.addEventListener("click", () => {
-        this.switchTab("participants");
-      });
-    }
-
-    if (this.dom.operatorTab) {
-      this.dom.operatorTab.addEventListener("click", () => {
-        this.switchTab("operator");
-      });
-    }
-
-    if (this.dom.participantsFrame) {
-      this.dom.participantsFrame.addEventListener("load", () => {
-        this.handleToolFrameLoad("participants");
-      });
-    }
-
-    if (this.dom.operatorFrame) {
-      this.dom.operatorFrame.addEventListener("load", () => {
-        this.handleToolFrameLoad("operator");
->>>>>>> 42f77d0f
       });
     }
 
@@ -668,17 +634,8 @@
     this.updateToolSummary();
     this.updateFlowButtons();
     this.updateSelectionNotes();
-<<<<<<< HEAD
     if (this.stageHistory.has("tabs") && this.selectedScheduleId) {
       this.syncEmbeddedTools().catch((error) => console.error("Failed to sync tools", error));
-=======
-    if (this.stageHistory.has("tabs")) {
-      if (this.selectedScheduleId) {
-        this.prepareToolFrames();
-      } else {
-        this.resetToolFrames();
-      }
->>>>>>> 42f77d0f
     }
     if (this.stage === "tabs" && this.selectedScheduleId) {
       this.switchTab(this.activeTab);
@@ -696,13 +653,8 @@
     this.updateToolSummary();
     this.updateFlowButtons();
     this.updateSelectionNotes();
-<<<<<<< HEAD
     if (this.stage === "tabs" && this.selectedScheduleId) {
       this.syncEmbeddedTools().catch((error) => console.error("Failed to sync tools", error));
-=======
-    if (!this.selectedScheduleId) {
-      this.resetToolFrames(true);
->>>>>>> 42f77d0f
     }
     if (!event && (this.stage === "schedules" || this.stage === "tabs")) {
       this.setStage("events");
@@ -904,7 +856,6 @@
     }
   }
 
-<<<<<<< HEAD
   async loadEmbeddedTool(tool) {
     const entry = this.embeddedTools[tool];
     if (!entry) {
@@ -986,86 +937,6 @@
       }
     } catch (error) {
       console.error("Failed to sync operator tool", error);
-=======
-  prepareToolFrames() {
-    const schedule = this.getSelectedSchedule();
-    if (!schedule) {
-      this.resetToolFrames();
-      return;
-    }
-    this.updateToolFrame("participants", this.buildParticipantAdminUrlForSchedule(schedule));
-    this.updateToolFrame("operator", this.buildOperatorPanelUrl(schedule));
-  }
-
-  updateToolFrame(tool, baseUrl) {
-    if (typeof window === "undefined") {
-      return;
-    }
-    if (!baseUrl) {
-      return;
-    }
-    const frame = tool === "participants" ? this.dom.participantsFrame : this.dom.operatorFrame;
-    const loader = tool === "participants" ? this.dom.participantsLoader : this.dom.operatorLoader;
-    const state = this.toolFrames[tool];
-    if (!frame || !state) {
-      return;
-    }
-    const url = new URL(baseUrl, window.location.href);
-    url.searchParams.set("embed", "1");
-    const urlString = url.toString();
-    if (state.currentUrl === urlString) {
-      return;
-    }
-    state.currentUrl = urlString;
-    state.isLoaded = false;
-    frame.hidden = true;
-    if (loader) {
-      loader.hidden = false;
-    }
-    frame.src = urlString;
-  }
-
-  handleToolFrameLoad(tool) {
-    const frame = tool === "participants" ? this.dom.participantsFrame : this.dom.operatorFrame;
-    const loader = tool === "participants" ? this.dom.participantsLoader : this.dom.operatorLoader;
-    const state = this.toolFrames[tool];
-    if (!frame || !state) {
-      return;
-    }
-    state.isLoaded = true;
-    if (loader) {
-      loader.hidden = true;
-    }
-    if (state.currentUrl) {
-      frame.hidden = false;
-    }
-  }
-
-  resetToolFrames(clearUrl = false) {
-    this.resetToolFrame("participants", clearUrl);
-    this.resetToolFrame("operator", clearUrl);
-  }
-
-  resetToolFrame(tool, clearUrl) {
-    const frame = tool === "participants" ? this.dom.participantsFrame : this.dom.operatorFrame;
-    const loader = tool === "participants" ? this.dom.participantsLoader : this.dom.operatorLoader;
-    const state = this.toolFrames[tool];
-    if (!state) {
-      return;
-    }
-    state.isLoaded = false;
-    if (clearUrl) {
-      state.currentUrl = "";
-    }
-    if (frame) {
-      frame.hidden = true;
-      if (clearUrl) {
-        frame.removeAttribute("src");
-      }
-    }
-    if (loader) {
-      loader.hidden = true;
->>>>>>> 42f77d0f
     }
   }
 
