--- conflicted
+++ resolved
@@ -123,10 +123,7 @@
     this.stageHistory = new Set(["events"]);
     this.activeTab = "participants";
     this.lastToolContextSignature = "";
-<<<<<<< HEAD
     this.resetToolFrames();
-=======
->>>>>>> ccf0c3e6
     if (this.dom.scheduleLoading) {
       this.dom.scheduleLoading.hidden = true;
     }
@@ -893,7 +890,6 @@
     await entry.promise;
   }
 
-<<<<<<< HEAD
   resetToolFrames() {
     this.embeddedTools = {
       participants: { promise: null, ready: false },
@@ -914,8 +910,6 @@
     }
   }
 
-=======
->>>>>>> ccf0c3e6
   async syncEmbeddedTools() {
     const schedule = this.getSelectedSchedule();
     const event = this.getSelectedEvent();
