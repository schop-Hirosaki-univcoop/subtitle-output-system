import { queryDom } from "./dom.js";
import {
  database,
  ref,
  get,
  set,
  update,
  auth,
  signOut,
  onAuthStateChanged
} from "../operator/firebase.js";
import { createApiClient } from "../operator/api-client.js";
import { generateShortId, normalizeKey, toMillis } from "../question-admin/utils.js";
import { formatScheduleRange } from "../operator/utils.js";

const ensureString = (value) => String(value ?? "").trim();

const formatDateTimeLocal = (date) => {
  const year = date.getFullYear();
  const month = String(date.getMonth() + 1).padStart(2, "0");
  const day = String(date.getDate()).padStart(2, "0");
  const hours = String(date.getHours()).padStart(2, "0");
  const minutes = String(date.getMinutes()).padStart(2, "0");
  return `${year}-${month}-${day}T${hours}:${minutes}`;
};

const STAGE_SEQUENCE = ["events", "schedules", "tabs"];

const PANEL_CONFIG = {
  events: { stage: "events", requireEvent: false, requireSchedule: false },
  schedules: { stage: "schedules", requireEvent: true, requireSchedule: false },
  participants: { stage: "tabs", requireEvent: true, requireSchedule: true },
  operator: { stage: "tabs", requireEvent: true, requireSchedule: true },
  dictionary: { stage: "tabs", requireEvent: false, requireSchedule: false, dictionary: true },
  logs: { stage: "tabs", requireEvent: false, requireSchedule: false, logs: true }
};

const PANEL_STAGE_INFO = {
  events: STAGE_INFO.events,
  schedules: STAGE_INFO.schedules,
  participants: {
    title: "参加者リストの管理",
    description: "選択した日程の参加者リストを整理・更新します。"
  },
  operator: {
    title: "テロップ操作パネル",
    description: "質問の送出とステータス監視を行います。"
  },
  dictionary: {
    title: "ルビ辞書管理",
    description: "登録語句を編集して即座に共有できます。"
  },
  logs: {
    title: "操作ログ",
    description: "テロップ操作の履歴を確認します。"
  }
};

const FOCUSABLE_SELECTOR = [
  "a[href]",
  "button:not([disabled])",
  "input:not([disabled])",
  "select:not([disabled])",
  "textarea:not([disabled])",
  "[tabindex]:not([tabindex='-1'])"
].join(", ");

function buildContextDescription(baseDescription, event, schedule) {
  const segments = [];
  if (event) {
    segments.push(`イベント: ${event.name || event.id}`);
  }
  if (schedule) {
    segments.push(`日程: ${schedule.label || schedule.id}`);
    const range = formatScheduleRange(schedule.startAt, schedule.endAt);
    if (range) {
      segments.push(`時間: ${range}`);
    }
  }
  if (!segments.length) {
    return baseDescription;
  }
  return `${baseDescription} 選択中 — ${segments.join(" / ")}`;
}

const logError = (context, error) => {
  const detail =
    error && typeof error === "object" && "message" in error && error.message
      ? error.message
      : String(error ?? "不明なエラー");
  console.error(`${context}: ${detail}`);
};

function formatParticipantCount(value) {
  if (value == null || value === "") {
    return "—";
  }
  const numberValue = Number(value);
  if (!Number.isNaN(numberValue)) {
    return `${numberValue}名`;
  }
  return `${value}`;
}

function collectParticipantTokens(branch) {
  const tokens = new Set();
  if (!branch || typeof branch !== "object") {
    return tokens;
  }

  Object.values(branch).forEach((scheduleBranch) => {
    if (!scheduleBranch || typeof scheduleBranch !== "object") return;
    Object.values(scheduleBranch).forEach((participant) => {
      const token = participant?.token;
      if (token) {
        tokens.add(String(token));
      }
    });
  });
  return tokens;
}

export class EventAdminApp {
  constructor() {
    this.dom = queryDom();
    this.api = createApiClient(auth, onAuthStateChanged);
    this.authUnsubscribe = null;
    this.currentUser = null;
    this.events = [];
    this.selectedEventId = "";
    this.schedules = [];
    this.selectedScheduleId = "";
    this.stage = "events";
    this.stageHistory = new Set(["events"]);
    this.activePanel = "events";
    this.activeDialog = null;
    this.lastFocused = null;
    this.confirmResolver = null;
    this.redirectingToIndex = false;
    this.embeddedTools = {
      participants: { promise: null, ready: false },
      operator: { promise: null, ready: false }
    };
    this.lastToolContextSignature = "";
    this.lastToolContextApplied = false;
    this.handleGlobalKeydown = this.handleGlobalKeydown.bind(this);
  }

  init() {
    this.bindEvents();
    this.updateStageUi();
    this.updateFlowButtons();
    this.updateEventSummary();
    this.updateScheduleSummary();
    this.updateStageHeader();
    this.updatePanelVisibility();
    this.updatePanelNavigation();
    this.updateSelectionNotes();
    this.observeAuthState();
  }

  resetFlowState() {
    this.selectedEventId = "";
    this.schedules = [];
    this.selectedScheduleId = "";
    this.stage = "events";
    this.stageHistory = new Set(["events"]);
    this.activePanel = "events";
    this.lastToolContextSignature = "";
    this.lastToolContextApplied = false;
    this.resetToolFrames();
    if (this.dom.scheduleLoading) {
      this.dom.scheduleLoading.hidden = true;
    }
    this.renderEvents();
    this.renderScheduleList();
    this.updateScheduleSummary();
    this.updateEventSummary();
    this.updateStageHeader();
    this.updateStageUi();
    this.updateFlowButtons();
    this.updatePanelVisibility();
    this.updatePanelNavigation();
    this.updateSelectionNotes();
  }

  bindEvents() {
    if (this.dom.addEventButton) {
      this.dom.addEventButton.addEventListener("click", () => this.openEventDialog({ mode: "create" }));
    }

    if (this.dom.refreshButton) {
      this.dom.refreshButton.addEventListener("click", () => {
        this.loadEvents().catch((error) => {
          logError("Failed to refresh events", error);
          this.showAlert(error.message || "イベントの再読み込みに失敗しました。");
        });
      });
    }

    if (this.dom.logoutButton) {
      this.dom.logoutButton.addEventListener("click", () => {
        this.handleLogoutClick().catch((error) => {
          logError("Failed to handle logout", error);
        });
      });
    }

    (this.dom.panelButtons || []).forEach((button) => {
      button.addEventListener("click", () => {
        const target = button.dataset.panelTarget || "";
        this.showPanel(target);
      });
    });

    (this.dom.navigationButtons || []).forEach((button) => {
      button.addEventListener("click", () => {
        if (button.disabled) {
          return;
        }
        const target = button.dataset.flowNavTarget || "";
        if (!target) {
          return;
        }
        this.showPanel(target);
      });
    });

    if (this.dom.eventForm) {
      this.dom.eventForm.addEventListener("submit", (event) => {
        event.preventDefault();
        this.handleEventFormSubmit().catch((error) => {
          logError("Event form submit failed", error);
          this.setFormError(this.dom.eventError, error.message || "イベントの保存に失敗しました。");
        });
      });
    }

    if (this.dom.scheduleForm) {
      this.dom.scheduleForm.addEventListener("submit", (event) => {
        event.preventDefault();
        this.handleScheduleFormSubmit().catch((error) => {
          logError("Schedule form submit failed", error);
          this.setFormError(this.dom.scheduleError, error.message || "日程の保存に失敗しました。");
        });
      });
    }

    this.bindDialogDismiss(this.dom.eventDialog);
    this.bindDialogDismiss(this.dom.scheduleDialog);
    this.bindDialogDismiss(this.dom.confirmDialog);

    if (this.dom.confirmAcceptButton) {
      this.dom.confirmAcceptButton.addEventListener("click", () => {
        this.resolveConfirm(true);
      });
    }

    if (this.dom.confirmCancelButton) {
      this.dom.confirmCancelButton.addEventListener("click", () => {
        this.resolveConfirm(false);
      });
    }

    if (this.dom.addScheduleButton) {
      this.dom.addScheduleButton.addEventListener("click", () => this.openScheduleDialog({ mode: "create" }));
    }

    if (this.dom.scheduleRefreshButton) {
      this.dom.scheduleRefreshButton.addEventListener("click", () => {
        this.reloadSchedules().catch((error) => {
          logError("Failed to refresh schedules", error);
          this.showAlert(error.message || "日程の再読み込みに失敗しました。");
        });
      });
    }
  }

  async handleLogoutClick() {
    if (this.dom.logoutButton) {
      this.dom.logoutButton.disabled = true;
    }
    try {
      await signOut(auth);
    } catch (error) {
      logError("Sign-out failed", error);
      this.showAlert("ログアウトに失敗しました。時間をおいて再度お試しください。");
      if (this.dom.logoutButton) {
        this.dom.logoutButton.disabled = false;
      }
    }
  }

  observeAuthState() {
    if (this.authUnsubscribe) {
      this.authUnsubscribe();
      this.authUnsubscribe = null;
    }
    this.authUnsubscribe = onAuthStateChanged(auth, (user) => {
      this.handleAuthState(user).catch((error) => {
        logError("Failed to handle event admin auth state", error);
        this.showAlert(error.message || "初期化に失敗しました。時間をおいて再度お試しください。");
      });
    });
  }

  showLoggedOutState() {
    if (this.redirectingToIndex) {
      return;
    }
    this.resetFlowState();
    this.toggleLoading(false);
    this.updateUserLabel();
    if (typeof window !== "undefined") {
      this.redirectingToIndex = true;
      window.location.replace("index.html");
    }
  }

  showLoggedInState() {
    if (this.dom.main) {
      this.dom.main.hidden = false;
    }
    this.updateStageUi();
    this.updateFlowButtons();
    this.updateSelectionNotes();
  }

  setLoadingMessage(message) {
    if (this.dom.loadingText) {
      this.dom.loadingText.textContent = message || "";
    }
  }

  toggleLoading(isLoading) {
    if (this.dom.loading) {
      this.dom.loading.hidden = !isLoading;
    }
  }

  clearAlert() {
    if (this.dom.alert) {
      this.dom.alert.hidden = true;
      this.dom.alert.textContent = "";
    }
  }

  showAlert(message) {
    if (this.dom.alert) {
      this.dom.alert.hidden = false;
      this.dom.alert.textContent = message;
    }
  }

  async handleAuthState(user) {
    this.currentUser = user;
    this.updateUserLabel();
    if (!user) {
      this.events = [];
      this.renderEvents();
      this.clearAlert();
      this.showLoggedOutState();
      return;
    }

    this.showLoggedInState();
    this.clearAlert();

    try {
      this.setLoadingMessage("権限を確認しています…");
      this.toggleLoading(true);
      await this.ensureAdminAccess();
      this.setLoadingMessage("イベント情報を読み込んでいます…");
      await this.loadEvents();
      this.updateEventSummary();
      this.updateScheduleSummary();
      this.updateStageHeader();
      this.updateSelectionNotes();
    } catch (error) {
      logError("Event admin initialization failed", error);
      if (this.isPermissionError(error)) {
        const message =
          (error instanceof Error && error.message) ||
          "アクセス権限がありません。管理者に確認してください。";
        this.showAlert(message);
        await this.safeSignOut();
        return;
      }
      const fallback = "イベント情報の読み込みに失敗しました。時間をおいて再度お試しください。";
      const message = error instanceof Error && error.message ? error.message : fallback;
      this.showAlert(message || fallback);
    } finally {
      this.toggleLoading(false);
    }
  }

  async ensureAdminAccess() {
    if (!this.api) {
      return;
    }
    try {
      await this.api.apiPost({ action: "ensureAdmin" });
    } catch (error) {
      const rawMessage = error instanceof Error ? error.message : String(error || "");
      let message = "権限の確認に失敗しました。時間をおいて再度お試しください。";
      if (/not in users sheet/i.test(rawMessage)) {
        message = "あなたのアカウントにはこのページへのアクセス権限がありません。管理者に確認してください。";
      }
      const err = new Error(message);
      err.code = "EVENT_INDEX_ACCESS_DENIED";
      err.cause = error;
      throw err;
    }
  }

  async safeSignOut() {
    try {
      await signOut(auth);
    } catch (error) {
      console.warn("Failed to sign out after permission error:", error);
    }
  }

  isPermissionError(error) {
    if (!error) return false;
    if (error.code === "EVENT_INDEX_ACCESS_DENIED") return true;
    const code = typeof error.code === "string" ? error.code : "";
    if (code.includes("PERMISSION")) return true;
    const message = error instanceof Error ? error.message : String(error || "");
    return /permission/i.test(message) || message.includes("権限");
  }

  async loadEvents() {
    const [eventsSnapshot, schedulesSnapshot] = await Promise.all([
      get(ref(database, "questionIntake/events")),
      get(ref(database, "questionIntake/schedules"))
    ]);

    const eventsValue = eventsSnapshot.exists() ? eventsSnapshot.val() : {};
    const schedulesTree = schedulesSnapshot.exists() ? schedulesSnapshot.val() : {};

    const normalized = Object.entries(eventsValue).map(([eventId, eventValue]) => {
      const scheduleBranch = schedulesTree?.[eventId] && typeof schedulesTree[eventId] === "object"
        ? schedulesTree[eventId]
        : {};
      const schedules = Object.entries(scheduleBranch).map(([scheduleId, scheduleValue]) => ({
        id: ensureString(scheduleId),
        label: ensureString(scheduleValue?.label),
        date: ensureString(scheduleValue?.date || ""),
        startAt: ensureString(scheduleValue?.startAt || scheduleValue?.date),
        endAt: ensureString(scheduleValue?.endAt || ""),
        participantCount: Number(scheduleValue?.participantCount || 0),
        createdAt: scheduleValue?.createdAt || 0
      }));

      schedules.sort((a, b) => {
        const startDiff = toMillis(a.startAt || a.createdAt) - toMillis(b.startAt || b.createdAt);
        if (startDiff !== 0) return startDiff;
        return a.id.localeCompare(b.id, "ja", { numeric: true });
      });

      const totalParticipants = schedules.reduce((acc, item) => acc + (item.participantCount || 0), 0);

      return {
        id: ensureString(eventId),
        name: ensureString(eventValue?.name) || ensureString(eventId),
        schedules,
        totalParticipants,
        scheduleCount: schedules.length,
        createdAt: eventValue?.createdAt || 0,
        updatedAt: eventValue?.updatedAt || 0
      };
    });

    normalized.sort((a, b) => {
      const createdDiff = toMillis(a.createdAt) - toMillis(b.createdAt);
      if (createdDiff !== 0) return createdDiff;
      return a.name.localeCompare(b.name, "ja", { numeric: true });
    });

    const previousEventId = this.selectedEventId;
    const previousScheduleId = this.selectedScheduleId;

    this.events = normalized;
    this.lastToolContextSignature = "";
    this.lastToolContextApplied = false;
    this.updateMetaNote();
    this.updateDocumentTitle();
    this.ensureSelectedEvent(previousEventId);
    this.renderEvents();
    this.updateScheduleStateFromSelection(previousScheduleId);
    this.toggleLoading(false);
    this.setScheduleLoading(false);

    return this.events;
  }

  renderEvents() {
    const list = this.dom.eventList;
    if (!list) return;

    list.innerHTML = "";
    if (!this.events.length) {
      list.hidden = true;
      if (this.dom.eventEmpty) this.dom.eventEmpty.hidden = false;
      list.removeAttribute("role");
      list.removeAttribute("aria-label");
      list.removeAttribute("aria-orientation");
      return;
    }

    list.hidden = false;
    if (this.dom.eventEmpty) this.dom.eventEmpty.hidden = true;

    list.setAttribute("role", "listbox");
    list.setAttribute("aria-label", "イベント一覧");
    list.setAttribute("aria-orientation", "vertical");
    const fragment = document.createDocumentFragment();
    this.events.forEach((event) => {
      const item = document.createElement("li");
      item.className = "entity-item";
      item.dataset.eventId = event.id;
      item.setAttribute("role", "option");

      const isSelected = event.id === this.selectedEventId && this.selectedEventId;
      if (isSelected) {
        item.classList.add("is-selected");
        item.setAttribute("aria-selected", "true");
      } else {
        item.setAttribute("aria-selected", "false");
      }
      item.tabIndex = 0;

      const indicator = document.createElement("span");
      indicator.className = "entity-indicator";
      indicator.setAttribute("aria-hidden", "true");
      const indicatorDot = document.createElement("span");
      indicatorDot.className = "entity-indicator__dot";
      indicator.appendChild(indicatorDot);

      const label = document.createElement("div");
      label.className = "entity-label";

      const nameEl = document.createElement("span");
      nameEl.className = "entity-name";
      nameEl.textContent = event.name || event.id;

      const metaEl = document.createElement("span");
      metaEl.className = "entity-meta";
      metaEl.textContent = `日程 ${event.scheduleCount} 件 / 参加者 ${formatParticipantCount(event.totalParticipants)}`;

      label.append(nameEl, metaEl);

      const actions = document.createElement("div");
      actions.className = "entity-actions";

      const editBtn = document.createElement("button");
      editBtn.type = "button";
      editBtn.className = "btn-icon";
      editBtn.innerHTML = "<svg aria-hidden=\"true\" viewBox=\"0 0 16 16\"><path d=\"M12.146 2.146a.5.5 0 0 1 .708 0l1 1a.5.5 0 0 1 0 .708l-7.25 7.25a.5.5 0 0 1-.168.11l-3 1a.5.5 0 0 1-.65-.65l1-3a.5.5 0 0 1 .11-.168l7.25-7.25Zm.708 1.414L12.5 3.207 5.415 10.293l-.646 1.94 1.94-.646 7.085-7.085ZM3 13.5a.5.5 0 0 0 .5.5h9a.5.5 0 0 0 0-1h-9a.5.5 0 0 0-.5.5Z\" fill=\"currentColor\"/></svg>";
      editBtn.title = "イベントを編集";
      editBtn.addEventListener("click", (evt) => {
        evt.stopPropagation();
        this.openEventDialog({ mode: "edit", event });
      });
      actions.appendChild(editBtn);

      const deleteBtn = document.createElement("button");
      deleteBtn.type = "button";
      deleteBtn.className = "btn-icon";
      deleteBtn.innerHTML = "<svg aria-hidden=\"true\" viewBox=\"0 0 16 16\"><path fill=\"currentColor\" d=\"M6.5 1a1 1 0 0 0-.894.553L5.382 2H2.5a.5.5 0 0 0 0 1H3v9c0 .825.675 1.5 1.5 1.5h7c.825 0 1.5-.675 1.5-1.5V3h.5a.5.5 0 0 0 0-1h-2.882l-.224-.447A1 1 0 0 0 9.5 1h-3ZM5 3h6v9c0 .277-.223.5-.5.5h-5c-.277 0-.5-.223-.5-.5V3Z\"/></svg>";
      deleteBtn.title = "イベントを削除";
      deleteBtn.addEventListener("click", (evt) => {
        evt.stopPropagation();
        this.deleteEvent(event).catch((error) => {
          logError("Failed to delete event", error);
          this.showAlert(error.message || "イベントの削除に失敗しました。");
        });
      });
      actions.appendChild(deleteBtn);

      item.append(indicator, label, actions);

      item.addEventListener("click", () => {
        this.selectEvent(event.id);
      });
      item.addEventListener("keydown", (evt) => {
        if (evt.key === "Enter" || evt.key === " ") {
          evt.preventDefault();
          this.selectEvent(event.id);
        }
      });

      fragment.appendChild(item);
    });

    list.appendChild(fragment);
  }

  ensureSelectedEvent(preferredId = "") {
    const availableIds = new Set(this.events.map((event) => event.id));
    const desiredId = preferredId || this.selectedEventId;
    if (desiredId && availableIds.has(desiredId)) {
      this.selectedEventId = desiredId;
    } else {
      this.selectedEventId = "";
    }
  }

  getSelectedEvent() {
    if (!this.selectedEventId) return null;
    return this.events.find((event) => event.id === this.selectedEventId) || null;
  }

  selectEvent(eventId) {
    const previous = this.selectedEventId;
    const normalized = ensureString(eventId);
    if (normalized && !this.events.some((event) => event.id === normalized)) {
      return;
    }

    this.selectedEventId = normalized;
    if (previous !== normalized) {
      this.lastToolContextSignature = "";
      this.lastToolContextApplied = false;
    }
    this.renderEvents();
    this.updateScheduleStateFromSelection();
    this.updateEventSummary();
    this.updateStageHeader();
    this.updateFlowButtons();
    this.updateSelectionNotes();
    this.showPanel(this.activePanel);
  }

  ensureSelectedSchedule(preferredId = "") {
    const availableIds = new Set(this.schedules.map((schedule) => schedule.id));
    const desiredId = preferredId || this.selectedScheduleId;
    if (desiredId && availableIds.has(desiredId)) {
      this.selectedScheduleId = desiredId;
    } else {
      this.selectedScheduleId = "";
    }
  }

  getSelectedSchedule() {
    if (!this.selectedScheduleId) return null;
    return this.schedules.find((schedule) => schedule.id === this.selectedScheduleId) || null;
  }

  selectSchedule(scheduleId) {
    const previous = this.selectedScheduleId;
    const normalized = ensureString(scheduleId);
    if (normalized && !this.schedules.some((schedule) => schedule.id === normalized)) {
      return;
    }

    this.selectedScheduleId = normalized;
    if (previous !== normalized) {
      this.lastToolContextSignature = "";
      this.lastToolContextApplied = false;
    }
    this.renderScheduleList();
    this.updateScheduleSummary();
    this.updateStageHeader();
    this.updateFlowButtons();
    this.updateSelectionNotes();
    this.showPanel(this.activePanel);
  }

  updateScheduleStateFromSelection(preferredScheduleId = "") {
    const event = this.getSelectedEvent();
    this.schedules = event ? [...event.schedules] : [];
    this.ensureSelectedSchedule(preferredScheduleId);
    this.renderScheduleList();
    this.updateScheduleSummary();
    this.updateStageHeader();
    this.updateFlowButtons();
    this.updateSelectionNotes();
    this.showPanel(this.activePanel);
  }

  renderScheduleList() {
    const list = this.dom.scheduleList;
    if (!list) return;

    list.innerHTML = "";
    if (!this.schedules.length) {
      list.hidden = true;
      if (this.dom.scheduleEmpty) this.dom.scheduleEmpty.hidden = false;
      list.removeAttribute("role");
      list.removeAttribute("aria-label");
      list.removeAttribute("aria-orientation");
      return;
    }

    list.hidden = false;
    if (this.dom.scheduleEmpty) this.dom.scheduleEmpty.hidden = true;

    list.setAttribute("role", "listbox");
    list.setAttribute("aria-label", "日程一覧");
    list.setAttribute("aria-orientation", "vertical");
    const fragment = document.createDocumentFragment();
    this.schedules.forEach((schedule) => {
      const item = document.createElement("li");
      item.className = "entity-item";
      item.dataset.scheduleId = schedule.id;
      item.setAttribute("role", "option");

      const isSelected = schedule.id === this.selectedScheduleId && this.selectedScheduleId;
      if (isSelected) {
        item.classList.add("is-selected");
        item.setAttribute("aria-selected", "true");
      } else {
        item.setAttribute("aria-selected", "false");
      }
      item.tabIndex = 0;

      const indicator = document.createElement("span");
      indicator.className = "entity-indicator";
      indicator.setAttribute("aria-hidden", "true");
      const indicatorDot = document.createElement("span");
      indicatorDot.className = "entity-indicator__dot";
      indicator.appendChild(indicatorDot);

      const label = document.createElement("div");
      label.className = "entity-label";

      const nameEl = document.createElement("span");
      nameEl.className = "entity-name";
      nameEl.textContent = schedule.label || schedule.id;

      const metaEl = document.createElement("span");
      metaEl.className = "entity-meta";
      const rangeText = formatScheduleRange(schedule.startAt, schedule.endAt);
      const metaParts = [];
      if (rangeText) metaParts.push(rangeText);
      metaParts.push(`参加者 ${formatParticipantCount(schedule.participantCount)}`);
      metaEl.textContent = metaParts.join(" / ");

      label.append(nameEl, metaEl);

      const actions = document.createElement("div");
      actions.className = "entity-actions";

      const editBtn = document.createElement("button");
      editBtn.type = "button";
      editBtn.className = "btn-icon";
      editBtn.innerHTML = "<svg aria-hidden=\"true\" viewBox=\"0 0 16 16\"><path d=\"M12.146 2.146a.5.5 0 0 1 .708 0l1 1a.5.5 0 0 1 0 .708l-7.25 7.25a.5.5 0 0 1-.168.11l-3 1a.5.5 0 0 1-.65-.65l1-3a.5.5 0 0 1 .11-.168l7.25-7.25Zm.708 1.414L12.5 3.207 5.415 10.293l-.646 1.94 1.94-.646 7.085-7.085ZM3 13.5a.5.5 0 0 0 .5.5h9a.5.5 0 0 0 0-1h-9a.5.5 0 0 0-.5.5Z\" fill=\"currentColor\"/></svg>";
      editBtn.title = "日程を編集";
      editBtn.addEventListener("click", (evt) => {
        evt.stopPropagation();
        this.openScheduleDialog({ mode: "edit", schedule });
      });
      actions.appendChild(editBtn);

      const deleteBtn = document.createElement("button");
      deleteBtn.type = "button";
      deleteBtn.className = "btn-icon";
      deleteBtn.innerHTML = "<svg aria-hidden=\"true\" viewBox=\"0 0 16 16\"><path fill=\"currentColor\" d=\"M6.5 1a1 1 0 0 0-.894.553L5.382 2H2.5a.5.5 0 0 0 0 1H3v9c0 .825.675 1.5 1.5 1.5h7c.825 0 1.5-.675 1.5-1.5V3h.5a.5.5 0 0 0 0-1h-2.882l-.224-.447A1 1 0 0 0 9.5 1h-3ZM5 3h6v9c0 .277-.223.5-.5.5h-5c-.277 0-.5-.223-.5-.5V3Z\"/></svg>";
      deleteBtn.title = "日程を削除";
      deleteBtn.addEventListener("click", (evt) => {
        evt.stopPropagation();
        this.deleteSchedule(schedule).catch((error) => {
          logError("Failed to delete schedule", error);
          this.showAlert(error.message || "日程の削除に失敗しました。");
        });
      });
      actions.appendChild(deleteBtn);

      item.append(indicator, label, actions);

      item.addEventListener("click", () => {
        this.selectSchedule(schedule.id);
      });
      item.addEventListener("keydown", (evt) => {
        if (evt.key === "Enter" || evt.key === " ") {
          evt.preventDefault();
          this.selectSchedule(schedule.id);
        }
      });

      fragment.appendChild(item);
    });

    list.appendChild(fragment);
  }

  updateEventSummary() {
    const event = this.getSelectedEvent();
    if (this.dom.eventSummaryName) {
      this.dom.eventSummaryName.textContent = event ? event.name || event.id : "—";
    }
    if (this.dom.eventSummarySchedules) {
      if (event) {
        const count = typeof event.scheduleCount === "number" ? event.scheduleCount : (event.schedules?.length || 0);
        this.dom.eventSummarySchedules.textContent = `${count}件`;
      } else {
        this.dom.eventSummarySchedules.textContent = "—";
      }
    }
    if (this.dom.eventSummaryParticipants) {
      this.dom.eventSummaryParticipants.textContent = event
        ? formatParticipantCount(event.totalParticipants)
        : "—";
    }
    this.updateStageHeader();
  }

  updateScheduleSummary() {
    if (!this.dom.scheduleSummary) return;

    const event = this.getSelectedEvent();
    const schedule = this.getSelectedSchedule();
    const hasSchedule = Boolean(event && schedule);
    this.dom.scheduleSummary.hidden = !hasSchedule;
    if (this.dom.scheduleSummaryEmpty) {
      if (hasSchedule) {
        this.dom.scheduleSummaryEmpty.hidden = true;
      } else {
        this.dom.scheduleSummaryEmpty.hidden = false;
        if (!event) {
          this.dom.scheduleSummaryEmpty.textContent = "イベントを選択してください。";
        } else {
          this.dom.scheduleSummaryEmpty.textContent = "日程を選択してください。";
        }
      }
    }
    if (!hasSchedule) {
      return;
    }
    if (this.dom.scheduleSummaryEvent) {
      this.dom.scheduleSummaryEvent.textContent = event.name || event.id;
    }
    if (this.dom.scheduleSummaryLabel) {
      this.dom.scheduleSummaryLabel.textContent = schedule.label || schedule.id;
    }
    const rangeText = formatScheduleRange(schedule.startAt, schedule.endAt);
    if (this.dom.scheduleSummaryRangeRow && this.dom.scheduleSummaryRange) {
      if (rangeText) {
        this.dom.scheduleSummaryRangeRow.hidden = false;
        this.dom.scheduleSummaryRange.textContent = rangeText;
      } else {
        this.dom.scheduleSummaryRangeRow.hidden = true;
        this.dom.scheduleSummaryRange.textContent = "";
      }
    }
    this.updateStageHeader();
  }

  async loadEmbeddedTool(tool) {
    const entry = this.embeddedTools[tool];
    if (!entry) {
      return;
    }
    if (entry.ready) {
      return;
    }
    if (!entry.promise) {
      entry.promise = (async () => {
        if (typeof document !== "undefined") {
          if (tool === "participants") {
            document.documentElement.dataset.qaEmbedPrefix = "qa-";
          } else if (tool === "operator") {
            document.documentElement.dataset.operatorEmbedPrefix = "op-";
          }
        }
        if (tool === "participants") {
          await import("../question-admin/index.js");
        } else {
          await import("../operator/index.js");
        }
        entry.ready = true;
      })().catch((error) => {
        logError(`Failed to load ${tool} tool`, error);
        entry.ready = false;
        entry.promise = null;
        throw error;
      });
    }
    await entry.promise;
  }

  prepareToolFrames() {
    if (typeof document === "undefined") {
      return;
    }

    const html = document.documentElement;
    if (html) {
      if (!html.dataset.qaEmbedPrefix) {
        html.dataset.qaEmbedPrefix = "qa-";
      }
      if (!html.dataset.operatorEmbedPrefix) {
        html.dataset.operatorEmbedPrefix = "op-";
      }
    }

    const ensurePrepared = (element, loginSelector) => {
      if (!element || element.dataset.prepared === "true") {
        return;
      }
      element.dataset.prepared = "true";
      if (loginSelector) {
        const loginElement = element.querySelector(loginSelector);
        if (loginElement) {
          loginElement.remove();
        }
      }
    };

    ensurePrepared(this.dom.participantsTool, "#qa-login-card");
    ensurePrepared(this.dom.operatorTool, "#op-login-container");
    if (document.body) {
      document.body.classList.add("dictionary-collapsed", "logs-collapsed");
      document.body.classList.remove("dictionary-open", "logs-open");
    }
  }

  resetToolFrames() {
    this.embeddedTools = {
      participants: { promise: null, ready: false },
      operator: { promise: null, ready: false }
    };
    this.lastToolContextSignature = "";
    this.lastToolContextApplied = false;
    if (typeof window !== "undefined") {
      try {
        window.questionAdminEmbed?.reset?.();
      } catch (error) {
        console.warn("Failed to reset participant tool state", error);
      }
      try {
        window.operatorEmbed?.reset?.();
      } catch (error) {
        console.warn("Failed to reset operator tool state", error);
      }
    }
  }

  async syncEmbeddedTools() {
    this.prepareToolFrames();
    const schedule = this.getSelectedSchedule();
    const event = this.getSelectedEvent();
    if (!schedule || !event) {
      this.lastToolContextSignature = "";
      this.lastToolContextApplied = false;
      return;
    }
    const contextKey = [
      event.id,
      schedule.id,
      event.name || "",
      schedule.label || "",
      schedule.startAt || "",
      schedule.endAt || ""
    ].join("::");
    if (this.lastToolContextSignature === contextKey && this.lastToolContextApplied) {
      return;
    }
    this.lastToolContextApplied = false;
    const context = {
      eventId: event.id,
      eventName: event.name || event.id,
      scheduleId: schedule.id,
      scheduleLabel: schedule.label || schedule.id,
      startAt: schedule.startAt || "",
      endAt: schedule.endAt || ""
    };
    let participantsSynced = false;
    try {
      await this.loadEmbeddedTool("participants");
      if (window.questionAdminEmbed?.waitUntilReady) {
        await window.questionAdminEmbed.waitUntilReady();
      }
      if (window.questionAdminEmbed?.setSelection) {
        await window.questionAdminEmbed.setSelection(context);
      }
      participantsSynced = true;
    } catch (error) {
      logError("Failed to sync participant tool", error);
    }
    try {
      await this.loadEmbeddedTool("operator");
      if (window.operatorEmbed?.waitUntilReady) {
        await window.operatorEmbed.waitUntilReady();
      }
      if (window.operatorEmbed?.setContext) {
        window.operatorEmbed.setContext(context);
      }
    } catch (error) {
      logError("Failed to sync operator tool", error);
    }
    if (participantsSynced) {
      this.lastToolContextSignature = contextKey;
      this.lastToolContextApplied = true;
    }
  }

  updateStageUi() {
    if (this.dom.main) {
      this.dom.main.dataset.stage = this.stage;
    }
    this.updateStageHeader();
    this.updateStageIndicator();
    this.updatePanelVisibility();
    this.updatePanelNavigation();
  }

  updateStageIndicator() {
    if (!Array.isArray(this.dom.stageIndicators)) return;
    const currentIndex = STAGE_SEQUENCE.indexOf(this.stage);
    this.dom.stageIndicators.forEach((indicator) => {
      const stageId = indicator?.dataset?.stageIndicator || "";
      const stageIndex = STAGE_SEQUENCE.indexOf(stageId);
      if (stageIndex === -1) return;
      indicator.classList.toggle("is-active", stageIndex === currentIndex);
      indicator.classList.toggle("is-complete", stageIndex < currentIndex);
      if (stageIndex === currentIndex) {
        indicator.setAttribute("aria-current", "step");
      } else {
        indicator.removeAttribute("aria-current");
      }
    });
  }

<<<<<<< HEAD
  updateStageHeader() {}
=======
  updateStageHeader() {
    const activePanel = PANEL_CONFIG[this.activePanel] ? this.activePanel : "events";
    const panelConfig = PANEL_CONFIG[activePanel] || PANEL_CONFIG.events;
    const info = PANEL_STAGE_INFO[activePanel] || STAGE_INFO[panelConfig.stage] || STAGE_INFO.events;
    const event = this.getSelectedEvent();
    const schedule = this.getSelectedSchedule();
    let description = info.description;

    if (panelConfig.requireSchedule) {
      if (event && schedule) {
        description = buildContextDescription(description, event, schedule);
      } else if (event) {
        description = `${description} 日程を選択してください。`;
      } else {
        description = `${description} まずイベントを選択してください。`;
      }
    } else if (panelConfig.requireEvent) {
      if (event) {
        description = buildContextDescription(description, event, schedule);
      } else {
        description = `${description} イベントを選択してください。`;
      }
    } else if (event || schedule) {
      description = buildContextDescription(description, event, schedule);
    }

    if (this.dom.stageTitle) {
      this.dom.stageTitle.textContent = info.title;
    }
    if (this.dom.stageDescription) {
      this.dom.stageDescription.textContent = description;
    }
  }
>>>>>>> 74b873d8

  setModuleAccessibility(module, isActive) {
    if (!module) return;
    if (typeof module.inert !== "undefined") {
      module.inert = !isActive;
    } else if (!isActive) {
      module.setAttribute("inert", "");
    } else {
      module.removeAttribute("inert");
    }

    if (isActive) {
      module.removeAttribute("aria-hidden");
      module.classList.remove("is-inert");
    } else {
      module.setAttribute("aria-hidden", "true");
      module.classList.add("is-inert");
    }

    const focusable = module.querySelectorAll(FOCUSABLE_SELECTOR);
    focusable.forEach((element) => {
      if (isActive) {
        if (Object.prototype.hasOwnProperty.call(element.dataset, "flowSavedTabindex")) {
          const previous = element.dataset.flowSavedTabindex;
          if (previous === "") {
            element.removeAttribute("tabindex");
          } else {
            element.setAttribute("tabindex", previous);
          }
          delete element.dataset.flowSavedTabindex;
        }
      } else if (!Object.prototype.hasOwnProperty.call(element.dataset, "flowSavedTabindex")) {
        const current = element.getAttribute("tabindex");
        element.dataset.flowSavedTabindex = current ?? "";
        element.setAttribute("tabindex", "-1");
      } else {
        element.setAttribute("tabindex", "-1");
      }
    });
  }

  updateFlowButtons() {
    const signedIn = Boolean(this.currentUser);
    const hasEvent = Boolean(this.selectedEventId);
    const hasSchedule = Boolean(this.selectedScheduleId);

    if (this.dom.addEventButton) {
      this.dom.addEventButton.disabled = !signedIn;
    }
    if (this.dom.nextButton) {
      this.dom.nextButton.disabled = !signedIn || !hasEvent;
    }
    if (this.dom.addScheduleButton) {
      this.dom.addScheduleButton.disabled = !signedIn || !hasEvent;
    }
    if (this.dom.scheduleRefreshButton) {
      this.dom.scheduleRefreshButton.disabled = !signedIn || !hasEvent;
    }
    if (this.dom.scheduleNextButton) {
      this.dom.scheduleNextButton.disabled = !signedIn || !hasSchedule;
    }
    this.updateNavigationButtons();
  }

  updateSelectionNotes() {
    if (this.dom.eventSelectionNote) {
      const shouldShow = !this.selectedEventId && this.events.length > 0;
      this.dom.eventSelectionNote.hidden = !shouldShow;
    }
    if (this.dom.scheduleSelectionNote) {
      const shouldShow = Boolean(this.selectedEventId) && !this.selectedScheduleId && this.schedules.length > 0;
      this.dom.scheduleSelectionNote.hidden = !shouldShow;
    }
  }

  setStage(stage) {
    if (!STAGE_SEQUENCE.includes(stage)) {
      return;
    }
    this.stage = stage;
    this.stageHistory.add(stage);
    this.updateStageUi();
    this.updateFlowButtons();
    this.updateSelectionNotes();
  }

  canActivatePanel(panel, config = PANEL_CONFIG[panel]) {
    const rules = config || PANEL_CONFIG.events;
    if (rules.requireEvent && !this.selectedEventId) {
      return false;
    }
    if (rules.requireSchedule && (!this.selectedScheduleId || !this.currentUser)) {
      return false;
    }
    return true;
  }

  showPanel(panel) {
    const normalized = PANEL_CONFIG[panel] ? panel : "events";
    const config = PANEL_CONFIG[normalized] || PANEL_CONFIG.events;
    if (config.requireEvent && !this.selectedEventId) {
      this.revealEventSelectionCue();
      this.activePanel = "events";
      this.setStage("events");
      this.updatePanelVisibility();
      this.updatePanelNavigation();
      return;
    }
    if (config.requireSchedule && !this.selectedScheduleId) {
      this.revealScheduleSelectionCue();
      this.activePanel = this.selectedEventId ? "schedules" : "events";
      this.setStage(this.activePanel);
      this.updatePanelVisibility();
      this.updatePanelNavigation();
      return;
    }
    this.activePanel = normalized;
    this.setStage(config.stage);
    this.updatePanelVisibility();
    this.updatePanelNavigation();
    if (config.stage === "tabs") {
      this.prepareToolFrames();
      if (config.requireSchedule && this.selectedEventId && this.selectedScheduleId) {
        this.syncEmbeddedTools().catch((error) => logError("Failed to sync tools", error));
      }
    }
    this.handlePanelSetup(normalized, config).catch((error) => logError("Failed to prepare panel", error));
  }

  async handlePanelSetup(panel, config) {
    if (config.stage !== "tabs") {
      await this.setDrawerState({ dictionary: false, logs: false });
      return;
    }
<<<<<<< HEAD
=======
    this.updateStageHeader();
    this.prepareToolFrames();
>>>>>>> 74b873d8
    if (config.requireSchedule) {
      await this.setDrawerState({ dictionary: false, logs: false });
      return;
    }
    if (panel === "dictionary") {
      await this.setDrawerState({ dictionary: true, logs: false });
    } else if (panel === "logs") {
      await this.setDrawerState({ dictionary: false, logs: true });
    } else {
      await this.setDrawerState({ dictionary: false, logs: false });
    }
  }

  getPanelModules() {
    return {
      events: this.dom.eventsModule,
      schedules: this.dom.schedulesModule,
      participants: this.dom.participantsPanel,
      operator: this.dom.operatorPanel,
      dictionary: this.dom.dictionaryPanel,
      logs: this.dom.logsPanel
    };
  }

  setModuleVisibility(module, isVisible) {
    if (!module) return;
    module.hidden = !isVisible;
    module.classList.toggle("is-active", isVisible);
    this.setModuleAccessibility(module, isVisible);
  }

  updatePanelVisibility() {
    const activePanel = PANEL_CONFIG[this.activePanel] ? this.activePanel : "events";
    const modules = this.getPanelModules();
    Object.entries(modules).forEach(([name, element]) => {
      this.setModuleVisibility(element, name === activePanel);
    });
  }

  updatePanelNavigation() {
    const buttons = this.dom.panelButtons || [];
    buttons.forEach((button) => {
      const target = button.dataset.panelTarget || "";
      const config = PANEL_CONFIG[target] || PANEL_CONFIG.events;
      const disabled = !this.canActivatePanel(target, config);
      button.disabled = disabled;
      const isActive = target === this.activePanel;
      button.classList.toggle("is-active", isActive);
      if (isActive) {
        button.setAttribute("aria-current", "page");
      } else {
        button.removeAttribute("aria-current");
      }
    });
    this.updateNavigationButtons();
  }

  updateNavigationButtons() {
    const buttons = this.dom.navigationButtons || [];
    buttons.forEach((button) => {
      if (!button) return;
      const target = button.dataset.flowNavTarget || "";
      const config = PANEL_CONFIG[target] || PANEL_CONFIG.events;
      const disabled = !target || target === this.activePanel || !this.canActivatePanel(target, config);
      button.disabled = disabled;
    });
  }

  async ensureOperatorAppReady() {
    await this.loadEmbeddedTool("operator");
    if (window.operatorEmbed?.waitUntilReady) {
      try {
        await window.operatorEmbed.waitUntilReady();
      } catch (error) {
        logError("Failed to wait for operator tool", error);
      }
    }
    return window.operatorEmbed?.app || null;
  }

  async setDrawerState({ dictionary, logs }) {
    const needsDictionary = typeof dictionary === "boolean";
    const needsLogs = typeof logs === "boolean";
    if (!needsDictionary && !needsLogs) {
      return;
    }
    if (!window.operatorEmbed?.app && dictionary === false && logs === false) {
      return;
    }
    const app = await this.ensureOperatorAppReady();
    if (!app) {
      return;
    }
    if (typeof dictionary === "boolean") {
      try {
        app.toggleDictionaryDrawer(dictionary, false);
      } catch (error) {
        logError("Failed to toggle dictionary drawer", error);
      }
    }
    if (typeof logs === "boolean") {
      try {
        app.toggleLogsDrawer(logs, false);
      } catch (error) {
        logError("Failed to toggle logs drawer", error);
      }
    }
  }

  revealEventSelectionCue() {
    if (this.dom.eventSelectionNote) {
      this.dom.eventSelectionNote.hidden = false;
      this.dom.eventSelectionNote.classList.add("section-focus-highlight");
      setTimeout(() => this.dom.eventSelectionNote.classList.remove("section-focus-highlight"), 600);
    }
    if (this.dom.eventList) {
      this.dom.eventList.scrollIntoView({ behavior: "smooth", block: "start" });
    }
  }

  revealScheduleSelectionCue() {
    if (this.dom.scheduleSelectionNote) {
      this.dom.scheduleSelectionNote.hidden = false;
      this.dom.scheduleSelectionNote.classList.add("section-focus-highlight");
      setTimeout(() => this.dom.scheduleSelectionNote.classList.remove("section-focus-highlight"), 600);
    }
    if (this.dom.scheduleList) {
      this.dom.scheduleList.scrollIntoView({ behavior: "smooth", block: "start" });
    }
  }

  setScheduleLoading(isLoading, message = "") {
    if (this.dom.scheduleLoading) {
      this.dom.scheduleLoading.hidden = !isLoading;
    }
    if (this.dom.scheduleLoadingText) {
      this.dom.scheduleLoadingText.textContent = message || "";
    }
  }

  async reloadSchedules() {
    if (!this.selectedEventId) {
      this.revealEventSelectionCue();
      return;
    }
    this.setScheduleLoading(true, "日程情報を再読み込みしています…");
    try {
      await this.loadEvents();
    } finally {
      this.setScheduleLoading(false);
    }
  }

  openScheduleDialog({ mode = "create", schedule = null } = {}) {
    if (!this.dom.scheduleDialog || !this.dom.scheduleForm) return;
    if (!this.selectedEventId) {
      this.revealEventSelectionCue();
      return;
    }

    this.dom.scheduleForm.reset();
    this.dom.scheduleForm.dataset.mode = mode;
    this.dom.scheduleForm.dataset.scheduleId = schedule?.id || "";
    this.setFormError(this.dom.scheduleError, "");

    if (this.dom.scheduleDialogTitle) {
      this.dom.scheduleDialogTitle.textContent = mode === "edit" ? "日程を編集" : "日程を追加";
    }
    const submitButton = this.dom.scheduleForm.querySelector("button[type='submit']");
    if (submitButton) {
      submitButton.textContent = mode === "edit" ? "保存" : "追加";
    }
    if (mode === "edit" && schedule) {
      if (this.dom.scheduleLabelInput) this.dom.scheduleLabelInput.value = schedule.label || "";
      if (this.dom.scheduleDateInput)
        this.dom.scheduleDateInput.value = schedule.startAt ? String(schedule.startAt).slice(0, 10) : schedule.date || "";
      if (this.dom.scheduleStartInput)
        this.dom.scheduleStartInput.value = schedule.startAt ? String(schedule.startAt).slice(11, 16) : "";
      if (this.dom.scheduleEndInput)
        this.dom.scheduleEndInput.value = schedule.endAt ? String(schedule.endAt).slice(11, 16) : "";
    }

    this.openDialog(this.dom.scheduleDialog);
  }

  async handleScheduleFormSubmit() {
    if (!this.dom.scheduleForm) return;
    const submitButton = this.dom.scheduleForm.querySelector("button[type='submit']");
    if (submitButton) submitButton.disabled = true;
    this.setFormError(this.dom.scheduleError, "");

    try {
      const mode = this.dom.scheduleForm.dataset.mode || "create";
      const scheduleId = this.dom.scheduleForm.dataset.scheduleId || "";
      const payload = {
        label: this.dom.scheduleLabelInput?.value,
        date: this.dom.scheduleDateInput?.value,
        start: this.dom.scheduleStartInput?.value,
        end: this.dom.scheduleEndInput?.value
      };
      if (mode === "edit") {
        await this.updateSchedule(scheduleId, payload);
      } else {
        await this.createSchedule(payload);
      }
      this.dom.scheduleForm.reset();
      this.closeDialog(this.dom.scheduleDialog);
    } catch (error) {
      throw error;
    } finally {
      if (submitButton) submitButton.disabled = false;
    }
  }

  resolveScheduleFormValues({ label, date, start, end }) {
    const trimmedLabel = normalizeKey(label || "");
    if (!trimmedLabel) {
      throw new Error("日程の表示名を入力してください。");
    }

    const normalizedDate = ensureString(date);
    if (!normalizedDate) {
      throw new Error("日付を入力してください。");
    }

    const startTime = ensureString(start);
    const endTime = ensureString(end);
    if (!startTime || !endTime) {
      throw new Error("開始と終了の時刻を入力してください。");
    }

    const startDate = new Date(`${normalizedDate}T${startTime}`);
    const endDate = new Date(`${normalizedDate}T${endTime}`);
    if (Number.isNaN(startDate.getTime()) || Number.isNaN(endDate.getTime())) {
      throw new Error("開始・終了時刻の形式が正しくありません。");
    }

    if (endDate.getTime() <= startDate.getTime()) {
      endDate.setTime(endDate.getTime() + 24 * 60 * 60 * 1000);
    }

    const startValue = formatDateTimeLocal(startDate);
    const endValue = formatDateTimeLocal(endDate);

    return {
      label: trimmedLabel,
      date: normalizedDate,
      startValue,
      endValue
    };
  }

  async createSchedule(payload) {
    const eventId = this.selectedEventId;
    if (!eventId) {
      throw new Error("イベントを選択してください。");
    }

    const { label, date, startValue, endValue } = this.resolveScheduleFormValues(payload);
    let scheduleId = generateShortId("sch_");
    const existingIds = new Set(this.schedules.map((schedule) => schedule.id));
    while (existingIds.has(scheduleId)) {
      scheduleId = generateShortId("sch_");
    }

    const now = Date.now();
    await set(ref(database, `questionIntake/schedules/${eventId}/${scheduleId}`), {
      label,
      date,
      startAt: startValue,
      endAt: endValue,
      participantCount: 0,
      createdAt: now,
      updatedAt: now
    });

    await update(ref(database), {
      [`questionIntake/events/${eventId}/updatedAt`]: now
    });

    await this.loadEvents();
    this.selectedScheduleId = scheduleId;
    await this.requestSheetSync();
  }

  async updateSchedule(scheduleId, payload) {
    const eventId = this.selectedEventId;
    if (!eventId) {
      throw new Error("イベントを選択してください。");
    }
    if (!scheduleId) {
      throw new Error("日程IDが不明です。");
    }

    const { label, date, startValue, endValue } = this.resolveScheduleFormValues(payload);
    const now = Date.now();
    await update(ref(database), {
      [`questionIntake/schedules/${eventId}/${scheduleId}/label`]: label,
      [`questionIntake/schedules/${eventId}/${scheduleId}/date`]: date,
      [`questionIntake/schedules/${eventId}/${scheduleId}/startAt`]: startValue,
      [`questionIntake/schedules/${eventId}/${scheduleId}/endAt`]: endValue,
      [`questionIntake/schedules/${eventId}/${scheduleId}/updatedAt`]: now,
      [`questionIntake/events/${eventId}/updatedAt`]: now
    });

    await this.loadEvents();
    this.selectedScheduleId = scheduleId;
    await this.requestSheetSync();
  }

  async deleteSchedule(schedule) {
    const eventId = this.selectedEventId;
    if (!eventId) {
      throw new Error("イベントを選択してください。");
    }
    const scheduleId = schedule?.id;
    if (!scheduleId) {
      throw new Error("日程IDが不明です。");
    }
    const label = schedule?.label || scheduleId;

    const confirmed = await this.confirm({
      title: "日程の削除",
      description: `日程「${label}」と、紐づく参加者・専用リンクをすべて削除します。よろしいですか？`,
      confirmLabel: "削除する",
      cancelLabel: "キャンセル",
      tone: "danger"
    });

    if (!confirmed) {
      return;
    }

    try {
      const participantSnapshot = await get(ref(database, `questionIntake/participants/${eventId}/${scheduleId}`));
      const participantBranch = participantSnapshot.exists() ? participantSnapshot.val() : {};
      const tokens = new Set();
      if (participantBranch && typeof participantBranch === "object") {
        Object.values(participantBranch).forEach((entry) => {
          const token = entry?.token;
          if (token) tokens.add(String(token));
        });
      }

      const now = Date.now();
      const updates = {
        [`questionIntake/schedules/${eventId}/${scheduleId}`]: null,
        [`questionIntake/participants/${eventId}/${scheduleId}`]: null,
        [`questionIntake/events/${eventId}/updatedAt`]: now
      };
      tokens.forEach((token) => {
        updates[`questionIntake/tokens/${token}`] = null;
      });

      await update(ref(database), updates);
      await this.loadEvents();
      this.ensureSelectedSchedule("");
      if (this.stage === "tabs") {
        this.showPanel("schedules");
      }
      await this.requestSheetSync();
    } catch (error) {
      throw new Error(error?.message || "日程の削除に失敗しました。");
    }
  }

  updateMetaNote() {
    if (!this.dom.metaNote) return;
    const count = this.events.length;
    if (count > 0) {
      this.dom.metaNote.hidden = false;
      this.dom.metaNote.textContent = `登録イベント数: ${count} 件`;
    } else {
      this.dom.metaNote.hidden = true;
      this.dom.metaNote.textContent = "";
    }
  }

  updateUserLabel() {
    const label = this.dom.userLabel;
    if (!label) {
      return;
    }
    const user = this.currentUser;
    if (!user) {
      label.textContent = "";
      label.hidden = true;
      label.removeAttribute("aria-label");
      return;
    }
    const displayName = String(user.displayName || "").trim();
    const email = String(user.email || "").trim();
    const text = displayName && email ? `${displayName} (${email})` : displayName || email;
    if (text) {
      label.textContent = text;
      label.hidden = false;
      label.setAttribute("aria-label", `ログイン中: ${text}`);
    } else {
      label.textContent = "";
      label.hidden = true;
      label.removeAttribute("aria-label");
    }
  }

  updateDocumentTitle() {
    if (typeof document === "undefined") {
      return;
    }
    const count = this.events.length;
    if (count > 0) {
      document.title = `イベントコントロールセンター (${count}件)`;
    } else {
      document.title = "イベントコントロールセンター";
    }
  }

  openEventDialog({ mode = "create", event = null } = {}) {
    if (!this.dom.eventDialog || !this.dom.eventForm) return;
    this.dom.eventForm.reset();
    this.dom.eventForm.dataset.mode = mode;
    this.dom.eventForm.dataset.eventId = event?.id || "";
    this.setFormError(this.dom.eventError, "");
    if (this.dom.eventDialogTitle) {
      this.dom.eventDialogTitle.textContent = mode === "edit" ? "イベントを編集" : "イベントを追加";
    }
    if (this.dom.eventNameInput) {
      this.dom.eventNameInput.value = mode === "edit" ? String(event?.name || "") : "";
    }
    const submitButton = this.dom.eventForm.querySelector("button[type='submit']");
    if (submitButton) {
      submitButton.textContent = mode === "edit" ? "保存" : "追加";
    }
    this.openDialog(this.dom.eventDialog);
  }

  closeEventDialog() {
    if (this.dom.eventDialog) {
      this.closeDialog(this.dom.eventDialog);
    }
  }

  async handleEventFormSubmit() {
    if (!this.dom.eventForm || !this.dom.eventNameInput) return;
    const submitButton = this.dom.eventForm.querySelector("button[type='submit']");
    if (submitButton) submitButton.disabled = true;
    this.setFormError(this.dom.eventError, "");

    try {
      const mode = this.dom.eventForm.dataset.mode || "create";
      const eventId = this.dom.eventForm.dataset.eventId || "";
      const name = this.dom.eventNameInput.value;
      if (mode === "edit") {
        await this.updateEvent(eventId, name);
        this.showAlert(`イベント「${name}」を更新しました。`);
      } else {
        await this.createEvent(name);
        this.showAlert(`イベント「${name}」を追加しました。`);
      }
      this.dom.eventForm.reset();
      this.closeEventDialog();
    } catch (error) {
      throw error;
    } finally {
      if (submitButton) submitButton.disabled = false;
    }
  }

  async createEvent(name) {
    const trimmed = normalizeKey(name || "");
    if (!trimmed) {
      throw new Error("イベント名を入力してください。");
    }

    const existingIds = new Set(this.events.map((event) => event.id));
    let eventId = generateShortId("evt_");
    while (existingIds.has(eventId)) {
      eventId = generateShortId("evt_");
    }

    const now = Date.now();
    await set(ref(database, `questionIntake/events/${eventId}`), {
      name: trimmed,
      createdAt: now,
      updatedAt: now
    });
    await this.loadEvents();
    await this.requestSheetSync();
  }

  async updateEvent(eventId, name) {
    const trimmed = normalizeKey(name || "");
    if (!trimmed) {
      throw new Error("イベント名を入力してください。");
    }
    if (!eventId) {
      throw new Error("イベントIDが不明です。");
    }

    const now = Date.now();
    await update(ref(database), {
      [`questionIntake/events/${eventId}/name`]: trimmed,
      [`questionIntake/events/${eventId}/updatedAt`]: now
    });
    await this.loadEvents();
    await this.requestSheetSync();
  }

  async deleteEvent(event) {
    const eventId = event?.id;
    if (!eventId) {
      throw new Error("イベントIDが不明です。");
    }
    const label = event?.name || eventId;
    const confirmed = await this.confirm({
      title: "イベントの削除",
      description: `イベント「${label}」と、その日程・参加者・発行済みリンクをすべて削除します。よろしいですか？`,
      confirmLabel: "削除する",
      cancelLabel: "キャンセル",
      tone: "danger"
    });
    if (!confirmed) {
      return;
    }

    try {
      const participantSnapshot = await get(ref(database, `questionIntake/participants/${eventId}`));
      const participantBranch = participantSnapshot.exists() ? participantSnapshot.val() : {};
      const tokensToRemove = collectParticipantTokens(participantBranch);

      const updates = {
        [`questionIntake/events/${eventId}`]: null,
        [`questionIntake/schedules/${eventId}`]: null,
        [`questionIntake/participants/${eventId}`]: null
      };
      tokensToRemove.forEach((token) => {
        updates[`questionIntake/tokens/${token}`] = null;
      });

      await update(ref(database), updates);
      await this.loadEvents();
      await this.requestSheetSync();
      this.showAlert(`イベント「${label}」を削除しました。`);
    } catch (error) {
      throw new Error(error?.message || "イベントの削除に失敗しました。");
    }
  }

  async requestSheetSync() {
    if (!this.api) {
      return;
    }
    try {
      await this.api.apiPost({ action: "syncQuestionIntakeToSheet" });
    } catch (error) {
      console.warn("Failed to request sheet sync:", error);
    }
  }

  bindDialogDismiss(element) {
    if (!element) return;
    element.addEventListener("click", (event) => {
      if (event.target instanceof HTMLElement && event.target.dataset.dialogDismiss) {
        event.preventDefault();
        if (element === this.dom.confirmDialog) {
          this.resolveConfirm(false);
        } else {
          this.closeDialog(element);
        }
      }
    });
  }

  openDialog(element) {
    if (!element) return;
    if (this.activeDialog && this.activeDialog !== element) {
      this.closeDialog(this.activeDialog);
    }
    this.activeDialog = element;
    this.lastFocused = document.activeElement instanceof HTMLElement ? document.activeElement : null;
    element.removeAttribute("hidden");
    document.body.classList.add("modal-open");
    document.addEventListener("keydown", this.handleGlobalKeydown, true);
    const focusTarget = element.querySelector("[data-autofocus]") || element.querySelector("input, button, select, textarea");
    if (focusTarget instanceof HTMLElement) {
      requestAnimationFrame(() => focusTarget.focus());
    }
  }

  closeDialog(element) {
    if (!element) return;
    if (!element.hasAttribute("hidden")) {
      element.setAttribute("hidden", "");
    }
    if (this.activeDialog === element) {
      document.body.classList.remove("modal-open");
      document.removeEventListener("keydown", this.handleGlobalKeydown, true);
      const toFocus = this.lastFocused;
      this.activeDialog = null;
      this.lastFocused = null;
      if (toFocus && typeof toFocus.focus === "function") {
        toFocus.focus();
      }
    }
    if (element === this.dom.eventDialog && this.dom.eventForm) {
      this.dom.eventForm.reset();
      this.setFormError(this.dom.eventError, "");
    }
  }

  handleGlobalKeydown(event) {
    if (event.key === "Escape" && this.activeDialog) {
      event.preventDefault();
      if (this.activeDialog === this.dom.confirmDialog) {
        this.resolveConfirm(false);
      } else {
        this.closeDialog(this.activeDialog);
      }
    }
  }

  async confirm({
    title = "確認",
    description = "",
    confirmLabel = "実行する",
    cancelLabel = "キャンセル",
    tone = "danger"
  } = {}) {
    if (!this.dom.confirmDialog) {
      return window.confirm(description || title);
    }

    if (this.confirmResolver) {
      this.finalizeConfirm(false);
    }

    if (this.dom.confirmDialogTitle) {
      this.dom.confirmDialogTitle.textContent = title || "確認";
    }
    if (this.dom.confirmDialogMessage) {
      this.dom.confirmDialogMessage.textContent = description || "";
    }
    if (this.dom.confirmAcceptButton) {
      this.dom.confirmAcceptButton.textContent = confirmLabel || "実行する";
      this.dom.confirmAcceptButton.classList.remove("btn-danger", "btn-primary");
      this.dom.confirmAcceptButton.classList.add(tone === "danger" ? "btn-danger" : "btn-primary");
    }
    if (this.dom.confirmCancelButton) {
      this.dom.confirmCancelButton.textContent = cancelLabel || "キャンセル";
    }

    this.openDialog(this.dom.confirmDialog);

    return await new Promise((resolve) => {
      this.confirmResolver = resolve;
    });
  }

  resolveConfirm(result) {
    const resolver = this.confirmResolver;
    this.confirmResolver = null;
    if (this.dom.confirmDialog) {
      this.closeDialog(this.dom.confirmDialog);
    }
    if (typeof resolver === "function") {
      resolver(result);
    }
  }

  setFormError(element, message = "") {
    if (!element) return;
    if (message) {
      element.hidden = false;
      element.textContent = message;
    } else {
      element.hidden = true;
      element.textContent = "";
    }
  }
}<|MERGE_RESOLUTION|>--- conflicted
+++ resolved
@@ -1024,43 +1024,7 @@
     });
   }
 
-<<<<<<< HEAD
   updateStageHeader() {}
-=======
-  updateStageHeader() {
-    const activePanel = PANEL_CONFIG[this.activePanel] ? this.activePanel : "events";
-    const panelConfig = PANEL_CONFIG[activePanel] || PANEL_CONFIG.events;
-    const info = PANEL_STAGE_INFO[activePanel] || STAGE_INFO[panelConfig.stage] || STAGE_INFO.events;
-    const event = this.getSelectedEvent();
-    const schedule = this.getSelectedSchedule();
-    let description = info.description;
-
-    if (panelConfig.requireSchedule) {
-      if (event && schedule) {
-        description = buildContextDescription(description, event, schedule);
-      } else if (event) {
-        description = `${description} 日程を選択してください。`;
-      } else {
-        description = `${description} まずイベントを選択してください。`;
-      }
-    } else if (panelConfig.requireEvent) {
-      if (event) {
-        description = buildContextDescription(description, event, schedule);
-      } else {
-        description = `${description} イベントを選択してください。`;
-      }
-    } else if (event || schedule) {
-      description = buildContextDescription(description, event, schedule);
-    }
-
-    if (this.dom.stageTitle) {
-      this.dom.stageTitle.textContent = info.title;
-    }
-    if (this.dom.stageDescription) {
-      this.dom.stageDescription.textContent = description;
-    }
-  }
->>>>>>> 74b873d8
 
   setModuleAccessibility(module, isActive) {
     if (!module) return;
@@ -1195,11 +1159,6 @@
       await this.setDrawerState({ dictionary: false, logs: false });
       return;
     }
-<<<<<<< HEAD
-=======
-    this.updateStageHeader();
-    this.prepareToolFrames();
->>>>>>> 74b873d8
     if (config.requireSchedule) {
       await this.setDrawerState({ dictionary: false, logs: false });
       return;
