import { queryDom } from "./dom.js";
import {
  database,
  ref,
  get,
  set,
  update,
  auth,
  signOut,
  onAuthStateChanged
} from "../operator/firebase.js";
import { createApiClient } from "../operator/api-client.js";
import { generateShortId, normalizeKey, toMillis } from "../question-admin/utils.js";
import { formatScheduleRange } from "../operator/utils.js";

const ensureString = (value) => String(value ?? "").trim();

const formatDateTimeLocal = (date) => {
  const year = date.getFullYear();
  const month = String(date.getMonth() + 1).padStart(2, "0");
  const day = String(date.getDate()).padStart(2, "0");
  const hours = String(date.getHours()).padStart(2, "0");
  const minutes = String(date.getMinutes()).padStart(2, "0");
  return `${year}-${month}-${day}T${hours}:${minutes}`;
};

const STAGE_SEQUENCE = ["events", "schedules", "tabs"];

const STAGE_INFO = {
  events: {
    title: "イベントの管理",
<<<<<<< HEAD
    description: "イベントカードを追加・編集し、進めたいイベントを選択してください。"
  },
  schedules: {
    title: "日程の管理",
    description: "選択したイベントの日程カードから、次に進める日程を決めてください。"
  },
  tabs: {
    title: "参加者とテロップのツール",
    description: "まとめた情報を確認して、参加者リスト管理とテロップ操作パネルを切り替えて利用できます。"
=======
    description: "イベントを追加・編集し、次のステップで日程を選択できるようにします。"
  },
  schedules: {
    title: "日程の管理",
    description: "イベントに紐づく日程を整理し、参加者ツールやテロップ操作に進む日程を決めます。"
  },
  tabs: {
    title: "参加者とテロップのツール",
    description: "参加者リスト管理とテロップ操作パネルをタブで切り替えて利用できます。"
>>>>>>> 18f54f25
  }
};

const FOCUSABLE_SELECTOR = [
  "a[href]",
  "button:not([disabled])",
  "input:not([disabled])",
  "select:not([disabled])",
  "textarea:not([disabled])",
  "[tabindex]:not([tabindex='-1'])"
].join(", ");

function formatParticipantCount(value) {
  if (value == null || value === "") {
    return "—";
  }
  const numberValue = Number(value);
  if (!Number.isNaN(numberValue)) {
    return `${numberValue}名`;
  }
  return `${value}`;
}

function collectParticipantTokens(branch) {
  const tokens = new Set();
  if (!branch || typeof branch !== "object") {
    return tokens;
  }

  Object.values(branch).forEach((scheduleBranch) => {
    if (!scheduleBranch || typeof scheduleBranch !== "object") return;
    Object.values(scheduleBranch).forEach((participant) => {
      const token = participant?.token;
      if (token) {
        tokens.add(String(token));
      }
    });
  });
  return tokens;
}

export class EventAdminApp {
  constructor() {
    this.dom = queryDom();
    this.api = createApiClient(auth, onAuthStateChanged);
    this.authUnsubscribe = null;
    this.currentUser = null;
    this.events = [];
    this.selectedEventId = "";
    this.schedules = [];
    this.selectedScheduleId = "";
    this.stage = "events";
    this.stageHistory = new Set(["events"]);
    this.activeTab = "participants";
<<<<<<< HEAD
=======
    this.participantsFrameLoaded = false;
    this.operatorFrameLoaded = false;
>>>>>>> 18f54f25
    this.activeDialog = null;
    this.lastFocused = null;
    this.confirmResolver = null;
    this.redirectingToIndex = false;
    this.handleGlobalKeydown = this.handleGlobalKeydown.bind(this);
  }

  init() {
    this.bindEvents();
<<<<<<< HEAD
    this.updateStageUi();
    this.updateFlowButtons();
    this.updateEventSummary();
    this.updateScheduleSummary();
    this.updateToolSummary();
    this.updateSelectionNotes();
=======
    this.showLoggedOutState();
    this.updateStageUi();
    this.updateFlowButtons();
>>>>>>> 18f54f25
    this.observeAuthState();
  }

  resetFlowState() {
    this.selectedEventId = "";
    this.schedules = [];
    this.selectedScheduleId = "";
    this.stage = "events";
    this.stageHistory = new Set(["events"]);
    this.activeTab = "participants";
<<<<<<< HEAD
    if (this.dom.scheduleLoading) {
      this.dom.scheduleLoading.hidden = true;
=======
    this.participantsFrameLoaded = false;
    this.operatorFrameLoaded = false;
    if (this.dom.participantsFrame) {
      this.dom.participantsFrame.setAttribute("hidden", "");
      this.dom.participantsFrame.src = "";
    }
    if (this.dom.operatorFrame) {
      this.dom.operatorFrame.setAttribute("hidden", "");
      this.dom.operatorFrame.src = "";
    }
    if (this.dom.participantsPlaceholder) {
      this.dom.participantsPlaceholder.hidden = false;
    }
    if (this.dom.operatorPlaceholder) {
      this.dom.operatorPlaceholder.hidden = false;
    }
    if (this.dom.scheduleLoading) {
      this.dom.scheduleLoading.hidden = true;
    }
    this.renderEvents();
    this.renderScheduleList();
    this.updateScheduleSummary();
    this.updateStageUi();
    this.updateFlowButtons();
    this.updateSelectionNotes();
  }

  bindEvents() {
    if (this.dom.loginButton) {
      this.dom.loginButton.addEventListener("click", () => this.login());
>>>>>>> 18f54f25
    }
    this.renderEvents();
    this.renderScheduleList();
    this.updateScheduleSummary();
    this.updateEventSummary();
    this.updateToolSummary();
    this.updateStageUi();
    this.updateFlowButtons();
    this.updateSelectionNotes();
  }

  bindEvents() {
    if (this.dom.addEventButton) {
      this.dom.addEventButton.addEventListener("click", () => this.openEventDialog({ mode: "create" }));
    }

    if (this.dom.refreshButton) {
      this.dom.refreshButton.addEventListener("click", () => {
        this.loadEvents().catch((error) => {
          console.error("Failed to refresh events:", error);
          this.showAlert(error.message || "イベントの再読み込みに失敗しました。");
        });
      });
    }

    if (this.dom.nextButton) {
      this.dom.nextButton.addEventListener("click", () => {
        this.goToStage("schedules");
      });
    }

    if (this.dom.eventChangeButton) {
      this.dom.eventChangeButton.addEventListener("click", () => {
        this.setStage("events");
      });
    }

    if (this.dom.scheduleBackButton) {
      this.dom.scheduleBackButton.addEventListener("click", () => {
        this.setStage("events");
      });
    }

    if (this.dom.scheduleChangeButton) {
      this.dom.scheduleChangeButton.addEventListener("click", () => {
        this.setStage("schedules");
      });
    }

    if (this.dom.flowTabsBackButton) {
      this.dom.flowTabsBackButton.addEventListener("click", () => {
        this.setStage("schedules");
      });
    }

    if (this.dom.openParticipantsButton) {
      this.dom.openParticipantsButton.addEventListener("click", () => {
        this.enterTabsStage("participants");
      });
    }

    if (this.dom.openOperatorButton) {
      this.dom.openOperatorButton.addEventListener("click", () => {
        this.enterTabsStage("operator");
      });
    }

    if (this.dom.launchParticipantsButton) {
      this.dom.launchParticipantsButton.addEventListener("click", () => {
        this.launchParticipantsTool();
      });
    }

    if (this.dom.launchOperatorButton) {
      this.dom.launchOperatorButton.addEventListener("click", () => {
        this.launchOperatorTool();
      });
    }

    if (this.dom.participantsTab) {
      this.dom.participantsTab.addEventListener("click", () => {
        this.switchTab("participants");
      });
    }

    if (this.dom.operatorTab) {
      this.dom.operatorTab.addEventListener("click", () => {
        this.switchTab("operator");
      });
    }

    if (this.dom.nextButton) {
      this.dom.nextButton.addEventListener("click", () => {
        this.goToStage("schedules");
      });
    }

    if (this.dom.scheduleBackButton) {
      this.dom.scheduleBackButton.addEventListener("click", () => {
        this.setStage("events");
      });
    }

    if (this.dom.flowTabsBackButton) {
      this.dom.flowTabsBackButton.addEventListener("click", () => {
        this.setStage("schedules");
      });
    }

    if (this.dom.openParticipantsButton) {
      this.dom.openParticipantsButton.addEventListener("click", () => {
        this.enterTabsStage("participants");
      });
    }

    if (this.dom.openOperatorButton) {
      this.dom.openOperatorButton.addEventListener("click", () => {
        this.enterTabsStage("operator");
      });
    }

    if (this.dom.participantsTab) {
      this.dom.participantsTab.addEventListener("click", () => {
        this.switchTab("participants");
      });
    }

    if (this.dom.operatorTab) {
      this.dom.operatorTab.addEventListener("click", () => {
        this.switchTab("operator");
      });
    }

    if (this.dom.eventForm) {
      this.dom.eventForm.addEventListener("submit", (event) => {
        event.preventDefault();
        this.handleEventFormSubmit().catch((error) => {
          console.error("Event form submit failed:", error);
          this.setFormError(this.dom.eventError, error.message || "イベントの保存に失敗しました。");
        });
      });
    }

    if (this.dom.scheduleForm) {
      this.dom.scheduleForm.addEventListener("submit", (event) => {
        event.preventDefault();
        this.handleScheduleFormSubmit().catch((error) => {
          console.error("Schedule form submit failed:", error);
          this.setFormError(this.dom.scheduleError, error.message || "日程の保存に失敗しました。");
        });
      });
    }

    this.bindDialogDismiss(this.dom.eventDialog);
    this.bindDialogDismiss(this.dom.scheduleDialog);
    this.bindDialogDismiss(this.dom.confirmDialog);

    if (this.dom.confirmAcceptButton) {
      this.dom.confirmAcceptButton.addEventListener("click", () => {
        this.resolveConfirm(true);
      });
    }

    if (this.dom.confirmCancelButton) {
      this.dom.confirmCancelButton.addEventListener("click", () => {
        this.resolveConfirm(false);
      });
    }

    if (this.dom.addScheduleButton) {
      this.dom.addScheduleButton.addEventListener("click", () => this.openScheduleDialog({ mode: "create" }));
    }

    if (this.dom.scheduleRefreshButton) {
      this.dom.scheduleRefreshButton.addEventListener("click", () => {
        this.reloadSchedules().catch((error) => {
          console.error("Failed to refresh schedules:", error);
          this.showAlert(error.message || "日程の再読み込みに失敗しました。");
        });
      });
    }
  }

  observeAuthState() {
    if (this.authUnsubscribe) {
      this.authUnsubscribe();
      this.authUnsubscribe = null;
    }
    this.authUnsubscribe = onAuthStateChanged(auth, (user) => {
      this.handleAuthState(user).catch((error) => {
        console.error("Failed to handle event admin auth state:", error);
        this.showAlert(error.message || "初期化に失敗しました。時間をおいて再度お試しください。");
      });
    });
  }

  showLoggedOutState() {
<<<<<<< HEAD
    if (this.redirectingToIndex) {
      return;
=======
    this.setLoginError(this.pendingLoginError);
    this.resetFlowState();
    if (this.dom.loginCard) {
      this.dom.loginCard.hidden = false;
    }
    if (this.dom.main) {
      this.dom.main.hidden = true;
>>>>>>> 18f54f25
    }
    this.resetFlowState();
    this.toggleLoading(false);
    if (typeof window !== "undefined") {
      this.redirectingToIndex = true;
      window.location.replace("index.html");
    }
  }

  showLoggedInState() {
    if (this.dom.main) {
      this.dom.main.hidden = false;
    }
<<<<<<< HEAD
    this.updateStageUi();
    this.updateFlowButtons();
    this.updateSelectionNotes();
=======
    this.updateControlsForAuth(true);
    this.updateStageUi();
    this.updateFlowButtons();
    this.updateSelectionNotes();
  }

  updateControlsForAuth(signedIn) {
    if (this.dom.addEventButton) {
      this.dom.addEventButton.disabled = !signedIn;
    }
    if (this.dom.logoutButton) {
      this.dom.logoutButton.hidden = !signedIn;
    }
    if (this.dom.addScheduleButton) {
      this.dom.addScheduleButton.disabled = !signedIn || !this.selectedEventId;
    }
    if (this.dom.scheduleRefreshButton) {
      this.dom.scheduleRefreshButton.disabled = !signedIn || !this.selectedEventId;
    }
    if (this.dom.openParticipantsButton) {
      this.dom.openParticipantsButton.disabled = !signedIn || !this.selectedScheduleId;
    }
    if (this.dom.openOperatorButton) {
      this.dom.openOperatorButton.disabled = !signedIn || !this.selectedScheduleId;
    }
    if (this.dom.participantsTab) {
      this.dom.participantsTab.disabled = !signedIn || !this.selectedScheduleId;
    }
    if (this.dom.operatorTab) {
      this.dom.operatorTab.disabled = !signedIn || !this.selectedScheduleId;
    }
    this.updateFlowButtons();
>>>>>>> 18f54f25
  }

  setLoadingMessage(message) {
    if (this.dom.loadingText) {
      this.dom.loadingText.textContent = message || "";
    }
  }

  toggleLoading(isLoading) {
    if (this.dom.loading) {
      this.dom.loading.hidden = !isLoading;
    }
  }

  clearAlert() {
    if (this.dom.alert) {
      this.dom.alert.hidden = true;
      this.dom.alert.textContent = "";
    }
  }

  showAlert(message) {
    if (this.dom.alert) {
      this.dom.alert.hidden = false;
      this.dom.alert.textContent = message;
    }
  }

  async handleAuthState(user) {
    this.currentUser = user;
    if (!user) {
      this.events = [];
      this.renderEvents();
      this.clearAlert();
      this.showLoggedOutState();
      return;
    }

    this.showLoggedInState();
    this.clearAlert();

    try {
      this.setLoadingMessage("権限を確認しています…");
      this.toggleLoading(true);
      await this.ensureAdminAccess();
      this.setLoadingMessage("イベント情報を読み込んでいます…");
      await this.loadEvents();
      this.updateEventSummary();
      this.updateScheduleSummary();
      this.updateToolSummary();
      this.updateSelectionNotes();
    } catch (error) {
      console.error("Event admin initialization failed:", error);
      if (this.isPermissionError(error)) {
        const message =
          (error instanceof Error && error.message) ||
          "アクセス権限がありません。管理者に確認してください。";
        this.showAlert(message);
        await this.safeSignOut();
        return;
      }
      const fallback = "イベント情報の読み込みに失敗しました。時間をおいて再度お試しください。";
      const message = error instanceof Error && error.message ? error.message : fallback;
      this.showAlert(message || fallback);
    } finally {
      this.toggleLoading(false);
    }
  }

  async ensureAdminAccess() {
    if (!this.api) {
      return;
    }
    try {
      await this.api.apiPost({ action: "ensureAdmin" });
    } catch (error) {
      const rawMessage = error instanceof Error ? error.message : String(error || "");
      let message = "権限の確認に失敗しました。時間をおいて再度お試しください。";
      if (/not in users sheet/i.test(rawMessage)) {
        message = "あなたのアカウントにはこのページへのアクセス権限がありません。管理者に確認してください。";
      }
      const err = new Error(message);
      err.code = "EVENT_INDEX_ACCESS_DENIED";
      err.cause = error;
      throw err;
    }
  }

  async safeSignOut() {
    try {
      await signOut(auth);
    } catch (error) {
      console.warn("Failed to sign out after permission error:", error);
    }
  }

  isPermissionError(error) {
    if (!error) return false;
    if (error.code === "EVENT_INDEX_ACCESS_DENIED") return true;
    const code = typeof error.code === "string" ? error.code : "";
    if (code.includes("PERMISSION")) return true;
    const message = error instanceof Error ? error.message : String(error || "");
    return /permission/i.test(message) || message.includes("権限");
  }

  async loadEvents() {
    const [eventsSnapshot, schedulesSnapshot] = await Promise.all([
      get(ref(database, "questionIntake/events")),
      get(ref(database, "questionIntake/schedules"))
    ]);

    const eventsValue = eventsSnapshot.exists() ? eventsSnapshot.val() : {};
    const schedulesTree = schedulesSnapshot.exists() ? schedulesSnapshot.val() : {};

    const normalized = Object.entries(eventsValue).map(([eventId, eventValue]) => {
      const scheduleBranch = schedulesTree?.[eventId] && typeof schedulesTree[eventId] === "object"
        ? schedulesTree[eventId]
        : {};
      const schedules = Object.entries(scheduleBranch).map(([scheduleId, scheduleValue]) => ({
        id: ensureString(scheduleId),
        label: ensureString(scheduleValue?.label),
        date: ensureString(scheduleValue?.date || ""),
        startAt: ensureString(scheduleValue?.startAt || scheduleValue?.date),
        endAt: ensureString(scheduleValue?.endAt || ""),
        participantCount: Number(scheduleValue?.participantCount || 0),
        createdAt: scheduleValue?.createdAt || 0
      }));

      schedules.sort((a, b) => {
        const startDiff = toMillis(a.startAt || a.createdAt) - toMillis(b.startAt || b.createdAt);
        if (startDiff !== 0) return startDiff;
        return a.id.localeCompare(b.id, "ja", { numeric: true });
      });

      const totalParticipants = schedules.reduce((acc, item) => acc + (item.participantCount || 0), 0);

      return {
        id: ensureString(eventId),
        name: ensureString(eventValue?.name) || ensureString(eventId),
        schedules,
        totalParticipants,
        scheduleCount: schedules.length,
        createdAt: eventValue?.createdAt || 0,
        updatedAt: eventValue?.updatedAt || 0
      };
    });

    normalized.sort((a, b) => {
      const createdDiff = toMillis(a.createdAt) - toMillis(b.createdAt);
      if (createdDiff !== 0) return createdDiff;
      return a.name.localeCompare(b.name, "ja", { numeric: true });
    });

    const previousEventId = this.selectedEventId;
    const previousScheduleId = this.selectedScheduleId;

    this.events = normalized;
    this.updateMetaNote();
    this.updateDocumentTitle();
    this.ensureSelectedEvent(previousEventId);
    this.renderEvents();
    this.updateScheduleStateFromSelection(previousScheduleId);

    return this.events;
  }

  renderEvents() {
    const list = this.dom.eventList;
    if (!list) return;

    list.innerHTML = "";
    if (!this.events.length) {
      list.hidden = true;
      if (this.dom.eventEmpty) this.dom.eventEmpty.hidden = false;
      list.removeAttribute("role");
      list.removeAttribute("aria-label");
      list.removeAttribute("aria-orientation");
      return;
    }

    list.hidden = false;
    if (this.dom.eventEmpty) this.dom.eventEmpty.hidden = true;

<<<<<<< HEAD
    list.setAttribute("role", "listbox");
    list.setAttribute("aria-label", "イベント一覧");
    list.setAttribute("aria-orientation", "vertical");
=======
    list.setAttribute("role", "list");
>>>>>>> 18f54f25
    const fragment = document.createDocumentFragment();
    this.events.forEach((event) => {
      const item = document.createElement("li");
      item.className = "entity-item";
      item.dataset.eventId = event.id;
<<<<<<< HEAD
      item.setAttribute("role", "option");
=======
      item.tabIndex = 0;
>>>>>>> 18f54f25

      const isSelected = event.id === this.selectedEventId && this.selectedEventId;
      if (isSelected) {
        item.classList.add("is-selected");
        item.setAttribute("aria-selected", "true");
      } else {
        item.setAttribute("aria-selected", "false");
      }
<<<<<<< HEAD
      item.tabIndex = 0;

      const indicator = document.createElement("span");
      indicator.className = "entity-indicator";
      indicator.setAttribute("aria-hidden", "true");
      const indicatorDot = document.createElement("span");
      indicatorDot.className = "entity-indicator__dot";
      indicator.appendChild(indicatorDot);
=======
>>>>>>> 18f54f25

      const label = document.createElement("div");
      label.className = "entity-label";

      const nameEl = document.createElement("span");
      nameEl.className = "entity-name";
      nameEl.textContent = event.name || event.id;

      const metaEl = document.createElement("span");
      metaEl.className = "entity-meta";
      metaEl.textContent = `日程 ${event.scheduleCount} 件 / 参加者 ${formatParticipantCount(event.totalParticipants)}`;

      label.append(nameEl, metaEl);

      const actions = document.createElement("div");
      actions.className = "entity-actions";

      const hubLink = document.createElement("a");
      hubLink.className = "btn btn-primary btn-sm";
      hubLink.href = this.buildEventHubUrl(event);
      hubLink.textContent = "日程ハブ";
      actions.appendChild(hubLink);

      const participantsLink = document.createElement("a");
      participantsLink.className = "btn btn-ghost btn-sm";
      participantsLink.href = this.buildParticipantAdminUrl(event);
      participantsLink.target = "_blank";
      participantsLink.rel = "noreferrer noopener";
      participantsLink.textContent = "参加者管理";
      actions.appendChild(participantsLink);

      const editBtn = document.createElement("button");
      editBtn.type = "button";
      editBtn.className = "btn-icon";
      editBtn.innerHTML = "<svg aria-hidden=\"true\" viewBox=\"0 0 16 16\"><path d=\"M12.146 2.146a.5.5 0 0 1 .708 0l1 1a.5.5 0 0 1 0 .708l-7.25 7.25a.5.5 0 0 1-.168.11l-3 1a.5.5 0 0 1-.65-.65l1-3a.5.5 0 0 1 .11-.168l7.25-7.25Zm.708 1.414L12.5 3.207 5.415 10.293l-.646 1.94 1.94-.646 7.085-7.085ZM3 13.5a.5.5 0 0 0 .5.5h9a.5.5 0 0 0 0-1h-9a.5.5 0 0 0-.5.5Z\" fill=\"currentColor\"/></svg>";
      editBtn.title = "イベントを編集";
      editBtn.addEventListener("click", (evt) => {
        evt.stopPropagation();
        this.openEventDialog({ mode: "edit", event });
      });
      actions.appendChild(editBtn);

      const deleteBtn = document.createElement("button");
      deleteBtn.type = "button";
      deleteBtn.className = "btn-icon";
      deleteBtn.innerHTML = "<svg aria-hidden=\"true\" viewBox=\"0 0 16 16\"><path fill=\"currentColor\" d=\"M6.5 1a1 1 0 0 0-.894.553L5.382 2H2.5a.5.5 0 0 0 0 1H3v9c0 .825.675 1.5 1.5 1.5h7c.825 0 1.5-.675 1.5-1.5V3h.5a.5.5 0 0 0 0-1h-2.882l-.224-.447A1 1 0 0 0 9.5 1h-3ZM5 3h6v9c0 .277-.223.5-.5.5h-5c-.277 0-.5-.223-.5-.5V3Z\"/></svg>";
      deleteBtn.title = "イベントを削除";
      deleteBtn.addEventListener("click", (evt) => {
        evt.stopPropagation();
        this.deleteEvent(event).catch((error) => {
          console.error("Failed to delete event:", error);
          this.showAlert(error.message || "イベントの削除に失敗しました。");
        });
      });
      actions.appendChild(deleteBtn);

<<<<<<< HEAD
      item.append(indicator, label, actions);
=======
      item.append(label, actions);
>>>>>>> 18f54f25

      item.addEventListener("click", () => {
        this.selectEvent(event.id);
      });
      item.addEventListener("keydown", (evt) => {
        if (evt.key === "Enter" || evt.key === " ") {
          evt.preventDefault();
          this.selectEvent(event.id);
        }
      });

<<<<<<< HEAD
      fragment.appendChild(item);
    });

    list.appendChild(fragment);
  }

  ensureSelectedEvent(preferredId = "") {
    const availableIds = new Set(this.events.map((event) => event.id));
    const desiredId = preferredId || this.selectedEventId;
    if (desiredId && availableIds.has(desiredId)) {
      this.selectedEventId = desiredId;
    } else {
      this.selectedEventId = "";
    }
  }

  getSelectedEvent() {
    if (!this.selectedEventId) return null;
    return this.events.find((event) => event.id === this.selectedEventId) || null;
  }

  selectEvent(eventId) {
    const normalized = ensureString(eventId);
    if (normalized && !this.events.some((event) => event.id === normalized)) {
      return;
    }

    this.selectedEventId = normalized;
    this.renderEvents();
    this.updateScheduleStateFromSelection();
    this.updateEventSummary();
    this.updateToolSummary();
    this.updateFlowButtons();
    this.updateSelectionNotes();
    if (this.stage === "tabs") {
      this.setStage(this.selectedEventId ? "schedules" : "events");
    } else if (!normalized && this.stage === "schedules") {
      this.setStage("events");
    }
  }

  ensureSelectedSchedule(preferredId = "") {
    const availableIds = new Set(this.schedules.map((schedule) => schedule.id));
    const desiredId = preferredId || this.selectedScheduleId;
    if (desiredId && availableIds.has(desiredId)) {
      this.selectedScheduleId = desiredId;
    } else {
      this.selectedScheduleId = "";
    }
  }

  getSelectedSchedule() {
    if (!this.selectedScheduleId) return null;
    return this.schedules.find((schedule) => schedule.id === this.selectedScheduleId) || null;
  }

  selectSchedule(scheduleId) {
    const normalized = ensureString(scheduleId);
    if (normalized && !this.schedules.some((schedule) => schedule.id === normalized)) {
      return;
    }

    this.selectedScheduleId = normalized;
    this.renderScheduleList();
    this.updateScheduleSummary();
    this.updateToolSummary();
    this.updateFlowButtons();
    this.updateSelectionNotes();
    if (this.stage === "tabs" && this.selectedScheduleId) {
      this.switchTab(this.activeTab);
    } else if (!normalized && this.stage === "tabs") {
      this.setStage("schedules");
    }
  }

  updateScheduleStateFromSelection(preferredScheduleId = "") {
    const event = this.getSelectedEvent();
    this.schedules = event ? [...event.schedules] : [];
    this.ensureSelectedSchedule(preferredScheduleId);
    this.renderScheduleList();
    this.updateScheduleSummary();
    this.updateToolSummary();
    this.updateFlowButtons();
    this.updateSelectionNotes();
    if (!event && (this.stage === "schedules" || this.stage === "tabs")) {
      this.setStage("events");
    }
  }

  renderScheduleList() {
    const list = this.dom.scheduleList;
    if (!list) return;

    list.innerHTML = "";
    if (!this.schedules.length) {
      list.hidden = true;
      if (this.dom.scheduleEmpty) this.dom.scheduleEmpty.hidden = false;
      list.removeAttribute("role");
      list.removeAttribute("aria-label");
      list.removeAttribute("aria-orientation");
      return;
    }

    list.hidden = false;
    if (this.dom.scheduleEmpty) this.dom.scheduleEmpty.hidden = true;

    list.setAttribute("role", "listbox");
    list.setAttribute("aria-label", "日程一覧");
    list.setAttribute("aria-orientation", "vertical");
    const fragment = document.createDocumentFragment();
    this.schedules.forEach((schedule) => {
      const item = document.createElement("li");
      item.className = "entity-item";
      item.dataset.scheduleId = schedule.id;
      item.setAttribute("role", "option");

      const isSelected = schedule.id === this.selectedScheduleId && this.selectedScheduleId;
      if (isSelected) {
        item.classList.add("is-selected");
        item.setAttribute("aria-selected", "true");
      } else {
        item.setAttribute("aria-selected", "false");
      }
      item.tabIndex = 0;

      const indicator = document.createElement("span");
      indicator.className = "entity-indicator";
      indicator.setAttribute("aria-hidden", "true");
      const indicatorDot = document.createElement("span");
      indicatorDot.className = "entity-indicator__dot";
      indicator.appendChild(indicatorDot);

      const label = document.createElement("div");
      label.className = "entity-label";

      const nameEl = document.createElement("span");
      nameEl.className = "entity-name";
      nameEl.textContent = schedule.label || schedule.id;

      const metaEl = document.createElement("span");
      metaEl.className = "entity-meta";
      const rangeText = formatScheduleRange(schedule.startAt, schedule.endAt);
      const metaParts = [];
      if (rangeText) metaParts.push(rangeText);
      metaParts.push(`参加者 ${formatParticipantCount(schedule.participantCount)}`);
      metaEl.textContent = metaParts.join(" / ");

      label.append(nameEl, metaEl);

      const actions = document.createElement("div");
      actions.className = "entity-actions";

      const hubLink = document.createElement("a");
      hubLink.className = "btn btn-primary btn-sm";
      hubLink.href = this.buildScheduleHubUrl(schedule);
      hubLink.textContent = "日程ハブ";
      actions.appendChild(hubLink);

      const participantsLink = document.createElement("a");
      participantsLink.className = "btn btn-ghost btn-sm";
      participantsLink.href = this.buildParticipantAdminUrlForSchedule(schedule);
      participantsLink.target = "_blank";
      participantsLink.rel = "noreferrer noopener";
      participantsLink.textContent = "参加者管理";
      actions.appendChild(participantsLink);

      const editBtn = document.createElement("button");
      editBtn.type = "button";
      editBtn.className = "btn-icon";
      editBtn.innerHTML = "<svg aria-hidden=\"true\" viewBox=\"0 0 16 16\"><path d=\"M12.146 2.146a.5.5 0 0 1 .708 0l1 1a.5.5 0 0 1 0 .708l-7.25 7.25a.5.5 0 0 1-.168.11l-3 1a.5.5 0 0 1-.65-.65l1-3a.5.5 0 0 1 .11-.168l7.25-7.25Zm.708 1.414L12.5 3.207 5.415 10.293l-.646 1.94 1.94-.646 7.085-7.085ZM3 13.5a.5.5 0 0 0 .5.5h9a.5.5 0 0 0 0-1h-9a.5.5 0 0 0-.5.5Z\" fill=\"currentColor\"/></svg>";
      editBtn.title = "日程を編集";
      editBtn.addEventListener("click", (evt) => {
        evt.stopPropagation();
        this.openScheduleDialog({ mode: "edit", schedule });
      });
      actions.appendChild(editBtn);

      const deleteBtn = document.createElement("button");
      deleteBtn.type = "button";
      deleteBtn.className = "btn-icon";
      deleteBtn.innerHTML = "<svg aria-hidden=\"true\" viewBox=\"0 0 16 16\"><path fill=\"currentColor\" d=\"M6.5 1a1 1 0 0 0-.894.553L5.382 2H2.5a.5.5 0 0 0 0 1H3v9c0 .825.675 1.5 1.5 1.5h7c.825 0 1.5-.675 1.5-1.5V3h.5a.5.5 0 0 0 0-1h-2.882l-.224-.447A1 1 0 0 0 9.5 1h-3ZM5 3h6v9c0 .277-.223.5-.5.5h-5c-.277 0-.5-.223-.5-.5V3Z\"/></svg>";
      deleteBtn.title = "日程を削除";
      deleteBtn.addEventListener("click", (evt) => {
        evt.stopPropagation();
        this.deleteSchedule(schedule).catch((error) => {
          console.error("Failed to delete schedule:", error);
          this.showAlert(error.message || "日程の削除に失敗しました。");
        });
      });
      actions.appendChild(deleteBtn);

      item.append(indicator, label, actions);

      item.addEventListener("click", () => {
        this.selectSchedule(schedule.id);
      });
      item.addEventListener("keydown", (evt) => {
        if (evt.key === "Enter" || evt.key === " ") {
          evt.preventDefault();
          this.selectSchedule(schedule.id);
        }
      });

=======
>>>>>>> 18f54f25
      fragment.appendChild(item);
    });

    list.appendChild(fragment);
  }

<<<<<<< HEAD
  updateEventSummary() {
    const event = this.getSelectedEvent();
    if (this.dom.eventSummaryName) {
      this.dom.eventSummaryName.textContent = event ? event.name || event.id : "—";
    }
    if (this.dom.eventSummarySchedules) {
      if (event) {
        const count = typeof event.scheduleCount === "number" ? event.scheduleCount : (event.schedules?.length || 0);
        this.dom.eventSummarySchedules.textContent = `${count}件`;
      } else {
        this.dom.eventSummarySchedules.textContent = "—";
      }
    }
    if (this.dom.eventSummaryParticipants) {
      this.dom.eventSummaryParticipants.textContent = event
        ? formatParticipantCount(event.totalParticipants)
        : "—";
    }
    if (this.dom.eventChangeButton) {
      this.dom.eventChangeButton.disabled = !event;
    }
=======
  ensureSelectedEvent(preferredId = "") {
    const availableIds = new Set(this.events.map((event) => event.id));
    const desiredId = preferredId || this.selectedEventId;
    if (desiredId && availableIds.has(desiredId)) {
      this.selectedEventId = desiredId;
    } else {
      this.selectedEventId = "";
    }
  }

  getSelectedEvent() {
    if (!this.selectedEventId) return null;
    return this.events.find((event) => event.id === this.selectedEventId) || null;
  }

  selectEvent(eventId) {
    const normalized = ensureString(eventId);
    if (normalized && !this.events.some((event) => event.id === normalized)) {
      return;
    }

    this.selectedEventId = normalized;
    this.participantsFrameLoaded = false;
    this.operatorFrameLoaded = false;
    if (this.dom.participantsFrame) {
      this.dom.participantsFrame.setAttribute("hidden", "");
      this.dom.participantsFrame.src = "";
    }
    if (this.dom.operatorFrame) {
      this.dom.operatorFrame.setAttribute("hidden", "");
      this.dom.operatorFrame.src = "";
    }
    if (this.dom.participantsPlaceholder) {
      this.dom.participantsPlaceholder.hidden = false;
    }
    if (this.dom.operatorPlaceholder) {
      this.dom.operatorPlaceholder.hidden = false;
    }
    this.renderEvents();
    this.updateScheduleStateFromSelection();
    this.updateFlowButtons();
    this.updateSelectionNotes();
    if (this.stage === "tabs") {
      this.setStage(this.selectedEventId ? "schedules" : "events");
    } else if (!normalized && this.stage === "schedules") {
      this.setStage("events");
    }
  }

  ensureSelectedSchedule(preferredId = "") {
    const availableIds = new Set(this.schedules.map((schedule) => schedule.id));
    const desiredId = preferredId || this.selectedScheduleId;
    if (desiredId && availableIds.has(desiredId)) {
      this.selectedScheduleId = desiredId;
    } else {
      this.selectedScheduleId = "";
    }
  }

  getSelectedSchedule() {
    if (!this.selectedScheduleId) return null;
    return this.schedules.find((schedule) => schedule.id === this.selectedScheduleId) || null;
  }

  selectSchedule(scheduleId) {
    const normalized = ensureString(scheduleId);
    if (normalized && !this.schedules.some((schedule) => schedule.id === normalized)) {
      return;
    }

    this.selectedScheduleId = normalized;
    this.participantsFrameLoaded = false;
    this.operatorFrameLoaded = false;
    if (this.dom.participantsFrame) {
      this.dom.participantsFrame.setAttribute("hidden", "");
      this.dom.participantsFrame.src = "";
    }
    if (this.dom.operatorFrame) {
      this.dom.operatorFrame.setAttribute("hidden", "");
      this.dom.operatorFrame.src = "";
    }
    if (this.dom.participantsPlaceholder) {
      this.dom.participantsPlaceholder.hidden = false;
    }
    if (this.dom.operatorPlaceholder) {
      this.dom.operatorPlaceholder.hidden = false;
    }
    this.renderScheduleList();
    this.updateScheduleSummary();
    this.updateFlowButtons();
    this.updateSelectionNotes();
    if (this.stage === "tabs" && this.selectedScheduleId) {
      this.switchTab(this.activeTab);
    }
  }

  updateScheduleStateFromSelection(preferredScheduleId = "") {
    const event = this.getSelectedEvent();
    this.schedules = event ? [...event.schedules] : [];
    this.ensureSelectedSchedule(preferredScheduleId);
    this.renderScheduleList();
    this.updateScheduleSummary();
    this.updateFlowButtons();
    this.updateSelectionNotes();
    if (!event && (this.stage === "schedules" || this.stage === "tabs")) {
      this.setStage("events");
    }
  }

  renderScheduleList() {
    const list = this.dom.scheduleList;
    if (!list) return;

    list.innerHTML = "";
    if (!this.schedules.length) {
      list.hidden = true;
      if (this.dom.scheduleEmpty) this.dom.scheduleEmpty.hidden = false;
      return;
    }

    list.hidden = false;
    if (this.dom.scheduleEmpty) this.dom.scheduleEmpty.hidden = true;

    const fragment = document.createDocumentFragment();
    this.schedules.forEach((schedule) => {
      const item = document.createElement("li");
      item.className = "entity-item";
      item.dataset.scheduleId = schedule.id;
      item.tabIndex = 0;

      const isSelected = schedule.id === this.selectedScheduleId && this.selectedScheduleId;
      if (isSelected) {
        item.classList.add("is-selected");
        item.setAttribute("aria-selected", "true");
      } else {
        item.setAttribute("aria-selected", "false");
      }

      const label = document.createElement("div");
      label.className = "entity-label";

      const nameEl = document.createElement("span");
      nameEl.className = "entity-name";
      nameEl.textContent = schedule.label || schedule.id;

      const metaEl = document.createElement("span");
      metaEl.className = "entity-meta";
      const rangeText = formatScheduleRange(schedule.startAt, schedule.endAt);
      const metaParts = [];
      if (rangeText) metaParts.push(rangeText);
      metaParts.push(`参加者 ${formatParticipantCount(schedule.participantCount)}`);
      metaEl.textContent = metaParts.join(" / ");

      label.append(nameEl, metaEl);

      const actions = document.createElement("div");
      actions.className = "entity-actions";

      const hubLink = document.createElement("a");
      hubLink.className = "btn btn-primary btn-sm";
      hubLink.href = this.buildScheduleHubUrl(schedule);
      hubLink.textContent = "日程ハブ";
      actions.appendChild(hubLink);

      const participantsLink = document.createElement("a");
      participantsLink.className = "btn btn-ghost btn-sm";
      participantsLink.href = this.buildParticipantAdminUrlForSchedule(schedule);
      participantsLink.target = "_blank";
      participantsLink.rel = "noreferrer noopener";
      participantsLink.textContent = "参加者管理";
      actions.appendChild(participantsLink);

      const editBtn = document.createElement("button");
      editBtn.type = "button";
      editBtn.className = "btn-icon";
      editBtn.innerHTML = "<svg aria-hidden=\"true\" viewBox=\"0 0 16 16\"><path d=\"M12.146 2.146a.5.5 0 0 1 .708 0l1 1a.5.5 0 0 1 0 .708l-7.25 7.25a.5.5 0 0 1-.168.11l-3 1a.5.5 0 0 1-.65-.65l1-3a.5.5 0 0 1 .11-.168l7.25-7.25Zm.708 1.414L12.5 3.207 5.415 10.293l-.646 1.94 1.94-.646 7.085-7.085ZM3 13.5a.5.5 0 0 0 .5.5h9a.5.5 0 0 0 0-1h-9a.5.5 0 0 0-.5.5Z\" fill=\"currentColor\"/></svg>";
      editBtn.title = "日程を編集";
      editBtn.addEventListener("click", (evt) => {
        evt.stopPropagation();
        this.openScheduleDialog({ mode: "edit", schedule });
      });
      actions.appendChild(editBtn);

      const deleteBtn = document.createElement("button");
      deleteBtn.type = "button";
      deleteBtn.className = "btn-icon";
      deleteBtn.innerHTML = "<svg aria-hidden=\"true\" viewBox=\"0 0 16 16\"><path fill=\"currentColor\" d=\"M6.5 1a1 1 0 0 0-.894.553L5.382 2H2.5a.5.5 0 0 0 0 1H3v9c0 .825.675 1.5 1.5 1.5h7c.825 0 1.5-.675 1.5-1.5V3h.5a.5.5 0 0 0 0-1h-2.882l-.224-.447A1 1 0 0 0 9.5 1h-3ZM5 3h6v9c0 .277-.223.5-.5.5h-5c-.277 0-.5-.223-.5-.5V3Z\"/></svg>";
      deleteBtn.title = "日程を削除";
      deleteBtn.addEventListener("click", (evt) => {
        evt.stopPropagation();
        this.deleteSchedule(schedule).catch((error) => {
          console.error("Failed to delete schedule:", error);
          this.showAlert(error.message || "日程の削除に失敗しました。");
        });
      });
      actions.appendChild(deleteBtn);

      item.append(label, actions);

      item.addEventListener("click", () => {
        this.selectSchedule(schedule.id);
      });
      item.addEventListener("keydown", (evt) => {
        if (evt.key === "Enter" || evt.key === " ") {
          evt.preventDefault();
          this.selectSchedule(schedule.id);
        }
      });

      fragment.appendChild(item);
    });

    list.appendChild(fragment);
>>>>>>> 18f54f25
  }

  updateScheduleSummary() {
    if (!this.dom.scheduleSummary) return;

    const event = this.getSelectedEvent();
    const schedule = this.getSelectedSchedule();
    if (event && schedule) {
      this.dom.scheduleSummary.hidden = false;
      if (this.dom.scheduleSummaryEvent) {
        this.dom.scheduleSummaryEvent.textContent = event.name || event.id;
      }
      if (this.dom.scheduleSummaryLabel) {
        this.dom.scheduleSummaryLabel.textContent = schedule.label || schedule.id;
      }
      const rangeText = formatScheduleRange(schedule.startAt, schedule.endAt);
      if (this.dom.scheduleSummaryRangeRow && this.dom.scheduleSummaryRange) {
        if (rangeText) {
          this.dom.scheduleSummaryRangeRow.hidden = false;
          this.dom.scheduleSummaryRange.textContent = rangeText;
        } else {
          this.dom.scheduleSummaryRangeRow.hidden = true;
          this.dom.scheduleSummaryRange.textContent = "";
        }
      }
    } else {
      this.dom.scheduleSummary.hidden = true;
    }
<<<<<<< HEAD
    if (this.dom.scheduleChangeButton) {
      this.dom.scheduleChangeButton.disabled = !schedule;
    }
  }

  updateToolSummary() {
    const event = this.getSelectedEvent();
    const schedule = this.getSelectedSchedule();
    if (this.dom.toolSummaryEvent) {
      this.dom.toolSummaryEvent.textContent = event ? event.name || event.id : "—";
    }
    if (this.dom.toolSummarySchedule) {
      this.dom.toolSummarySchedule.textContent = schedule ? schedule.label || schedule.id : "—";
    }
    if (this.dom.toolSummaryTime && this.dom.toolSummaryTimeRow) {
      const rangeText = schedule ? formatScheduleRange(schedule.startAt, schedule.endAt) : "";
      if (rangeText) {
        this.dom.toolSummaryTimeRow.hidden = false;
        this.dom.toolSummaryTime.textContent = rangeText;
      } else {
        this.dom.toolSummaryTimeRow.hidden = true;
        this.dom.toolSummaryTime.textContent = "";
      }
    }
=======
>>>>>>> 18f54f25
  }

  updateStageUi() {
    if (this.dom.main) {
      this.dom.main.dataset.stage = this.stage;
    }
    const info = STAGE_INFO[this.stage] || STAGE_INFO.events;
    if (this.dom.stageTitle) {
      this.dom.stageTitle.textContent = info.title;
    }
    if (this.dom.stageDescription) {
      this.dom.stageDescription.textContent = info.description;
    }
    this.updateStageIndicator();
    this.updateStageModulesAccessibility();
  }

  updateStageIndicator() {
    if (!Array.isArray(this.dom.stageIndicators)) return;
    const currentIndex = STAGE_SEQUENCE.indexOf(this.stage);
    this.dom.stageIndicators.forEach((indicator) => {
      const stageId = indicator?.dataset?.stageIndicator || "";
      const stageIndex = STAGE_SEQUENCE.indexOf(stageId);
      if (stageIndex === -1) return;
      indicator.classList.toggle("is-active", stageIndex === currentIndex);
      indicator.classList.toggle("is-complete", stageIndex < currentIndex);
    });
  }

  updateStageModulesAccessibility() {
    const accessibleByStage = {
      events: new Set(["events"]),
      schedules: new Set(["events", "schedules"]),
      tabs: new Set(["events", "schedules", "tabs"])
    };
    const active = accessibleByStage[this.stage] || accessibleByStage.events;
    this.setModuleAccessibility(this.dom.eventsModule, active.has("events"));
    this.setModuleAccessibility(this.dom.schedulesModule, active.has("schedules"));
    this.setModuleAccessibility(this.dom.tabsModule, active.has("tabs"));
  }

  setModuleAccessibility(module, isActive) {
    if (!module) return;
    if (typeof module.inert !== "undefined") {
      module.inert = !isActive;
    } else if (!isActive) {
      module.setAttribute("inert", "");
    } else {
      module.removeAttribute("inert");
    }

    if (isActive) {
      module.removeAttribute("aria-hidden");
      module.classList.remove("is-inert");
    } else {
      module.setAttribute("aria-hidden", "true");
      module.classList.add("is-inert");
    }

    const focusable = module.querySelectorAll(FOCUSABLE_SELECTOR);
    focusable.forEach((element) => {
      if (isActive) {
        if (Object.prototype.hasOwnProperty.call(element.dataset, "flowSavedTabindex")) {
          const previous = element.dataset.flowSavedTabindex;
          if (previous === "") {
            element.removeAttribute("tabindex");
          } else {
            element.setAttribute("tabindex", previous);
          }
          delete element.dataset.flowSavedTabindex;
        }
      } else if (!Object.prototype.hasOwnProperty.call(element.dataset, "flowSavedTabindex")) {
        const current = element.getAttribute("tabindex");
        element.dataset.flowSavedTabindex = current ?? "";
        element.setAttribute("tabindex", "-1");
      } else {
        element.setAttribute("tabindex", "-1");
      }
    });
  }

  updateFlowButtons() {
    const signedIn = Boolean(this.currentUser);
    const hasEvent = Boolean(this.selectedEventId);
    const hasSchedule = Boolean(this.selectedScheduleId);

<<<<<<< HEAD
    if (this.dom.addEventButton) {
      this.dom.addEventButton.disabled = !signedIn;
    }
=======
>>>>>>> 18f54f25
    if (this.dom.nextButton) {
      this.dom.nextButton.disabled = !signedIn || !hasEvent;
    }
    if (this.dom.addScheduleButton) {
      this.dom.addScheduleButton.disabled = !signedIn || !hasEvent;
    }
    if (this.dom.scheduleRefreshButton) {
      this.dom.scheduleRefreshButton.disabled = !signedIn || !hasEvent;
    }
    if (this.dom.openParticipantsButton) {
      this.dom.openParticipantsButton.disabled = !signedIn || !hasSchedule;
    }
    if (this.dom.openOperatorButton) {
      this.dom.openOperatorButton.disabled = !signedIn || !hasSchedule;
    }
    if (this.dom.participantsTab) {
      this.dom.participantsTab.disabled = !signedIn || !hasSchedule;
    }
    if (this.dom.operatorTab) {
      this.dom.operatorTab.disabled = !signedIn || !hasSchedule;
    }
<<<<<<< HEAD
    if (this.dom.launchParticipantsButton) {
      this.dom.launchParticipantsButton.disabled = !signedIn || !hasSchedule;
    }
    if (this.dom.launchOperatorButton) {
      this.dom.launchOperatorButton.disabled = !signedIn || !hasSchedule;
    }
=======
>>>>>>> 18f54f25
  }

  updateSelectionNotes() {
    if (this.dom.eventSelectionNote) {
      const shouldShow = !this.selectedEventId && this.events.length > 0;
      this.dom.eventSelectionNote.hidden = !shouldShow;
    }
    if (this.dom.scheduleSelectionNote) {
      const shouldShow = Boolean(this.selectedEventId) && !this.selectedScheduleId && this.schedules.length > 0;
      this.dom.scheduleSelectionNote.hidden = !shouldShow;
    }
  }

  setStage(stage) {
    if (!STAGE_SEQUENCE.includes(stage)) {
      return;
    }
    this.stage = stage;
    this.stageHistory.add(stage);
    this.updateStageUi();
    this.updateFlowButtons();
    this.updateSelectionNotes();
  }

  goToStage(stage) {
    if (stage === "schedules" && !this.selectedEventId) {
      this.revealEventSelectionCue();
      return;
    }
    if (stage === "tabs") {
      if (!this.selectedEventId) {
        this.revealEventSelectionCue();
        return;
      }
      if (!this.selectedScheduleId) {
        this.revealScheduleSelectionCue();
        return;
      }
    }
    this.setStage(stage);
    if (stage === "tabs") {
<<<<<<< HEAD
      this.updateToolSummary();
      this.switchTab(this.activeTab);
=======
      this.switchTab(this.activeTab);
      this.ensureTabFrame(this.activeTab);
>>>>>>> 18f54f25
    }
  }

  enterTabsStage(tab) {
    this.activeTab = tab === "operator" ? "operator" : "participants";
    this.goToStage("tabs");
  }

  switchTab(tab) {
    const normalized = tab === "operator" ? "operator" : "participants";
    this.activeTab = normalized;
    if (this.dom.participantsTab) {
      this.dom.participantsTab.classList.toggle("is-active", normalized === "participants");
      this.dom.participantsTab.setAttribute("aria-selected", normalized === "participants" ? "true" : "false");
    }
    if (this.dom.operatorTab) {
      this.dom.operatorTab.classList.toggle("is-active", normalized === "operator");
      this.dom.operatorTab.setAttribute("aria-selected", normalized === "operator" ? "true" : "false");
    }
    if (this.dom.participantsPanel) {
      this.dom.participantsPanel.classList.toggle("is-active", normalized === "participants");
      this.dom.participantsPanel.hidden = normalized !== "participants";
    }
    if (this.dom.operatorPanel) {
      this.dom.operatorPanel.classList.toggle("is-active", normalized === "operator");
      this.dom.operatorPanel.hidden = normalized !== "operator";
    }
<<<<<<< HEAD
=======
    this.ensureTabFrame(normalized);
  }

  ensureTabFrame(tab) {
    const schedule = this.getSelectedSchedule();
    if (!schedule) {
      return;
    }
    if (tab === "participants" && this.dom.participantsFrame && !this.participantsFrameLoaded) {
      const url = this.buildParticipantAdminUrlForSchedule(schedule);
      this.dom.participantsFrame.src = url;
      this.dom.participantsFrame.removeAttribute("hidden");
      if (this.dom.participantsPlaceholder) {
        this.dom.participantsPlaceholder.hidden = true;
      }
      this.participantsFrameLoaded = true;
    }
    if (tab === "operator" && this.dom.operatorFrame && !this.operatorFrameLoaded) {
      const url = this.buildOperatorPanelUrl(schedule);
      this.dom.operatorFrame.src = url;
      this.dom.operatorFrame.removeAttribute("hidden");
      if (this.dom.operatorPlaceholder) {
        this.dom.operatorPlaceholder.hidden = true;
      }
      this.operatorFrameLoaded = true;
    }
>>>>>>> 18f54f25
  }

  revealEventSelectionCue() {
    if (this.dom.eventSelectionNote) {
      this.dom.eventSelectionNote.hidden = false;
      this.dom.eventSelectionNote.classList.add("section-focus-highlight");
      setTimeout(() => this.dom.eventSelectionNote.classList.remove("section-focus-highlight"), 600);
    }
    if (this.dom.eventList) {
      this.dom.eventList.scrollIntoView({ behavior: "smooth", block: "start" });
    }
  }

  revealScheduleSelectionCue() {
    if (this.dom.scheduleSelectionNote) {
      this.dom.scheduleSelectionNote.hidden = false;
      this.dom.scheduleSelectionNote.classList.add("section-focus-highlight");
      setTimeout(() => this.dom.scheduleSelectionNote.classList.remove("section-focus-highlight"), 600);
    }
    if (this.dom.scheduleList) {
      this.dom.scheduleList.scrollIntoView({ behavior: "smooth", block: "start" });
    }
  }

  setScheduleLoading(isLoading, message = "") {
    if (this.dom.scheduleLoading) {
      this.dom.scheduleLoading.hidden = !isLoading;
    }
    if (this.dom.scheduleLoadingText) {
      this.dom.scheduleLoadingText.textContent = message || "";
    }
  }

  async reloadSchedules() {
    if (!this.selectedEventId) {
      this.revealEventSelectionCue();
      return;
    }
    this.setScheduleLoading(true, "日程情報を再読み込みしています…");
    try {
      await this.loadEvents();
    } finally {
      this.setScheduleLoading(false);
    }
  }

  openScheduleDialog({ mode = "create", schedule = null } = {}) {
    if (!this.dom.scheduleDialog || !this.dom.scheduleForm) return;
    if (!this.selectedEventId) {
      this.revealEventSelectionCue();
      return;
    }

    this.dom.scheduleForm.reset();
    this.dom.scheduleForm.dataset.mode = mode;
    this.dom.scheduleForm.dataset.scheduleId = schedule?.id || "";
    this.setFormError(this.dom.scheduleError, "");

    if (this.dom.scheduleDialogTitle) {
      this.dom.scheduleDialogTitle.textContent = mode === "edit" ? "日程を編集" : "日程を追加";
    }
    const submitButton = this.dom.scheduleForm.querySelector("button[type='submit']");
    if (submitButton) {
      submitButton.textContent = mode === "edit" ? "保存" : "追加";
    }
    if (mode === "edit" && schedule) {
      if (this.dom.scheduleLabelInput) this.dom.scheduleLabelInput.value = schedule.label || "";
      if (this.dom.scheduleDateInput)
        this.dom.scheduleDateInput.value = schedule.startAt ? String(schedule.startAt).slice(0, 10) : schedule.date || "";
      if (this.dom.scheduleStartInput)
        this.dom.scheduleStartInput.value = schedule.startAt ? String(schedule.startAt).slice(11, 16) : "";
      if (this.dom.scheduleEndInput)
        this.dom.scheduleEndInput.value = schedule.endAt ? String(schedule.endAt).slice(11, 16) : "";
    }

    this.openDialog(this.dom.scheduleDialog);
  }

  async handleScheduleFormSubmit() {
    if (!this.dom.scheduleForm) return;
    const submitButton = this.dom.scheduleForm.querySelector("button[type='submit']");
    if (submitButton) submitButton.disabled = true;
    this.setFormError(this.dom.scheduleError, "");

    try {
      const mode = this.dom.scheduleForm.dataset.mode || "create";
      const scheduleId = this.dom.scheduleForm.dataset.scheduleId || "";
      const payload = {
        label: this.dom.scheduleLabelInput?.value,
        date: this.dom.scheduleDateInput?.value,
        start: this.dom.scheduleStartInput?.value,
        end: this.dom.scheduleEndInput?.value
      };
      if (mode === "edit") {
        await this.updateSchedule(scheduleId, payload);
      } else {
        await this.createSchedule(payload);
      }
      this.dom.scheduleForm.reset();
      this.closeDialog(this.dom.scheduleDialog);
    } catch (error) {
      throw error;
    } finally {
      if (submitButton) submitButton.disabled = false;
    }
  }

  resolveScheduleFormValues({ label, date, start, end }) {
    const trimmedLabel = normalizeKey(label || "");
    if (!trimmedLabel) {
      throw new Error("日程の表示名を入力してください。");
    }

    const normalizedDate = ensureString(date);
    if (!normalizedDate) {
      throw new Error("日付を入力してください。");
    }

    const startTime = ensureString(start);
    const endTime = ensureString(end);
    if (!startTime || !endTime) {
      throw new Error("開始と終了の時刻を入力してください。");
    }

    const startDate = new Date(`${normalizedDate}T${startTime}`);
    const endDate = new Date(`${normalizedDate}T${endTime}`);
    if (Number.isNaN(startDate.getTime()) || Number.isNaN(endDate.getTime())) {
      throw new Error("開始・終了時刻の形式が正しくありません。");
    }

    if (endDate.getTime() <= startDate.getTime()) {
      endDate.setTime(endDate.getTime() + 24 * 60 * 60 * 1000);
    }

    const startValue = formatDateTimeLocal(startDate);
    const endValue = formatDateTimeLocal(endDate);

    return {
      label: trimmedLabel,
      date: normalizedDate,
      startValue,
      endValue
    };
  }

  async createSchedule(payload) {
    const eventId = this.selectedEventId;
    if (!eventId) {
      throw new Error("イベントを選択してください。");
    }

    const { label, date, startValue, endValue } = this.resolveScheduleFormValues(payload);
    let scheduleId = generateShortId("sch_");
    const existingIds = new Set(this.schedules.map((schedule) => schedule.id));
    while (existingIds.has(scheduleId)) {
      scheduleId = generateShortId("sch_");
    }

    const now = Date.now();
    await set(ref(database, `questionIntake/schedules/${eventId}/${scheduleId}`), {
      label,
      date,
      startAt: startValue,
      endAt: endValue,
      participantCount: 0,
      createdAt: now,
      updatedAt: now
    });

    await update(ref(database), {
      [`questionIntake/events/${eventId}/updatedAt`]: now
    });

    await this.loadEvents();
    this.selectedScheduleId = scheduleId;
    await this.requestSheetSync();
  }

  async updateSchedule(scheduleId, payload) {
    const eventId = this.selectedEventId;
    if (!eventId) {
      throw new Error("イベントを選択してください。");
    }
    if (!scheduleId) {
      throw new Error("日程IDが不明です。");
    }

    const { label, date, startValue, endValue } = this.resolveScheduleFormValues(payload);
    const now = Date.now();
    await update(ref(database), {
      [`questionIntake/schedules/${eventId}/${scheduleId}/label`]: label,
      [`questionIntake/schedules/${eventId}/${scheduleId}/date`]: date,
      [`questionIntake/schedules/${eventId}/${scheduleId}/startAt`]: startValue,
      [`questionIntake/schedules/${eventId}/${scheduleId}/endAt`]: endValue,
      [`questionIntake/schedules/${eventId}/${scheduleId}/updatedAt`]: now,
      [`questionIntake/events/${eventId}/updatedAt`]: now
    });

    await this.loadEvents();
    this.selectedScheduleId = scheduleId;
    await this.requestSheetSync();
  }

  async deleteSchedule(schedule) {
    const eventId = this.selectedEventId;
    if (!eventId) {
      throw new Error("イベントを選択してください。");
    }
    const scheduleId = schedule?.id;
    if (!scheduleId) {
      throw new Error("日程IDが不明です。");
    }
    const label = schedule?.label || scheduleId;

    const confirmed = await this.confirm({
      title: "日程の削除",
      description: `日程「${label}」と、紐づく参加者・専用リンクをすべて削除します。よろしいですか？`,
      confirmLabel: "削除する",
      cancelLabel: "キャンセル",
      tone: "danger"
    });

    if (!confirmed) {
      return;
    }

    try {
      const participantSnapshot = await get(ref(database, `questionIntake/participants/${eventId}/${scheduleId}`));
      const participantBranch = participantSnapshot.exists() ? participantSnapshot.val() : {};
      const tokens = new Set();
      if (participantBranch && typeof participantBranch === "object") {
        Object.values(participantBranch).forEach((entry) => {
          const token = entry?.token;
          if (token) tokens.add(String(token));
        });
      }

      const now = Date.now();
      const updates = {
        [`questionIntake/schedules/${eventId}/${scheduleId}`]: null,
        [`questionIntake/participants/${eventId}/${scheduleId}`]: null,
        [`questionIntake/events/${eventId}/updatedAt`]: now
      };
      tokens.forEach((token) => {
        updates[`questionIntake/tokens/${token}`] = null;
      });

      await update(ref(database), updates);
      await this.loadEvents();
      this.ensureSelectedSchedule("");
      if (this.stage === "tabs") {
        this.setStage("schedules");
      }
      await this.requestSheetSync();
    } catch (error) {
      throw new Error(error?.message || "日程の削除に失敗しました。");
    }
  }

  updateMetaNote() {
    if (!this.dom.metaNote) return;
    const count = this.events.length;
    if (count > 0) {
      this.dom.metaNote.hidden = false;
      this.dom.metaNote.textContent = `登録イベント数: ${count} 件`;
    } else {
      this.dom.metaNote.hidden = true;
      this.dom.metaNote.textContent = "";
    }
  }

  updateDocumentTitle() {
    if (typeof document === "undefined") {
      return;
    }
    const count = this.events.length;
    if (count > 0) {
      document.title = `イベントコントロールセンター (${count}件)`;
    } else {
      document.title = "イベントコントロールセンター";
    }
  }

  buildEventHubUrl(event) {
    if (typeof window === "undefined") return "event-hub.html";
    const url = new URL("event-hub.html", window.location.href);
    if (event?.id) {
      url.searchParams.set("eventId", event.id);
    }
    if (event?.name) {
      url.searchParams.set("eventName", event.name);
    }
    return url.toString();
  }

  buildParticipantAdminUrl(event) {
    if (typeof window === "undefined") return "question-admin.html";
    const url = new URL("question-admin.html", window.location.href);
    if (event?.id) {
      url.searchParams.set("eventId", event.id);
      url.searchParams.set("focus", "participants");
    }
    if (event?.name) {
      url.searchParams.set("eventName", event.name);
    }
    return url.toString();
  }

  buildScheduleHubUrl(schedule) {
    if (typeof window === "undefined") return "schedule-hub.html";
    const url = new URL("schedule-hub.html", window.location.href);
    const event = this.getSelectedEvent();
    const eventId = event?.id || this.selectedEventId;
    if (eventId) url.searchParams.set("eventId", eventId);
    if (schedule?.id) url.searchParams.set("scheduleId", schedule.id);
    const scheduleKey = eventId && schedule?.id ? `${eventId}::${schedule.id}` : "";
    if (scheduleKey) url.searchParams.set("scheduleKey", scheduleKey);
    const eventName = event?.name || "";
    if (eventName) url.searchParams.set("eventName", eventName);
    if (schedule?.label) url.searchParams.set("scheduleLabel", schedule.label);
    if (schedule?.startAt) url.searchParams.set("startAt", schedule.startAt);
    if (schedule?.endAt) url.searchParams.set("endAt", schedule.endAt);
    url.searchParams.set("source", "events");
    return url.toString();
  }

  buildParticipantAdminUrlForSchedule(schedule) {
    if (typeof window === "undefined") return "question-admin.html";
    const event = this.getSelectedEvent();
    const url = new URL("question-admin.html", window.location.href);
    if (event?.id) {
      url.searchParams.set("eventId", event.id);
      url.searchParams.set("focus", "participants");
    }
    if (schedule?.id) {
      url.searchParams.set("scheduleId", schedule.id);
    }
    if (event?.name) {
      url.searchParams.set("eventName", event.name);
    }
    if (schedule?.label) {
      url.searchParams.set("scheduleLabel", schedule.label);
    }
    if (schedule?.startAt) url.searchParams.set("startAt", schedule.startAt);
    if (schedule?.endAt) url.searchParams.set("endAt", schedule.endAt);
    return url.toString();
  }

  buildOperatorPanelUrl(schedule) {
    if (typeof window === "undefined") return "operator.html";
    const event = this.getSelectedEvent();
    const url = new URL("operator.html", window.location.href);
    if (event?.id) url.searchParams.set("eventId", event.id);
    if (schedule?.id) url.searchParams.set("scheduleId", schedule.id);
    if (event?.name) url.searchParams.set("eventName", event.name);
    if (schedule?.label) url.searchParams.set("scheduleLabel", schedule.label);
    if (schedule?.startAt) url.searchParams.set("startAt", schedule.startAt);
    if (schedule?.endAt) url.searchParams.set("endAt", schedule.endAt);
    const scheduleKey = event?.id && schedule?.id ? `${event.id}::${schedule.id}` : "";
    if (scheduleKey) url.searchParams.set("scheduleKey", scheduleKey);
    url.searchParams.set("source", "events");
    return url.toString();
  }

<<<<<<< HEAD
  launchParticipantsTool() {
    if (typeof window === "undefined") return;
    const schedule = this.getSelectedSchedule();
    if (!schedule) {
      this.revealScheduleSelectionCue();
      return;
    }
    const url = this.buildParticipantAdminUrlForSchedule(schedule);
    window.open(url, "_blank", "noreferrer noopener");
  }

  launchOperatorTool() {
    if (typeof window === "undefined") return;
    const schedule = this.getSelectedSchedule();
    if (!schedule) {
      this.revealScheduleSelectionCue();
      return;
    }
    const url = this.buildOperatorPanelUrl(schedule);
    window.open(url, "_blank", "noreferrer noopener");
  }

=======
>>>>>>> 18f54f25
  openEventDialog({ mode = "create", event = null } = {}) {
    if (!this.dom.eventDialog || !this.dom.eventForm) return;
    this.dom.eventForm.reset();
    this.dom.eventForm.dataset.mode = mode;
    this.dom.eventForm.dataset.eventId = event?.id || "";
    this.setFormError(this.dom.eventError, "");
    if (this.dom.eventDialogTitle) {
      this.dom.eventDialogTitle.textContent = mode === "edit" ? "イベントを編集" : "イベントを追加";
    }
    if (this.dom.eventNameInput) {
      this.dom.eventNameInput.value = mode === "edit" ? String(event?.name || "") : "";
    }
    const submitButton = this.dom.eventForm.querySelector("button[type='submit']");
    if (submitButton) {
      submitButton.textContent = mode === "edit" ? "保存" : "追加";
    }
    this.openDialog(this.dom.eventDialog);
  }

  closeEventDialog() {
    if (this.dom.eventDialog) {
      this.closeDialog(this.dom.eventDialog);
    }
  }

  async handleEventFormSubmit() {
    if (!this.dom.eventForm || !this.dom.eventNameInput) return;
    const submitButton = this.dom.eventForm.querySelector("button[type='submit']");
    if (submitButton) submitButton.disabled = true;
    this.setFormError(this.dom.eventError, "");

    try {
      const mode = this.dom.eventForm.dataset.mode || "create";
      const eventId = this.dom.eventForm.dataset.eventId || "";
      const name = this.dom.eventNameInput.value;
      if (mode === "edit") {
        await this.updateEvent(eventId, name);
        this.showAlert(`イベント「${name}」を更新しました。`);
      } else {
        await this.createEvent(name);
        this.showAlert(`イベント「${name}」を追加しました。`);
      }
      this.dom.eventForm.reset();
      this.closeEventDialog();
    } catch (error) {
      throw error;
    } finally {
      if (submitButton) submitButton.disabled = false;
    }
  }

  async createEvent(name) {
    const trimmed = normalizeKey(name || "");
    if (!trimmed) {
      throw new Error("イベント名を入力してください。");
    }

    const existingIds = new Set(this.events.map((event) => event.id));
    let eventId = generateShortId("evt_");
    while (existingIds.has(eventId)) {
      eventId = generateShortId("evt_");
    }

    const now = Date.now();
    await set(ref(database, `questionIntake/events/${eventId}`), {
      name: trimmed,
      createdAt: now,
      updatedAt: now
    });
    await this.loadEvents();
    await this.requestSheetSync();
  }

  async updateEvent(eventId, name) {
    const trimmed = normalizeKey(name || "");
    if (!trimmed) {
      throw new Error("イベント名を入力してください。");
    }
    if (!eventId) {
      throw new Error("イベントIDが不明です。");
    }

    const now = Date.now();
    await update(ref(database), {
      [`questionIntake/events/${eventId}/name`]: trimmed,
      [`questionIntake/events/${eventId}/updatedAt`]: now
    });
    await this.loadEvents();
    await this.requestSheetSync();
  }

  async deleteEvent(event) {
    const eventId = event?.id;
    if (!eventId) {
      throw new Error("イベントIDが不明です。");
    }
    const label = event?.name || eventId;
    const confirmed = await this.confirm({
      title: "イベントの削除",
      description: `イベント「${label}」と、その日程・参加者・発行済みリンクをすべて削除します。よろしいですか？`,
      confirmLabel: "削除する",
      cancelLabel: "キャンセル",
      tone: "danger"
    });
    if (!confirmed) {
      return;
    }

    try {
      const participantSnapshot = await get(ref(database, `questionIntake/participants/${eventId}`));
      const participantBranch = participantSnapshot.exists() ? participantSnapshot.val() : {};
      const tokensToRemove = collectParticipantTokens(participantBranch);

      const updates = {
        [`questionIntake/events/${eventId}`]: null,
        [`questionIntake/schedules/${eventId}`]: null,
        [`questionIntake/participants/${eventId}`]: null
      };
      tokensToRemove.forEach((token) => {
        updates[`questionIntake/tokens/${token}`] = null;
      });

      await update(ref(database), updates);
      await this.loadEvents();
      await this.requestSheetSync();
      this.showAlert(`イベント「${label}」を削除しました。`);
    } catch (error) {
      throw new Error(error?.message || "イベントの削除に失敗しました。");
    }
  }

  async requestSheetSync() {
    if (!this.api) {
      return;
    }
    try {
      await this.api.apiPost({ action: "syncQuestionIntakeToSheet" });
    } catch (error) {
      console.warn("Failed to request sheet sync:", error);
    }
  }

  bindDialogDismiss(element) {
    if (!element) return;
    element.addEventListener("click", (event) => {
      if (event.target instanceof HTMLElement && event.target.dataset.dialogDismiss) {
        event.preventDefault();
        if (element === this.dom.confirmDialog) {
          this.resolveConfirm(false);
        } else {
          this.closeDialog(element);
        }
      }
    });
  }

  openDialog(element) {
    if (!element) return;
    if (this.activeDialog && this.activeDialog !== element) {
      this.closeDialog(this.activeDialog);
    }
    this.activeDialog = element;
    this.lastFocused = document.activeElement instanceof HTMLElement ? document.activeElement : null;
    element.removeAttribute("hidden");
    document.body.classList.add("modal-open");
    document.addEventListener("keydown", this.handleGlobalKeydown, true);
    const focusTarget = element.querySelector("[data-autofocus]") || element.querySelector("input, button, select, textarea");
    if (focusTarget instanceof HTMLElement) {
      requestAnimationFrame(() => focusTarget.focus());
    }
  }

  closeDialog(element) {
    if (!element) return;
    if (!element.hasAttribute("hidden")) {
      element.setAttribute("hidden", "");
    }
    if (this.activeDialog === element) {
      document.body.classList.remove("modal-open");
      document.removeEventListener("keydown", this.handleGlobalKeydown, true);
      const toFocus = this.lastFocused;
      this.activeDialog = null;
      this.lastFocused = null;
      if (toFocus && typeof toFocus.focus === "function") {
        toFocus.focus();
      }
    }
    if (element === this.dom.eventDialog && this.dom.eventForm) {
      this.dom.eventForm.reset();
      this.setFormError(this.dom.eventError, "");
    }
  }

  handleGlobalKeydown(event) {
    if (event.key === "Escape" && this.activeDialog) {
      event.preventDefault();
      if (this.activeDialog === this.dom.confirmDialog) {
        this.resolveConfirm(false);
      } else {
        this.closeDialog(this.activeDialog);
      }
    }
  }

  async confirm({
    title = "確認",
    description = "",
    confirmLabel = "実行する",
    cancelLabel = "キャンセル",
    tone = "danger"
  } = {}) {
    if (!this.dom.confirmDialog) {
      return window.confirm(description || title);
    }

    if (this.confirmResolver) {
      this.finalizeConfirm(false);
    }

    if (this.dom.confirmDialogTitle) {
      this.dom.confirmDialogTitle.textContent = title || "確認";
    }
    if (this.dom.confirmDialogMessage) {
      this.dom.confirmDialogMessage.textContent = description || "";
    }
    if (this.dom.confirmAcceptButton) {
      this.dom.confirmAcceptButton.textContent = confirmLabel || "実行する";
      this.dom.confirmAcceptButton.classList.remove("btn-danger", "btn-primary");
      this.dom.confirmAcceptButton.classList.add(tone === "danger" ? "btn-danger" : "btn-primary");
    }
    if (this.dom.confirmCancelButton) {
      this.dom.confirmCancelButton.textContent = cancelLabel || "キャンセル";
    }

    this.openDialog(this.dom.confirmDialog);

    return await new Promise((resolve) => {
      this.confirmResolver = resolve;
    });
  }

  resolveConfirm(result) {
    const resolver = this.confirmResolver;
    this.confirmResolver = null;
    if (this.dom.confirmDialog) {
      this.closeDialog(this.dom.confirmDialog);
    }
    if (typeof resolver === "function") {
      resolver(result);
    }
  }

  setFormError(element, message = "") {
    if (!element) return;
    if (message) {
      element.hidden = false;
      element.textContent = message;
    } else {
      element.hidden = true;
      element.textContent = "";
    }
  }
}<|MERGE_RESOLUTION|>--- conflicted
+++ resolved
@@ -29,7 +29,6 @@
 const STAGE_INFO = {
   events: {
     title: "イベントの管理",
-<<<<<<< HEAD
     description: "イベントカードを追加・編集し、進めたいイベントを選択してください。"
   },
   schedules: {
@@ -39,17 +38,6 @@
   tabs: {
     title: "参加者とテロップのツール",
     description: "まとめた情報を確認して、参加者リスト管理とテロップ操作パネルを切り替えて利用できます。"
-=======
-    description: "イベントを追加・編集し、次のステップで日程を選択できるようにします。"
-  },
-  schedules: {
-    title: "日程の管理",
-    description: "イベントに紐づく日程を整理し、参加者ツールやテロップ操作に進む日程を決めます。"
-  },
-  tabs: {
-    title: "参加者とテロップのツール",
-    description: "参加者リスト管理とテロップ操作パネルをタブで切り替えて利用できます。"
->>>>>>> 18f54f25
   }
 };
 
@@ -104,11 +92,6 @@
     this.stage = "events";
     this.stageHistory = new Set(["events"]);
     this.activeTab = "participants";
-<<<<<<< HEAD
-=======
-    this.participantsFrameLoaded = false;
-    this.operatorFrameLoaded = false;
->>>>>>> 18f54f25
     this.activeDialog = null;
     this.lastFocused = null;
     this.confirmResolver = null;
@@ -118,18 +101,12 @@
 
   init() {
     this.bindEvents();
-<<<<<<< HEAD
     this.updateStageUi();
     this.updateFlowButtons();
     this.updateEventSummary();
     this.updateScheduleSummary();
     this.updateToolSummary();
     this.updateSelectionNotes();
-=======
-    this.showLoggedOutState();
-    this.updateStageUi();
-    this.updateFlowButtons();
->>>>>>> 18f54f25
     this.observeAuthState();
   }
 
@@ -140,41 +117,8 @@
     this.stage = "events";
     this.stageHistory = new Set(["events"]);
     this.activeTab = "participants";
-<<<<<<< HEAD
     if (this.dom.scheduleLoading) {
       this.dom.scheduleLoading.hidden = true;
-=======
-    this.participantsFrameLoaded = false;
-    this.operatorFrameLoaded = false;
-    if (this.dom.participantsFrame) {
-      this.dom.participantsFrame.setAttribute("hidden", "");
-      this.dom.participantsFrame.src = "";
-    }
-    if (this.dom.operatorFrame) {
-      this.dom.operatorFrame.setAttribute("hidden", "");
-      this.dom.operatorFrame.src = "";
-    }
-    if (this.dom.participantsPlaceholder) {
-      this.dom.participantsPlaceholder.hidden = false;
-    }
-    if (this.dom.operatorPlaceholder) {
-      this.dom.operatorPlaceholder.hidden = false;
-    }
-    if (this.dom.scheduleLoading) {
-      this.dom.scheduleLoading.hidden = true;
-    }
-    this.renderEvents();
-    this.renderScheduleList();
-    this.updateScheduleSummary();
-    this.updateStageUi();
-    this.updateFlowButtons();
-    this.updateSelectionNotes();
-  }
-
-  bindEvents() {
-    if (this.dom.loginButton) {
-      this.dom.loginButton.addEventListener("click", () => this.login());
->>>>>>> 18f54f25
     }
     this.renderEvents();
     this.renderScheduleList();
@@ -372,18 +316,8 @@
   }
 
   showLoggedOutState() {
-<<<<<<< HEAD
     if (this.redirectingToIndex) {
       return;
-=======
-    this.setLoginError(this.pendingLoginError);
-    this.resetFlowState();
-    if (this.dom.loginCard) {
-      this.dom.loginCard.hidden = false;
-    }
-    if (this.dom.main) {
-      this.dom.main.hidden = true;
->>>>>>> 18f54f25
     }
     this.resetFlowState();
     this.toggleLoading(false);
@@ -397,44 +331,9 @@
     if (this.dom.main) {
       this.dom.main.hidden = false;
     }
-<<<<<<< HEAD
     this.updateStageUi();
     this.updateFlowButtons();
     this.updateSelectionNotes();
-=======
-    this.updateControlsForAuth(true);
-    this.updateStageUi();
-    this.updateFlowButtons();
-    this.updateSelectionNotes();
-  }
-
-  updateControlsForAuth(signedIn) {
-    if (this.dom.addEventButton) {
-      this.dom.addEventButton.disabled = !signedIn;
-    }
-    if (this.dom.logoutButton) {
-      this.dom.logoutButton.hidden = !signedIn;
-    }
-    if (this.dom.addScheduleButton) {
-      this.dom.addScheduleButton.disabled = !signedIn || !this.selectedEventId;
-    }
-    if (this.dom.scheduleRefreshButton) {
-      this.dom.scheduleRefreshButton.disabled = !signedIn || !this.selectedEventId;
-    }
-    if (this.dom.openParticipantsButton) {
-      this.dom.openParticipantsButton.disabled = !signedIn || !this.selectedScheduleId;
-    }
-    if (this.dom.openOperatorButton) {
-      this.dom.openOperatorButton.disabled = !signedIn || !this.selectedScheduleId;
-    }
-    if (this.dom.participantsTab) {
-      this.dom.participantsTab.disabled = !signedIn || !this.selectedScheduleId;
-    }
-    if (this.dom.operatorTab) {
-      this.dom.operatorTab.disabled = !signedIn || !this.selectedScheduleId;
-    }
-    this.updateFlowButtons();
->>>>>>> 18f54f25
   }
 
   setLoadingMessage(message) {
@@ -618,23 +517,15 @@
     list.hidden = false;
     if (this.dom.eventEmpty) this.dom.eventEmpty.hidden = true;
 
-<<<<<<< HEAD
     list.setAttribute("role", "listbox");
     list.setAttribute("aria-label", "イベント一覧");
     list.setAttribute("aria-orientation", "vertical");
-=======
-    list.setAttribute("role", "list");
->>>>>>> 18f54f25
     const fragment = document.createDocumentFragment();
     this.events.forEach((event) => {
       const item = document.createElement("li");
       item.className = "entity-item";
       item.dataset.eventId = event.id;
-<<<<<<< HEAD
       item.setAttribute("role", "option");
-=======
-      item.tabIndex = 0;
->>>>>>> 18f54f25
 
       const isSelected = event.id === this.selectedEventId && this.selectedEventId;
       if (isSelected) {
@@ -643,7 +534,6 @@
       } else {
         item.setAttribute("aria-selected", "false");
       }
-<<<<<<< HEAD
       item.tabIndex = 0;
 
       const indicator = document.createElement("span");
@@ -652,8 +542,6 @@
       const indicatorDot = document.createElement("span");
       indicatorDot.className = "entity-indicator__dot";
       indicator.appendChild(indicatorDot);
-=======
->>>>>>> 18f54f25
 
       const label = document.createElement("div");
       label.className = "entity-label";
@@ -710,11 +598,7 @@
       });
       actions.appendChild(deleteBtn);
 
-<<<<<<< HEAD
       item.append(indicator, label, actions);
-=======
-      item.append(label, actions);
->>>>>>> 18f54f25
 
       item.addEventListener("click", () => {
         this.selectEvent(event.id);
@@ -726,7 +610,6 @@
         }
       });
 
-<<<<<<< HEAD
       fragment.appendChild(item);
     });
 
@@ -930,15 +813,12 @@
         }
       });
 
-=======
->>>>>>> 18f54f25
       fragment.appendChild(item);
     });
 
     list.appendChild(fragment);
   }
 
-<<<<<<< HEAD
   updateEventSummary() {
     const event = this.getSelectedEvent();
     if (this.dom.eventSummaryName) {
@@ -960,221 +840,6 @@
     if (this.dom.eventChangeButton) {
       this.dom.eventChangeButton.disabled = !event;
     }
-=======
-  ensureSelectedEvent(preferredId = "") {
-    const availableIds = new Set(this.events.map((event) => event.id));
-    const desiredId = preferredId || this.selectedEventId;
-    if (desiredId && availableIds.has(desiredId)) {
-      this.selectedEventId = desiredId;
-    } else {
-      this.selectedEventId = "";
-    }
-  }
-
-  getSelectedEvent() {
-    if (!this.selectedEventId) return null;
-    return this.events.find((event) => event.id === this.selectedEventId) || null;
-  }
-
-  selectEvent(eventId) {
-    const normalized = ensureString(eventId);
-    if (normalized && !this.events.some((event) => event.id === normalized)) {
-      return;
-    }
-
-    this.selectedEventId = normalized;
-    this.participantsFrameLoaded = false;
-    this.operatorFrameLoaded = false;
-    if (this.dom.participantsFrame) {
-      this.dom.participantsFrame.setAttribute("hidden", "");
-      this.dom.participantsFrame.src = "";
-    }
-    if (this.dom.operatorFrame) {
-      this.dom.operatorFrame.setAttribute("hidden", "");
-      this.dom.operatorFrame.src = "";
-    }
-    if (this.dom.participantsPlaceholder) {
-      this.dom.participantsPlaceholder.hidden = false;
-    }
-    if (this.dom.operatorPlaceholder) {
-      this.dom.operatorPlaceholder.hidden = false;
-    }
-    this.renderEvents();
-    this.updateScheduleStateFromSelection();
-    this.updateFlowButtons();
-    this.updateSelectionNotes();
-    if (this.stage === "tabs") {
-      this.setStage(this.selectedEventId ? "schedules" : "events");
-    } else if (!normalized && this.stage === "schedules") {
-      this.setStage("events");
-    }
-  }
-
-  ensureSelectedSchedule(preferredId = "") {
-    const availableIds = new Set(this.schedules.map((schedule) => schedule.id));
-    const desiredId = preferredId || this.selectedScheduleId;
-    if (desiredId && availableIds.has(desiredId)) {
-      this.selectedScheduleId = desiredId;
-    } else {
-      this.selectedScheduleId = "";
-    }
-  }
-
-  getSelectedSchedule() {
-    if (!this.selectedScheduleId) return null;
-    return this.schedules.find((schedule) => schedule.id === this.selectedScheduleId) || null;
-  }
-
-  selectSchedule(scheduleId) {
-    const normalized = ensureString(scheduleId);
-    if (normalized && !this.schedules.some((schedule) => schedule.id === normalized)) {
-      return;
-    }
-
-    this.selectedScheduleId = normalized;
-    this.participantsFrameLoaded = false;
-    this.operatorFrameLoaded = false;
-    if (this.dom.participantsFrame) {
-      this.dom.participantsFrame.setAttribute("hidden", "");
-      this.dom.participantsFrame.src = "";
-    }
-    if (this.dom.operatorFrame) {
-      this.dom.operatorFrame.setAttribute("hidden", "");
-      this.dom.operatorFrame.src = "";
-    }
-    if (this.dom.participantsPlaceholder) {
-      this.dom.participantsPlaceholder.hidden = false;
-    }
-    if (this.dom.operatorPlaceholder) {
-      this.dom.operatorPlaceholder.hidden = false;
-    }
-    this.renderScheduleList();
-    this.updateScheduleSummary();
-    this.updateFlowButtons();
-    this.updateSelectionNotes();
-    if (this.stage === "tabs" && this.selectedScheduleId) {
-      this.switchTab(this.activeTab);
-    }
-  }
-
-  updateScheduleStateFromSelection(preferredScheduleId = "") {
-    const event = this.getSelectedEvent();
-    this.schedules = event ? [...event.schedules] : [];
-    this.ensureSelectedSchedule(preferredScheduleId);
-    this.renderScheduleList();
-    this.updateScheduleSummary();
-    this.updateFlowButtons();
-    this.updateSelectionNotes();
-    if (!event && (this.stage === "schedules" || this.stage === "tabs")) {
-      this.setStage("events");
-    }
-  }
-
-  renderScheduleList() {
-    const list = this.dom.scheduleList;
-    if (!list) return;
-
-    list.innerHTML = "";
-    if (!this.schedules.length) {
-      list.hidden = true;
-      if (this.dom.scheduleEmpty) this.dom.scheduleEmpty.hidden = false;
-      return;
-    }
-
-    list.hidden = false;
-    if (this.dom.scheduleEmpty) this.dom.scheduleEmpty.hidden = true;
-
-    const fragment = document.createDocumentFragment();
-    this.schedules.forEach((schedule) => {
-      const item = document.createElement("li");
-      item.className = "entity-item";
-      item.dataset.scheduleId = schedule.id;
-      item.tabIndex = 0;
-
-      const isSelected = schedule.id === this.selectedScheduleId && this.selectedScheduleId;
-      if (isSelected) {
-        item.classList.add("is-selected");
-        item.setAttribute("aria-selected", "true");
-      } else {
-        item.setAttribute("aria-selected", "false");
-      }
-
-      const label = document.createElement("div");
-      label.className = "entity-label";
-
-      const nameEl = document.createElement("span");
-      nameEl.className = "entity-name";
-      nameEl.textContent = schedule.label || schedule.id;
-
-      const metaEl = document.createElement("span");
-      metaEl.className = "entity-meta";
-      const rangeText = formatScheduleRange(schedule.startAt, schedule.endAt);
-      const metaParts = [];
-      if (rangeText) metaParts.push(rangeText);
-      metaParts.push(`参加者 ${formatParticipantCount(schedule.participantCount)}`);
-      metaEl.textContent = metaParts.join(" / ");
-
-      label.append(nameEl, metaEl);
-
-      const actions = document.createElement("div");
-      actions.className = "entity-actions";
-
-      const hubLink = document.createElement("a");
-      hubLink.className = "btn btn-primary btn-sm";
-      hubLink.href = this.buildScheduleHubUrl(schedule);
-      hubLink.textContent = "日程ハブ";
-      actions.appendChild(hubLink);
-
-      const participantsLink = document.createElement("a");
-      participantsLink.className = "btn btn-ghost btn-sm";
-      participantsLink.href = this.buildParticipantAdminUrlForSchedule(schedule);
-      participantsLink.target = "_blank";
-      participantsLink.rel = "noreferrer noopener";
-      participantsLink.textContent = "参加者管理";
-      actions.appendChild(participantsLink);
-
-      const editBtn = document.createElement("button");
-      editBtn.type = "button";
-      editBtn.className = "btn-icon";
-      editBtn.innerHTML = "<svg aria-hidden=\"true\" viewBox=\"0 0 16 16\"><path d=\"M12.146 2.146a.5.5 0 0 1 .708 0l1 1a.5.5 0 0 1 0 .708l-7.25 7.25a.5.5 0 0 1-.168.11l-3 1a.5.5 0 0 1-.65-.65l1-3a.5.5 0 0 1 .11-.168l7.25-7.25Zm.708 1.414L12.5 3.207 5.415 10.293l-.646 1.94 1.94-.646 7.085-7.085ZM3 13.5a.5.5 0 0 0 .5.5h9a.5.5 0 0 0 0-1h-9a.5.5 0 0 0-.5.5Z\" fill=\"currentColor\"/></svg>";
-      editBtn.title = "日程を編集";
-      editBtn.addEventListener("click", (evt) => {
-        evt.stopPropagation();
-        this.openScheduleDialog({ mode: "edit", schedule });
-      });
-      actions.appendChild(editBtn);
-
-      const deleteBtn = document.createElement("button");
-      deleteBtn.type = "button";
-      deleteBtn.className = "btn-icon";
-      deleteBtn.innerHTML = "<svg aria-hidden=\"true\" viewBox=\"0 0 16 16\"><path fill=\"currentColor\" d=\"M6.5 1a1 1 0 0 0-.894.553L5.382 2H2.5a.5.5 0 0 0 0 1H3v9c0 .825.675 1.5 1.5 1.5h7c.825 0 1.5-.675 1.5-1.5V3h.5a.5.5 0 0 0 0-1h-2.882l-.224-.447A1 1 0 0 0 9.5 1h-3ZM5 3h6v9c0 .277-.223.5-.5.5h-5c-.277 0-.5-.223-.5-.5V3Z\"/></svg>";
-      deleteBtn.title = "日程を削除";
-      deleteBtn.addEventListener("click", (evt) => {
-        evt.stopPropagation();
-        this.deleteSchedule(schedule).catch((error) => {
-          console.error("Failed to delete schedule:", error);
-          this.showAlert(error.message || "日程の削除に失敗しました。");
-        });
-      });
-      actions.appendChild(deleteBtn);
-
-      item.append(label, actions);
-
-      item.addEventListener("click", () => {
-        this.selectSchedule(schedule.id);
-      });
-      item.addEventListener("keydown", (evt) => {
-        if (evt.key === "Enter" || evt.key === " ") {
-          evt.preventDefault();
-          this.selectSchedule(schedule.id);
-        }
-      });
-
-      fragment.appendChild(item);
-    });
-
-    list.appendChild(fragment);
->>>>>>> 18f54f25
   }
 
   updateScheduleSummary() {
@@ -1203,7 +868,6 @@
     } else {
       this.dom.scheduleSummary.hidden = true;
     }
-<<<<<<< HEAD
     if (this.dom.scheduleChangeButton) {
       this.dom.scheduleChangeButton.disabled = !schedule;
     }
@@ -1228,8 +892,6 @@
         this.dom.toolSummaryTime.textContent = "";
       }
     }
-=======
->>>>>>> 18f54f25
   }
 
   updateStageUi() {
@@ -1316,12 +978,9 @@
     const hasEvent = Boolean(this.selectedEventId);
     const hasSchedule = Boolean(this.selectedScheduleId);
 
-<<<<<<< HEAD
     if (this.dom.addEventButton) {
       this.dom.addEventButton.disabled = !signedIn;
     }
-=======
->>>>>>> 18f54f25
     if (this.dom.nextButton) {
       this.dom.nextButton.disabled = !signedIn || !hasEvent;
     }
@@ -1343,15 +1002,12 @@
     if (this.dom.operatorTab) {
       this.dom.operatorTab.disabled = !signedIn || !hasSchedule;
     }
-<<<<<<< HEAD
     if (this.dom.launchParticipantsButton) {
       this.dom.launchParticipantsButton.disabled = !signedIn || !hasSchedule;
     }
     if (this.dom.launchOperatorButton) {
       this.dom.launchOperatorButton.disabled = !signedIn || !hasSchedule;
     }
-=======
->>>>>>> 18f54f25
   }
 
   updateSelectionNotes() {
@@ -1393,13 +1049,8 @@
     }
     this.setStage(stage);
     if (stage === "tabs") {
-<<<<<<< HEAD
       this.updateToolSummary();
       this.switchTab(this.activeTab);
-=======
-      this.switchTab(this.activeTab);
-      this.ensureTabFrame(this.activeTab);
->>>>>>> 18f54f25
     }
   }
 
@@ -1427,35 +1078,6 @@
       this.dom.operatorPanel.classList.toggle("is-active", normalized === "operator");
       this.dom.operatorPanel.hidden = normalized !== "operator";
     }
-<<<<<<< HEAD
-=======
-    this.ensureTabFrame(normalized);
-  }
-
-  ensureTabFrame(tab) {
-    const schedule = this.getSelectedSchedule();
-    if (!schedule) {
-      return;
-    }
-    if (tab === "participants" && this.dom.participantsFrame && !this.participantsFrameLoaded) {
-      const url = this.buildParticipantAdminUrlForSchedule(schedule);
-      this.dom.participantsFrame.src = url;
-      this.dom.participantsFrame.removeAttribute("hidden");
-      if (this.dom.participantsPlaceholder) {
-        this.dom.participantsPlaceholder.hidden = true;
-      }
-      this.participantsFrameLoaded = true;
-    }
-    if (tab === "operator" && this.dom.operatorFrame && !this.operatorFrameLoaded) {
-      const url = this.buildOperatorPanelUrl(schedule);
-      this.dom.operatorFrame.src = url;
-      this.dom.operatorFrame.removeAttribute("hidden");
-      if (this.dom.operatorPlaceholder) {
-        this.dom.operatorPlaceholder.hidden = true;
-      }
-      this.operatorFrameLoaded = true;
-    }
->>>>>>> 18f54f25
   }
 
   revealEventSelectionCue() {
@@ -1820,7 +1442,6 @@
     return url.toString();
   }
 
-<<<<<<< HEAD
   launchParticipantsTool() {
     if (typeof window === "undefined") return;
     const schedule = this.getSelectedSchedule();
@@ -1843,8 +1464,6 @@
     window.open(url, "_blank", "noreferrer noopener");
   }
 
-=======
->>>>>>> 18f54f25
   openEventDialog({ mode = "create", event = null } = {}) {
     if (!this.dom.eventDialog || !this.dom.eventForm) return;
     this.dom.eventForm.reset();
