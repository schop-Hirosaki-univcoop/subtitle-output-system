import {
  database,
  ref,
  onValue,
  update,
  set,
  remove,
  serverTimestamp,
  getGlEventConfigRef,
  getGlApplicationsRef,
  getGlAssignmentsRef,
  getGlAssignmentRef,
  getGlFacultyLibraryRef,
  get
} from "../../operator/firebase.js";
import { ensureString, formatDateTimeLocal, logError } from "../helpers.js";

const ASSIGNMENT_VALUE_ABSENT = "__absent";
const ASSIGNMENT_VALUE_STAFF = "__staff";
<<<<<<< HEAD
const DEFAULT_FACULTY_LIBRARY_ID = "default";
const DEFAULT_FACULTY_LIBRARY_NAME = "共通リスト";
const FACULTY_LABEL_FALLBACK = "学科";
const DEFAULT_LEVEL_LABELS = ["学科", "課程", "専攻", "コース"];

function escapeSelector(value) {
  const text = ensureString(value);
  if (!text) {
    return "";
  }
  if (typeof CSS !== "undefined" && typeof CSS.escape === "function") {
    return CSS.escape(text);
  }
  return text.replace(/[^a-zA-Z0-9_\-]/g, (char) => `\\${char}`);
}

function generateLocalId(prefix = "gl") {
  if (typeof crypto !== "undefined") {
    if (typeof crypto.randomUUID === "function") {
      return `${prefix}-${crypto.randomUUID()}`;
    }
    if (typeof crypto.getRandomValues === "function") {
      const bytes = new Uint8Array(16);
      crypto.getRandomValues(bytes);
      return `${prefix}-${Array.from(bytes, (value) => value.toString(16).padStart(2, "0")).join("")}`;
    }
  }
  return `${prefix}-${Date.now().toString(36)}-${Math.random().toString(36).slice(2)}`;
}

function getDefaultLevelLabel(depth = 0, fallback = FACULTY_LABEL_FALLBACK) {
  const label = DEFAULT_LEVEL_LABELS[depth];
  return ensureString(label) || ensureString(fallback) || FACULTY_LABEL_FALLBACK;
}

function createEmptyFaculty() {
  return {
    id: generateLocalId("faculty"),
    faculty: "",
    fallbackLabel: FACULTY_LABEL_FALLBACK,
    unitTree: null
  };
}

function createEmptyLevel(label = FACULTY_LABEL_FALLBACK) {
  const normalizedLabel = ensureString(label) || FACULTY_LABEL_FALLBACK;
  return {
    id: generateLocalId("level"),
    label: normalizedLabel,
    placeholder: `${normalizedLabel}を選択してください`,
    allowCustom: true,
    options: []
  };
}

function createEmptyOption(label = "") {
  const normalizedLabel = ensureString(label);
  return {
    id: generateLocalId("option"),
    label: normalizedLabel,
    value: normalizedLabel,
    children: null
  };
}

function normalizeFacultyCollection(raw) {
  if (!raw) {
    return [];
  }
  const entries = Array.isArray(raw) ? raw : Object.values(raw);
  return entries
    .map((entry) => normalizeFacultyEntry(entry))
    .filter(Boolean);
}

function normalizeFacultyEntry(raw) {
  if (!raw || (typeof raw !== "object" && typeof raw !== "string" && typeof raw !== "number")) {
    return null;
  }
  if (typeof raw === "string" || typeof raw === "number") {
    const facultyName = ensureString(raw);
    if (!facultyName) {
      return null;
    }
    return {
      id: generateLocalId("faculty"),
      faculty: facultyName,
      fallbackLabel: FACULTY_LABEL_FALLBACK,
      unitTree: null
    };
  }
  const facultyName = ensureString(raw.faculty ?? raw.name ?? "");
  if (!facultyName) {
    return null;
  }
  const fallbackLabel =
    ensureString(raw.fallbackLabel ?? raw.departmentLabel ?? raw.unitLabel ?? "") || FACULTY_LABEL_FALLBACK;
  const hierarchySource = raw.unitTree ?? raw.units ?? raw.hierarchy ?? null;
  let unitTree = normalizeUnitLevel(hierarchySource, fallbackLabel);
  if (!unitTree) {
    const departments = Array.isArray(raw.departments) ? raw.departments.map(ensureString).filter(Boolean) : [];
    if (departments.length) {
      const level = createEmptyLevel(fallbackLabel);
      level.options = departments.map((name) => createEmptyOption(name)).filter((option) => option.label);
      unitTree = level.options.length ? level : null;
    }
  }
  return {
    id: generateLocalId("faculty"),
    faculty: facultyName,
    fallbackLabel,
    unitTree
  };
}

function normalizeUnitLevel(raw, fallbackLabel = FACULTY_LABEL_FALLBACK) {
  if (!raw) {
    return null;
  }
  if (Array.isArray(raw)) {
    const level = createEmptyLevel(fallbackLabel);
    level.options = raw.map((item) => normalizeUnitOption(item, fallbackLabel)).filter(Boolean);
    return level.options.length ? level : null;
  }
  if (typeof raw !== "object") {
    return null;
  }
  const label =
    ensureString(raw.label ?? raw.name ?? raw.title ?? raw.type ?? fallbackLabel) || FACULTY_LABEL_FALLBACK;
  const placeholder =
    ensureString(raw.placeholder ?? raw.hint ?? "") || `${label}を選択してください`;
  const allowCustom = raw.allowCustom !== false;
  const source =
    raw.options ?? raw.values ?? raw.items ?? raw.list ?? raw.departments ?? raw.choices ?? raw.children ?? null;
  let options = [];
  if (Array.isArray(source)) {
    options = source.map((item) => normalizeUnitOption(item, label)).filter(Boolean);
  } else if (source && typeof source === "object") {
    options = Object.values(source)
      .map((item) => normalizeUnitOption(item, label))
      .filter(Boolean);
  }
  if (!options.length) {
    return null;
  }
  return {
    id: generateLocalId("level"),
    label,
    placeholder,
    allowCustom,
    options
  };
}

function normalizeUnitOption(raw, parentLabel = FACULTY_LABEL_FALLBACK) {
  if (!raw || (typeof raw !== "object" && typeof raw !== "string" && typeof raw !== "number")) {
    return null;
  }
  if (typeof raw === "string" || typeof raw === "number") {
    const label = ensureString(raw);
    if (!label) {
      return null;
    }
    return {
      id: generateLocalId("option"),
      label,
      value: label,
      children: null
    };
  }
  const label = ensureString(raw.label ?? raw.name ?? raw.title ?? raw.value ?? "");
  if (!label) {
    return null;
  }
  const value = ensureString(raw.value ?? raw.id ?? label);
  const childSource = raw.children ?? raw.child ?? raw.next ?? raw.unitTree ?? raw.units ?? null;
  const childLevel = normalizeUnitLevel(childSource, parentLabel);
  return {
    id: generateLocalId("option"),
    label,
    value,
    children: childLevel
  };
}

function stripUnitLevel(level) {
  if (!level) {
    return null;
  }
  const options = Array.isArray(level.options) ? level.options : [];
  return {
    label: ensureString(level.label) || FACULTY_LABEL_FALLBACK,
    placeholder: ensureString(level.placeholder) || `${ensureString(level.label) || FACULTY_LABEL_FALLBACK}を選択してください`,
    allowCustom: level.allowCustom !== false,
    options: options
      .map((option) => stripUnitOption(option))
      .filter(Boolean)
  };
}

function stripUnitOption(option) {
  if (!option) {
    return null;
  }
  const label = ensureString(option.label);
  if (!label) {
    return null;
  }
  const value = ensureString(option.value) || label;
  const payload = {
    label,
    value
  };
  const children = stripUnitLevel(option.children);
  if (children) {
    payload.children = children;
  }
  return payload;
}

function stripFacultyEntry(entry) {
  if (!entry) {
    return null;
  }
  const faculty = ensureString(entry.faculty);
  if (!faculty) {
    return null;
  }
  const payload = {
    faculty,
    fallbackLabel: ensureString(entry.fallbackLabel) || FACULTY_LABEL_FALLBACK
  };
  const unitTree = stripUnitLevel(entry.unitTree);
  if (unitTree) {
    payload.unitTree = unitTree;
  }
  return payload;
}

function cloneFacultyStructure(list = []) {
  if (!Array.isArray(list)) {
    return [];
  }
  return list
    .map((entry) => {
      const faculty = ensureString(entry?.faculty);
      if (!faculty) {
        return null;
      }
      const clone = {
        faculty,
        fallbackLabel: ensureString(entry?.fallbackLabel) || FACULTY_LABEL_FALLBACK
      };
      if (entry?.unitTree) {
        try {
          clone.unitTree = JSON.parse(JSON.stringify(entry.unitTree));
        } catch (error) {
          clone.unitTree = entry.unitTree;
        }
      }
      return clone;
    })
    .filter(Boolean);
}

class GlFacultyLibraryManager {
  constructor(app) {
    this.app = app;
    this.dom = app.dom;
    this.libraryId = DEFAULT_FACULTY_LIBRARY_ID;
    this.libraryName = DEFAULT_FACULTY_LIBRARY_NAME;
    this.faculties = [];
    this.loading = false;
    this.saving = false;
    this.dirty = false;
    this.listeners = new Set();
    this.unsubscribe = null;
    this.bindDom();
    this.attach();
  }

  bindDom() {
    if (this.dom.glFacultyAddButton) {
      this.dom.glFacultyAddButton.addEventListener("click", () => {
        this.addFaculty();
      });
    }
    if (this.dom.glFacultySaveButton) {
      this.dom.glFacultySaveButton.addEventListener("click", () => {
        this.save().catch((error) => {
          logError("Failed to save faculty library", error);
          this.setStatus("学部リストの保存に失敗しました。", "error");
        });
      });
    }
    if (this.dom.glFacultyList) {
      this.dom.glFacultyList.addEventListener("input", (event) => this.handleInput(event));
      this.dom.glFacultyList.addEventListener("change", (event) => this.handleChange(event));
      this.dom.glFacultyList.addEventListener("click", (event) => this.handleClick(event));
    }
  }

  onChange(listener) {
    if (typeof listener === "function") {
      this.listeners.add(listener);
      listener(this.getSnapshot());
    }
    return () => {
      this.listeners.delete(listener);
    };
  }

  notifyChange() {
    const snapshot = this.getSnapshot();
    this.listeners.forEach((listener) => {
      try {
        listener(snapshot);
      } catch (error) {
        logError("Failed to notify faculty library listener", error);
      }
    });
  }

  getSnapshot() {
    return {
      id: this.libraryId,
      name: this.libraryName,
      faculties: this.faculties.map((entry) => stripFacultyEntry(entry)).filter(Boolean)
    };
  }

  attach() {
    if (typeof this.unsubscribe === "function") {
      this.unsubscribe();
    }
    this.loading = true;
    this.updateLoadingState();
    this.unsubscribe = onValue(getGlFacultyLibraryRef(this.libraryId), (snapshot) => {
      this.loading = false;
      const value = snapshot.val() || {};
      this.applySnapshot(value);
    });
  }

  applySnapshot(raw) {
    const name = ensureString(raw?.name) || DEFAULT_FACULTY_LIBRARY_NAME;
    const faculties = normalizeFacultyCollection(raw?.faculties);
    this.libraryName = name;
    this.faculties = faculties;
    this.setDirty(false);
    this.render();
    this.notifyChange();
  }

  handleInput(event) {
    const target = event.target;
    if (!(target instanceof HTMLInputElement || target instanceof HTMLTextAreaElement)) {
      return;
    }
    const field = ensureString(target.dataset.field);
    if (!field) {
      return;
    }
    if (field === "faculty-name" || field === "fallback-label") {
      const facultyId = ensureString(target.closest("[data-faculty-id]")?.dataset.facultyId);
      if (!facultyId) {
        return;
      }
      const faculty = this.faculties.find((entry) => entry.id === facultyId);
      if (!faculty) {
        return;
      }
      if (field === "faculty-name") {
        faculty.faculty = ensureString(target.value);
      } else {
        faculty.fallbackLabel = ensureString(target.value) || FACULTY_LABEL_FALLBACK;
      }
      this.setDirty(true);
      return;
    }
    if (field === "level-label" || field === "level-placeholder") {
      const context = this.findLevelContextFromElement(target);
      if (!context) {
        return;
      }
      if (field === "level-label") {
        context.level.label = ensureString(target.value) || getDefaultLevelLabel(context.depth);
        if (context.depth === 0) {
          context.faculty.fallbackLabel = context.level.label || FACULTY_LABEL_FALLBACK;
        }
      } else {
        context.level.placeholder = ensureString(target.value) || `${context.level.label}を選択してください`;
      }
      this.setDirty(true);
      return;
    }
    if (field === "option-label" || field === "option-value") {
      const context = this.findOptionContextFromElement(target);
      if (!context) {
        return;
      }
      if (field === "option-label") {
        context.option.label = ensureString(target.value);
        if (!ensureString(context.option.value)) {
          context.option.value = context.option.label;
        }
      } else {
        context.option.value = ensureString(target.value);
      }
      this.setDirty(true);
    }
  }

  handleChange(event) {
    const target = event.target;
    if (!(target instanceof HTMLInputElement)) {
      return;
    }
    const field = ensureString(target.dataset.field);
    if (field === "level-allow-custom") {
      const context = this.findLevelContextFromElement(target);
      if (!context) {
        return;
      }
      context.level.allowCustom = target.checked;
      this.setDirty(true);
    }
  }

  handleClick(event) {
    const target = event.target;
    if (!(target instanceof HTMLElement)) {
      return;
    }
    const action = ensureString(target.dataset.action);
    if (!action) {
      return;
    }
    event.preventDefault();
    switch (action) {
      case "add-root-level":
        this.addRootLevel(target);
        break;
      case "remove-faculty":
        this.removeFaculty(target);
        break;
      case "add-option":
        this.addOption(target);
        break;
      case "remove-level":
        this.removeLevel(target);
        break;
      case "remove-option":
        this.removeOption(target);
        break;
      case "add-child-level":
        this.addChildLevel(target);
        break;
      default:
        break;
    }
  }

  addFaculty() {
    const faculty = createEmptyFaculty();
    this.faculties.push(faculty);
    this.render();
    this.setDirty(true);
    this.focusField(`[data-faculty-id="${escapeSelector(faculty.id)}"] [data-field="faculty-name"]`);
  }

  addRootLevel(trigger) {
    const facultyId = ensureString(trigger.closest("[data-faculty-id]")?.dataset.facultyId);
    if (!facultyId) {
      return;
    }
    const faculty = this.faculties.find((entry) => entry.id === facultyId);
    if (!faculty) {
      return;
    }
    const level = createEmptyLevel(getDefaultLevelLabel(0, faculty.fallbackLabel));
    faculty.unitTree = level;
    faculty.fallbackLabel = ensureString(level.label) || FACULTY_LABEL_FALLBACK;
    this.render();
    this.setDirty(true);
    this.focusField(`[data-level-id="${escapeSelector(level.id)}"] [data-field="level-label"]`);
  }

  addOption(trigger) {
    const context = this.findLevelContextFromElement(trigger);
    if (!context) {
      return;
    }
    const option = createEmptyOption();
    option.value = "";
    context.level.options.push(option);
    this.render();
    this.setDirty(true);
    this.focusField(`[data-option-id="${escapeSelector(option.id)}"] [data-field="option-label"]`);
  }

  addChildLevel(trigger) {
    const context = this.findOptionContextFromElement(trigger);
    if (!context) {
      return;
    }
    if (context.option.children) {
      this.focusField(`[data-level-id="${escapeSelector(context.option.children.id)}"] [data-field="level-label"]`);
      return;
    }
    const label = getDefaultLevelLabel(context.depth + 1, context.faculty.fallbackLabel);
    context.option.children = createEmptyLevel(label);
    this.render();
    this.setDirty(true);
    this.focusField(`[data-level-id="${escapeSelector(context.option.children.id)}"] [data-field="level-label"]`);
  }

  removeFaculty(trigger) {
    const facultyId = ensureString(trigger.closest("[data-faculty-id]")?.dataset.facultyId);
    if (!facultyId) {
      return;
    }
    this.faculties = this.faculties.filter((entry) => entry.id !== facultyId);
    this.render();
    this.setDirty(true);
  }

  removeLevel(trigger) {
    const context = this.findLevelContextFromElement(trigger);
    if (!context) {
      return;
    }
    if (context.parentOption) {
      context.parentOption.children = null;
    } else {
      context.faculty.unitTree = null;
    }
    this.render();
    this.setDirty(true);
  }

  removeOption(trigger) {
    const context = this.findOptionContextFromElement(trigger);
    if (!context) {
      return;
    }
    context.level.options = context.level.options.filter((option) => option.id !== context.option.id);
    this.render();
    this.setDirty(true);
  }

  findLevelContextFromElement(element) {
    const facultyId = ensureString(element.closest("[data-faculty-id]")?.dataset.facultyId);
    const levelId = ensureString(element.closest("[data-level-id]")?.dataset.levelId);
    if (!facultyId || !levelId) {
      return null;
    }
    const faculty = this.faculties.find((entry) => entry.id === facultyId);
    if (!faculty) {
      return null;
    }
    const search = this.findLevelRecursive(faculty.unitTree, levelId, 0);
    if (!search) {
      return null;
    }
    return {
      faculty,
      level: search.level,
      parentOption: search.parentOption,
      depth: search.depth
    };
  }

  findOptionContextFromElement(element) {
    const facultyId = ensureString(element.closest("[data-faculty-id]")?.dataset.facultyId);
    const optionId = ensureString(element.closest("[data-option-id]")?.dataset.optionId);
    if (!facultyId || !optionId) {
      return null;
    }
    const faculty = this.faculties.find((entry) => entry.id === facultyId);
    if (!faculty) {
      return null;
    }
    const search = this.findOptionRecursive(faculty.unitTree, optionId, 0);
    if (!search) {
      return null;
    }
    return {
      faculty,
      option: search.option,
      level: search.parentLevel,
      depth: search.depth
    };
  }

  findLevelRecursive(level, targetId, depth, parentOption = null) {
    if (!level) {
      return null;
    }
    if (level.id === targetId) {
      return { level, parentOption, depth };
    }
    for (const option of level.options || []) {
      const child = this.findLevelRecursive(option.children, targetId, depth + 1, option);
      if (child) {
        return child;
      }
    }
    return null;
  }

  findOptionRecursive(level, targetId, depth) {
    if (!level) {
      return null;
    }
    for (const option of level.options || []) {
      if (option.id === targetId) {
        return { option, parentLevel: level, depth };
      }
      const child = this.findOptionRecursive(option.children, targetId, depth + 1);
      if (child) {
        return child;
      }
    }
    return null;
  }

  render() {
    const container = this.dom.glFacultyList;
    if (!container) {
      return;
    }
    container.innerHTML = "";
    this.faculties.forEach((faculty) => {
      const card = this.renderFacultyCard(faculty);
      if (card) {
        container.append(card);
      }
    });
    if (this.dom.glFacultyEmpty) {
      this.dom.glFacultyEmpty.hidden = this.faculties.length > 0;
    }
    if (this.dom.glFacultyLibraryName) {
      this.dom.glFacultyLibraryName.textContent = this.libraryName || "—";
    }
    this.updateSaveButtonState();
    this.updateLoadingState();
  }

  renderFacultyCard(faculty) {
    if (!this.dom.glFacultyCardTemplate) {
      return null;
    }
    const fragment = this.dom.glFacultyCardTemplate.content.cloneNode(true);
    const card = fragment.querySelector("[data-faculty-card]");
    if (!(card instanceof HTMLElement)) {
      return null;
    }
    card.dataset.facultyId = faculty.id;
    const nameInput = card.querySelector('[data-field="faculty-name"]');
    if (nameInput instanceof HTMLInputElement) {
      nameInput.value = faculty.faculty;
    }
    const fallbackInput = card.querySelector('[data-field="fallback-label"]');
    if (fallbackInput instanceof HTMLInputElement) {
      fallbackInput.value = faculty.fallbackLabel || FACULTY_LABEL_FALLBACK;
    }
    const fallbackContainer = card.querySelector('[data-fallback-container]');
    if (fallbackContainer instanceof HTMLElement) {
      fallbackContainer.hidden = Boolean(faculty.unitTree);
    }
    const addLevelButton = card.querySelector('[data-action="add-root-level"]');
    const levelContainer = card.querySelector('[data-level-container]');
    if (faculty.unitTree && levelContainer instanceof HTMLElement) {
      const levelCard = this.renderLevelCard(faculty.unitTree, 0);
      if (levelCard) {
        levelContainer.append(levelCard);
      }
      if (addLevelButton instanceof HTMLButtonElement) {
        addLevelButton.hidden = true;
      }
    } else if (addLevelButton instanceof HTMLButtonElement) {
      addLevelButton.hidden = false;
    }
    return card;
  }

  renderLevelCard(level, depth) {
    if (!this.dom.glFacultyLevelTemplate) {
      return null;
    }
    const fragment = this.dom.glFacultyLevelTemplate.content.cloneNode(true);
    const card = fragment.querySelector("[data-level-card]");
    if (!(card instanceof HTMLElement)) {
      return null;
    }
    card.dataset.levelId = level.id;
    card.dataset.depth = String(depth);
    const labelInput = card.querySelector('[data-field="level-label"]');
    if (labelInput instanceof HTMLInputElement) {
      labelInput.value = level.label;
    }
    const placeholderInput = card.querySelector('[data-field="level-placeholder"]');
    if (placeholderInput instanceof HTMLInputElement) {
      placeholderInput.value = level.placeholder;
    }
    const allowCustomInput = card.querySelector('[data-field="level-allow-custom"]');
    if (allowCustomInput instanceof HTMLInputElement) {
      allowCustomInput.checked = level.allowCustom !== false;
    }
    const optionsContainer = card.querySelector('[data-option-container]');
    if (optionsContainer instanceof HTMLElement) {
      level.options.forEach((option) => {
        const optionCard = this.renderOptionCard(option, depth + 1);
        if (optionCard) {
          optionsContainer.append(optionCard);
        }
      });
    }
    return card;
  }

  renderOptionCard(option, depth) {
    if (!this.dom.glFacultyOptionTemplate) {
      return null;
    }
    const fragment = this.dom.glFacultyOptionTemplate.content.cloneNode(true);
    const card = fragment.querySelector("[data-option-card]");
    if (!(card instanceof HTMLElement)) {
      return null;
    }
    card.dataset.optionId = option.id;
    card.dataset.depth = String(depth);
    const labelInput = card.querySelector('[data-field="option-label"]');
    if (labelInput instanceof HTMLInputElement) {
      labelInput.value = option.label;
    }
    const valueInput = card.querySelector('[data-field="option-value"]');
    if (valueInput instanceof HTMLInputElement) {
      valueInput.value = option.value || "";
    }
    const addChildButton = card.querySelector('[data-action="add-child-level"]');
    const childContainer = card.querySelector('[data-child-container]');
    if (option.children && childContainer instanceof HTMLElement) {
      const levelCard = this.renderLevelCard(option.children, depth);
      if (levelCard) {
        childContainer.append(levelCard);
      }
      if (addChildButton instanceof HTMLButtonElement) {
        addChildButton.hidden = true;
      }
    } else if (addChildButton instanceof HTMLButtonElement) {
      addChildButton.hidden = false;
    }
    return card;
  }

  focusField(selector) {
    if (!selector || !this.dom.glFacultyList) {
      return;
    }
    requestAnimationFrame(() => {
      const element = this.dom.glFacultyList.querySelector(selector);
      if (element instanceof HTMLElement) {
        element.focus();
      }
    });
  }

  validate() {
    if (!this.faculties.length) {
      return { ok: true };
    }
    for (const faculty of this.faculties) {
      if (!ensureString(faculty.faculty)) {
        this.focusField(`[data-faculty-id="${escapeSelector(faculty.id)}"] [data-field="faculty-name"]`);
        return { ok: false, message: "学部名を入力してください。" };
      }
      if (faculty.unitTree) {
        const result = this.validateLevel(faculty, faculty.unitTree);
        if (!result.ok) {
          return result;
        }
      }
    }
    return { ok: true };
  }

  validateLevel(faculty, level) {
    if (!level.options.length) {
      this.focusField(`[data-level-id="${escapeSelector(level.id)}"] [data-field="level-label"]`);
      return { ok: false, message: `${level.label || "階層"}の選択肢を追加してください。` };
    }
    for (const option of level.options) {
      if (!ensureString(option.label)) {
        this.focusField(`[data-option-id="${escapeSelector(option.id)}"] [data-field="option-label"]`);
        return { ok: false, message: "選択肢の表示名を入力してください。" };
      }
      if (option.children) {
        const result = this.validateLevel(faculty, option.children);
        if (!result.ok) {
          return result;
        }
      }
    }
    return { ok: true };
  }

  async save() {
    const validation = this.validate();
    if (!validation.ok) {
      this.setStatus(validation.message, "error");
      return;
    }
    if (this.saving) {
      return;
    }
    this.saving = true;
    this.updateSaveButtonState();
    try {
      const payload = {
        id: this.libraryId,
        name: this.libraryName || DEFAULT_FACULTY_LIBRARY_NAME,
        faculties: this.faculties.map((entry) => stripFacultyEntry(entry)).filter(Boolean),
        updatedAt: serverTimestamp()
      };
      const uid = ensureString(this.app?.currentUser?.uid);
      if (uid) {
        payload.updatedByUid = uid;
      }
      const displayName = ensureString(this.app?.currentUser?.displayName);
      if (displayName) {
        payload.updatedByName = displayName;
      }
      await set(getGlFacultyLibraryRef(this.libraryId), payload);
      this.setStatus("学部リストを保存しました。", "success");
      this.setDirty(false);
    } catch (error) {
      logError("Failed to persist faculty library", error);
      this.setStatus("学部リストの保存に失敗しました。", "error");
    } finally {
      this.saving = false;
      this.updateSaveButtonState();
    }
  }

  setDirty(flag) {
    this.dirty = Boolean(flag);
    this.updateSaveButtonState();
  }

  setStatus(message, variant = "info") {
    if (!this.dom.glFacultyStatus) {
      return;
    }
    const text = ensureString(message);
    this.dom.glFacultyStatus.textContent = text;
    this.dom.glFacultyStatus.dataset.variant = variant;
    this.dom.glFacultyStatus.hidden = !text;
  }

  updateLoadingState() {
    if (!this.dom.glFacultyLoadingOverlay) {
      return;
    }
    this.dom.glFacultyLoadingOverlay.hidden = !this.loading;
  }

  updateSaveButtonState() {
    if (this.dom.glFacultySaveButton) {
      this.dom.glFacultySaveButton.disabled = !this.dirty || this.saving;
    }
  }
}
=======
const MAX_TEAM_COUNT = 50;
>>>>>>> fe7aa391

function toDateTimeLocalString(value) {
  if (!value) {
    return "";
  }
  const numeric = Number(value);
  if (Number.isFinite(numeric) && numeric > 0) {
    return formatDateTimeLocal(new Date(numeric));
  }
  const date = new Date(String(value));
  if (Number.isNaN(date.getTime())) {
    return "";
  }
  return formatDateTimeLocal(date);
}

function toTimestamp(value) {
  if (!value) return "";
  const numeric = Number(value);
  if (Number.isFinite(numeric) && numeric > 0) {
    return new Date(numeric).toISOString();
  }
  const date = new Date(String(value));
  if (Number.isNaN(date.getTime())) {
    return "";
  }
  return date.toISOString();
}

<<<<<<< HEAD
function parseTeamCount(value) {
  const text = ensureString(value).trim();
  if (!text) {
    return null;
  }
  const number = Number(text);
  if (!Number.isFinite(number) || number < 0) {
    return Number.NaN;
  }
  return Math.floor(number);
}

function parseStoredTeamCount(value) {
  if (value === null || value === undefined) {
    return null;
  }
  const number = Number(value);
  if (!Number.isFinite(number) || number < 0) {
    return null;
  }
  return Math.floor(number);
}

function generateTeamNames(count = 0) {
  if (!Number.isFinite(count) || count <= 0) {
    return [];
  }
  const total = Math.floor(count);
  const teams = [];
  for (let index = 1; index <= total; index += 1) {
    teams.push(`${index}班`);
  }
  return teams;
}

function sanitizeTeamList(list = []) {
  if (!Array.isArray(list)) {
    return [];
  }
  return list.map((team) => ensureString(team)).filter(Boolean);
}

function inferSequentialTeamCount(teams = []) {
  if (!Array.isArray(teams) || !teams.length) {
    return null;
  }
  const normalized = teams.map((team) => ensureString(team)).filter(Boolean);
  if (!normalized.length) {
    return null;
  }
  for (let index = 0; index < normalized.length; index += 1) {
    const expected = `${index + 1}班`;
    if (normalized[index] !== expected) {
      return null;
    }
  }
  return normalized.length;
=======
const FACULTY_LEVEL_SUGGESTIONS = ["学科", "課程", "専攻", "コース", "プログラム", "領域"];

class GlFacultyBuilder {
  constructor(dom) {
    this.list = dom?.glFacultyList ?? null;
    this.emptyState = dom?.glFacultyEmpty ?? null;
    this.addButton = dom?.glFacultyAddButton ?? null;
    this.facultyTemplate = dom?.glFacultyTemplate ?? null;
    this.levelTemplate = dom?.glFacultyLevelTemplate ?? null;
    this.optionTemplate = dom?.glFacultyOptionTemplate ?? null;
    this.boundHandleAdd = () => {
      const card = this.addFaculty();
      const input = card?.querySelector("[data-faculty-name]");
      input?.focus();
    };
    if (this.addButton) {
      this.addButton.addEventListener("click", this.boundHandleAdd);
    }
    this.updateEmptyState();
  }

  destroy() {
    if (this.addButton) {
      this.addButton.removeEventListener("click", this.boundHandleAdd);
    }
  }

  updateEmptyState() {
    if (!this.emptyState) return;
    const hasEntries = Boolean(this.list && this.list.children.length);
    this.emptyState.hidden = hasEntries;
  }

  clear() {
    if (this.list) {
      this.list.innerHTML = "";
    }
    this.updateEmptyState();
  }

  setFaculties(faculties) {
    this.clear();
    if (!Array.isArray(faculties) || !faculties.length) {
      return;
    }
    faculties.forEach((entry) => {
      this.addFaculty(entry);
    });
    this.updateEmptyState();
  }

  addFaculty(raw = {}) {
    if (!this.list || !this.facultyTemplate) {
      return null;
    }
    const fragment = this.facultyTemplate.content.cloneNode(true);
    const card = fragment.querySelector("[data-faculty-card]");
    if (!card) {
      return null;
    }
    const facultyNameInput = card.querySelector("[data-faculty-name]");
    const fallbackInput = card.querySelector("[data-faculty-fallback]");
    const levelContainer = card.querySelector("[data-level-container]");
    const removeButton = card.querySelector("[data-remove-faculty]");
    const moveUpButton = card.querySelector("[data-move-up]");
    const moveDownButton = card.querySelector("[data-move-down]");
    if (facultyNameInput) {
      facultyNameInput.value = ensureString(raw?.faculty);
    }
    const fallbackFromData = ensureString(raw?.fallbackLabel);
    const rootLabelFromTree = ensureString(raw?.unitTree?.label || raw?.departmentLabel);
    const fallbackValue = fallbackFromData || rootLabelFromTree || "学科";
    if (fallbackInput) {
      fallbackInput.value = fallbackValue;
      if (fallbackInput.value && fallbackInput.value !== rootLabelFromTree) {
        fallbackInput.dataset.userEdited = "true";
      }
    }
    if (levelContainer) {
      const level = this.createLevel(raw?.unitTree, {
        depth: 0,
        isRoot: true,
        rootFallbackInput: fallbackInput,
        initialLabel: rootLabelFromTree || fallbackValue
      });
      if (level) {
        levelContainer.append(level);
      }
    }
    removeButton?.addEventListener("click", () => {
      card.remove();
      this.updateEmptyState();
    });
    moveUpButton?.addEventListener("click", () => {
      this.moveFaculty(card, -1);
    });
    moveDownButton?.addEventListener("click", () => {
      this.moveFaculty(card, 1);
    });
    this.list.append(card);
    this.updateEmptyState();
    return card;
  }

  moveFaculty(card, direction) {
    if (!this.list || !card) return;
    const siblings = Array.from(this.list.querySelectorAll("[data-faculty-card]"));
    const index = siblings.indexOf(card);
    if (index < 0) return;
    const targetIndex = index + direction;
    if (targetIndex < 0 || targetIndex >= siblings.length) {
      return;
    }
    const reference = siblings[targetIndex];
    if (direction < 0) {
      this.list.insertBefore(card, reference);
    } else {
      this.list.insertBefore(card, reference.nextSibling);
    }
    card.scrollIntoView({ block: "nearest" });
  }

  createLevel(raw = {}, options = {}) {
    if (!this.levelTemplate) {
      return null;
    }
    const { depth = 0, isRoot = false, rootFallbackInput = null, initialLabel = "", onRemove } = options;
    const fragment = this.levelTemplate.content.cloneNode(true);
    const level = fragment.querySelector("[data-level]");
    if (!level) {
      return null;
    }
    level.dataset.depth = String(depth);
    const labelInput = level.querySelector("[data-level-label]");
    const allowCustomInput = level.querySelector("[data-level-allow-custom]");
    const removeButton = level.querySelector("[data-remove-level]");
    const optionsContainer = level.querySelector("[data-options]");
    const addOptionButton = level.querySelector("[data-add-option]");
    const labelValue = ensureString(raw?.label) || ensureString(initialLabel) || "学科";
    if (labelInput) {
      labelInput.value = labelValue;
      if (isRoot && rootFallbackInput) {
        this.setupRootFallbackSync(labelInput, rootFallbackInput);
      }
    }
    if (allowCustomInput) {
      allowCustomInput.checked = raw?.allowCustom !== false;
    }
    if (removeButton) {
      if (isRoot) {
        removeButton.hidden = true;
      } else {
        removeButton.hidden = false;
        removeButton.addEventListener("click", () => {
          level.remove();
          if (typeof onRemove === "function") {
            onRemove();
          }
          this.updateEmptyState();
        });
      }
    }
    if (Array.isArray(raw?.options) && optionsContainer) {
      raw.options.forEach((option) => {
        const optionEl = this.createOption(option, { depth, parentLevel: level });
        if (optionEl) {
          optionsContainer.append(optionEl);
        }
      });
    }
    addOptionButton?.addEventListener("click", () => {
      if (!optionsContainer) return;
      const optionEl = this.createOption({}, { depth, parentLevel: level });
      if (!optionEl) return;
      optionsContainer.append(optionEl);
      const optionInput = optionEl.querySelector("[data-option-label]");
      optionInput?.focus();
      this.updateEmptyState();
    });
    return level;
  }

  createOption(raw = {}, { depth = 0, parentLevel = null } = {}) {
    if (!this.optionTemplate) {
      return null;
    }
    const fragment = this.optionTemplate.content.cloneNode(true);
    const option = fragment.querySelector("[data-option]");
    if (!option) {
      return null;
    }
    const labelInput = option.querySelector("[data-option-label]");
    const removeButton = option.querySelector("[data-remove-option]");
    const addChildButton = option.querySelector("[data-add-child]");
    const removeChildButton = option.querySelector("[data-remove-child]");
    const childContainer = option.querySelector("[data-option-children]");
    if (labelInput) {
      labelInput.value = ensureString(raw?.label || raw?.value);
    }
    removeButton?.addEventListener("click", () => {
      option.remove();
      this.updateEmptyState();
    });
    const attachChild = (childRaw = {}) => {
      if (!childContainer) return;
      childContainer.innerHTML = "";
      const childLevel = this.createLevel(childRaw, {
        depth: depth + 1,
        isRoot: false,
        onRemove: () => {
          childContainer.innerHTML = "";
          if (addChildButton) addChildButton.hidden = false;
          if (removeChildButton) removeChildButton.hidden = true;
        }
      });
      if (childLevel) {
        childContainer.append(childLevel);
        if (addChildButton) addChildButton.hidden = true;
        if (removeChildButton) removeChildButton.hidden = false;
      }
    };
    addChildButton?.addEventListener("click", () => {
      const suggested = this.suggestNextLabel(parentLevel);
      attachChild({ label: suggested });
      const childInput = childContainer?.querySelector("[data-level-label]");
      childInput?.focus();
    });
    removeChildButton?.addEventListener("click", () => {
      if (childContainer) {
        childContainer.innerHTML = "";
      }
      if (addChildButton) addChildButton.hidden = false;
      if (removeChildButton) removeChildButton.hidden = true;
    });
    if (raw?.children) {
      attachChild(raw.children);
    }
    return option;
  }

  setupRootFallbackSync(labelInput, fallbackInput) {
    if (!labelInput || !fallbackInput) return;
    const syncIfAllowed = () => {
      if (fallbackInput.dataset.userEdited === "true") {
        return;
      }
      const label = ensureString(labelInput.value) || "学科";
      fallbackInput.value = label;
    };
    labelInput.addEventListener("input", syncIfAllowed);
    fallbackInput.addEventListener("input", () => {
      const label = ensureString(labelInput.value);
      if (!fallbackInput.value) {
        delete fallbackInput.dataset.userEdited;
        fallbackInput.value = label || "学科";
      } else if (fallbackInput.value !== label) {
        fallbackInput.dataset.userEdited = "true";
      } else {
        delete fallbackInput.dataset.userEdited;
      }
    });
    syncIfAllowed();
  }

  suggestNextLabel(levelElement) {
    const currentLabel = ensureString(
      levelElement?.querySelector("[data-level-label]")?.value
    );
    if (!currentLabel) {
      return FACULTY_LEVEL_SUGGESTIONS[0];
    }
    const exactIndex = FACULTY_LEVEL_SUGGESTIONS.indexOf(currentLabel);
    if (exactIndex >= 0 && exactIndex < FACULTY_LEVEL_SUGGESTIONS.length - 1) {
      return FACULTY_LEVEL_SUGGESTIONS[exactIndex + 1];
    }
    if (currentLabel.endsWith("学科")) {
      return "専攻";
    }
    if (currentLabel.endsWith("課程")) {
      return "専攻";
    }
    return currentLabel;
  }

  collectFaculties() {
    if (!this.list) {
      return { faculties: [], errors: [] };
    }
    const cards = Array.from(this.list.querySelectorAll("[data-faculty-card]"));
    const faculties = [];
    const errors = [];
    cards.forEach((card, index) => {
      const nameInput = card.querySelector("[data-faculty-name]");
      const fallbackInput = card.querySelector("[data-faculty-fallback]");
      const levelContainer = card.querySelector("[data-level-container]");
      const facultyName = ensureString(nameInput?.value);
      if (!facultyName) {
        errors.push(`学部カード${index + 1}の学部名を入力してください。`);
        return;
      }
      const fallbackLabel = ensureString(fallbackInput?.value) || "学科";
      const rootLevel = levelContainer?.querySelector(":scope > [data-level]");
      const unitTree = this.buildLevelPayload(rootLevel, errors, {
        faculty: facultyName,
        levelLabel: fallbackLabel
      });
      const payload = {
        faculty: facultyName,
        fallbackLabel,
        departmentLabel: fallbackLabel
      };
      if (unitTree) {
        payload.unitTree = unitTree;
      } else {
        payload.unitTree = null;
      }
      faculties.push(payload);
    });
    return { faculties, errors };
  }

  buildLevelPayload(levelElement, errors = [], meta = {}) {
    if (!levelElement) {
      return null;
    }
    const labelInput = levelElement.querySelector("[data-level-label]");
    const allowCustomInput = levelElement.querySelector("[data-level-allow-custom]");
    const optionsContainer = levelElement.querySelector("[data-options]");
    const label = ensureString(labelInput?.value) || ensureString(meta?.levelLabel) || "所属";
    const optionElements = Array.from(optionsContainer?.querySelectorAll(":scope > [data-option]") ?? []);
    const options = optionElements
      .map((option) => this.buildOptionPayload(option, errors, { faculty: meta?.faculty, levelLabel: label }))
      .filter(Boolean);
    if (!options.length) {
      if (optionElements.length) {
        const prefix = meta?.faculty ? `学部「${meta.faculty}」の` : "";
        errors.push(`${prefix}${label}の選択肢を入力してください。`);
      }
      return null;
    }
    const placeholder = `${label}を選択してください`;
    return {
      label,
      placeholder,
      allowCustom: allowCustomInput?.checked !== false,
      options
    };
  }

  buildOptionPayload(optionElement, errors = [], meta = {}) {
    const labelInput = optionElement.querySelector("[data-option-label]");
    const childLevel = optionElement.querySelector("[data-option-children] > [data-level]");
    const label = ensureString(labelInput?.value);
    if (!label) {
      const levelLabel = ensureString(meta?.levelLabel) || "所属";
      const prefix = meta?.faculty ? `学部「${meta.faculty}」の` : "";
      errors.push(`${prefix}${levelLabel}の選択肢名を入力してください。`);
      return null;
    }
    const payload = {
      label,
      value: label
    };
    if (childLevel) {
      const childPayload = this.buildLevelPayload(childLevel, errors, { faculty: meta?.faculty });
      if (childPayload) {
        payload.children = childPayload;
      } else {
        const childLabelInput = childLevel.querySelector("[data-level-label]");
        const childLabel = ensureString(childLabelInput?.value) || "下位階層";
        const childOptionsContainer = childLevel.querySelector("[data-options]");
        const hasChildOptions = Boolean(
          childOptionsContainer?.querySelector("[data-option]")
        );
        if (!hasChildOptions) {
          const prefix = meta?.faculty ? `学部「${meta.faculty}」の` : "";
          errors.push(`${prefix}${childLabel}の選択肢を追加するか、階層を削除してください。`);
        }
      }
    }
    return payload;
  }
}

function parseTeamCount(value) {
  const raw = ensureString(value).trim();
  if (!raw) {
    return { count: 0, error: "" };
  }
  if (!/^\d+$/.test(raw)) {
    return { count: 0, error: "班の数は0以上の整数で入力してください。" };
  }
  const numeric = Number.parseInt(raw, 10);
  if (!Number.isFinite(numeric) || numeric < 0) {
    return { count: 0, error: "班の数は0以上の整数で入力してください。" };
  }
  if (numeric > MAX_TEAM_COUNT) {
    return { count: 0, error: `班は最大${MAX_TEAM_COUNT}班まで設定できます。` };
  }
  return { count: numeric, error: "" };
}

function buildSequentialTeams(count = 0) {
  const safeCount = Number.isFinite(count) ? Math.max(0, Math.min(MAX_TEAM_COUNT, Math.floor(count))) : 0;
  if (safeCount <= 0) {
    return [];
  }
  const teams = [];
  for (let index = 1; index <= safeCount; index += 1) {
    teams.push(`${index}班`);
  }
  return teams;
}

function deriveTeamCountFromConfig(teams = []) {
  if (!Array.isArray(teams)) {
    return 0;
  }
  return teams.map((team) => ensureString(team)).filter(Boolean).length;
>>>>>>> fe7aa391
}

function normalizeScheduleConfig(raw) {
  if (!raw) {
    return [];
  }
  if (Array.isArray(raw)) {
    return sanitizeScheduleEntries(raw);
  }
  if (typeof raw === "object") {
    const entries = Object.entries(raw).map(([key, value]) => ({
      id: ensureString(value?.id) || ensureString(key),
      label: ensureString(value?.label || value?.date || value?.id || key),
      date: ensureString(value?.date || value?.startAt || "")
    }));
    return sanitizeScheduleEntries(entries);
  }
  return [];
}

function sanitizeScheduleEntries(schedules = []) {
  if (!Array.isArray(schedules) || !schedules.length) {
    return [];
  }
  return schedules
    .map((schedule) => ({
      id: ensureString(schedule?.id),
      label: ensureString(schedule?.label || schedule?.date || schedule?.id),
      date: ensureString(schedule?.date || schedule?.startAt || "")
    }))
    .filter((entry) => entry.id);
}

function buildScheduleConfigMap(schedules = []) {
  const entries = sanitizeScheduleEntries(schedules);
  return entries.reduce((acc, schedule) => {
    const id = schedule.id;
    if (!id) {
      return acc;
    }
    acc[id] = {
      id,
      label: schedule.label,
      date: schedule.date
    };
    return acc;
  }, {});
}

function scheduleSummaryMapsEqual(first = {}, second = {}) {
  const firstKeys = Object.keys(first);
  const secondKeys = Object.keys(second);
  if (firstKeys.length !== secondKeys.length) {
    return false;
  }
  return firstKeys.every((key) => {
    if (!Object.prototype.hasOwnProperty.call(second, key)) {
      return false;
    }
    const firstEntry = first[key] || {};
    const secondEntry = second[key] || {};
    return (
      ensureString(firstEntry.id) === ensureString(secondEntry.id) &&
      ensureString(firstEntry.label) === ensureString(secondEntry.label) &&
      ensureString(firstEntry.date) === ensureString(secondEntry.date)
    );
  });
}

function normalizeAssignmentSnapshot(snapshot = {}) {
  const map = new Map();
  if (!snapshot || typeof snapshot !== "object") {
    return map;
  }
  Object.entries(snapshot).forEach(([glId, value]) => {
    if (!glId) return;
    if (!value || typeof value !== "object") {
      return;
    }
    const status = ensureString(value.status);
    const teamId = ensureString(value.teamId);
    const assignment = {
      status: status || (teamId ? "team" : ""),
      teamId,
      updatedAt: Number(value.updatedAt) || 0,
      updatedByUid: ensureString(value.updatedByUid),
      updatedByName: ensureString(value.updatedByName)
    };
    map.set(glId, assignment);
  });
  return map;
}

function normalizeApplications(snapshot = {}) {
  if (!snapshot || typeof snapshot !== "object") {
    return [];
  }
  return Object.entries(snapshot)
    .map(([key, value]) => {
      if (!key || !value || typeof value !== "object") {
        return null;
      }
      const createdAt = Number(value.createdAt) || Number(value.updatedAt) || 0;
      const shifts = value.shifts && typeof value.shifts === "object" ? value.shifts : {};
      return {
        id: key,
        name: ensureString(value.name),
        phonetic: ensureString(value.phonetic),
        email: ensureString(value.email),
        grade: ensureString(value.grade),
        faculty: ensureString(value.faculty),
        department: ensureString(value.department),
        club: ensureString(value.club),
        studentId: ensureString(value.studentId),
        note: ensureString(value.note),
        shifts,
        createdAt,
        updatedAt: Number(value.updatedAt) || createdAt,
        raw: value
      };
    })
    .filter(Boolean)
    .sort((a, b) => b.createdAt - a.createdAt || a.name.localeCompare(b.name, "ja", { numeric: true }));
}

function buildAssignmentOptions(teams = []) {
  const normalizedTeams = Array.isArray(teams) ? teams.map((team) => ensureString(team)).filter(Boolean) : [];
  const options = [
    { value: "", label: "未割当" },
    ...normalizedTeams.map((team) => ({ value: team, label: `班: ${team}` })),
    { value: ASSIGNMENT_VALUE_ABSENT, label: "欠席" },
    { value: ASSIGNMENT_VALUE_STAFF, label: "運営待機" }
  ];
  return options;
}

function resolveAssignmentValue(assignment) {
  if (!assignment) {
    return "";
  }
  if (assignment.status === "absent") {
    return ASSIGNMENT_VALUE_ABSENT;
  }
  if (assignment.status === "staff") {
    return ASSIGNMENT_VALUE_STAFF;
  }
  if (assignment.status === "team" && assignment.teamId) {
    return assignment.teamId;
  }
  if (assignment.teamId) {
    return assignment.teamId;
  }
  return "";
}

function resolveAssignmentStatus(value) {
  if (value === ASSIGNMENT_VALUE_ABSENT) {
    return { status: "absent", teamId: "" };
  }
  if (value === ASSIGNMENT_VALUE_STAFF) {
    return { status: "staff", teamId: "" };
  }
  const teamId = ensureString(value);
  if (!teamId) {
    return { status: "", teamId: "" };
  }
  return { status: "team", teamId };
}

export class GlToolManager {
  constructor(app) {
    this.app = app;
    this.dom = app.dom;
    this.facultyBuilder = new GlFacultyBuilder(this.dom);
    this.currentEventId = "";
    this.currentEventName = "";
    this.currentSchedules = [];
    this.config = null;
    this.applications = [];
    this.assignments = new Map();
    this.filter = "all";
    this.loading = false;
    this.scheduleSyncPending = false;
    this.configUnsubscribe = null;
    this.applicationsUnsubscribe = null;
    this.assignmentsUnsubscribe = null;
<<<<<<< HEAD
    this.facultyLibraryManager = new GlFacultyLibraryManager(app);
    this.librarySnapshot = null;
    this.facultyLibraryUnsubscribe = this.facultyLibraryManager.onChange((snapshot) =>
      this.applyFacultyLibrarySnapshot(snapshot)
    );
=======
    this.activeTab = "config";
>>>>>>> fe7aa391
    this.selectionUnsubscribe = this.app.addSelectionListener((detail) => this.handleSelection(detail));
    this.eventsUnsubscribe = this.app.addEventListener((events) => this.handleEvents(events));
    this.bindDom();
    this.updateConfigVisibility();
  }

  applyFacultyLibrarySnapshot(snapshot) {
    this.librarySnapshot = snapshot || null;
    if (this.dom.glFacultyLibraryName) {
      this.dom.glFacultyLibraryName.textContent = ensureString(snapshot?.name) || "—";
    }
    if (this.config && (!Array.isArray(this.config.faculties) || !this.config.faculties.length)) {
      this.config.faculties = cloneFacultyStructure(snapshot?.faculties);
    }
    if (this.config && !ensureString(this.config.facultyLibraryId)) {
      this.config.facultyLibraryId = ensureString(snapshot?.id) || DEFAULT_FACULTY_LIBRARY_ID;
    }
    this.updateCopyButtonState();
  }

  getAvailableSchedules({ includeConfigFallback = false } = {}) {
    const eventId = ensureString(this.currentEventId);
    if (!eventId) {
      if (includeConfigFallback && Array.isArray(this.config?.schedules)) {
        return this.config.schedules.map((schedule) => ({ ...schedule }));
      }
      return [];
    }

    const scheduleSource = [];
    const selectedEventId = ensureString(this.app?.selectedEventId);
    if (Array.isArray(this.app?.schedules) && selectedEventId === eventId) {
      scheduleSource.push(...this.app.schedules);
    }

    if (!scheduleSource.length && Array.isArray(this.app?.events)) {
      const match = this.app.events.find((entry) => ensureString(entry.id) === eventId);
      if (match && Array.isArray(match.schedules)) {
        scheduleSource.push(...match.schedules);
      }
    }

    if (
      !scheduleSource.length &&
      typeof this.app?.getParticipantEventsSnapshot === "function"
    ) {
      const snapshot = this.app.getParticipantEventsSnapshot();
      const match = Array.isArray(snapshot)
        ? snapshot.find((entry) => ensureString(entry?.id) === eventId)
        : null;
      if (match && Array.isArray(match.schedules)) {
        scheduleSource.push(...match.schedules);
      }
    }

    if (!scheduleSource.length && includeConfigFallback && Array.isArray(this.config?.schedules)) {
      return this.config.schedules.map((schedule) => ({ ...schedule }));
    }

    return scheduleSource.map((schedule) => ({ ...schedule }));
  }

  refreshSchedules() {
    this.currentSchedules = this.getAvailableSchedules({ includeConfigFallback: true });
    this.syncScheduleSummaryCache();
  }

  bindDom() {
    if (this.dom.glConfigSaveButton) {
      this.dom.glConfigSaveButton.addEventListener("click", () => {
        this.saveConfig().catch((error) => {
          logError("Failed to save GL config", error);
          this.setStatus("募集設定の保存に失敗しました。", "error");
        });
      });
    }
    if (this.dom.glConfigCopyButton) {
      this.dom.glConfigCopyButton.addEventListener("click", () => {
        this.copyFormUrl().catch((error) => {
          logError("Failed to copy GL form URL", error);
          this.setStatus("応募URLのコピーに失敗しました。", "error");
        });
      });
    }
<<<<<<< HEAD
    if (this.dom.glTeamCountInput) {
      this.dom.glTeamCountInput.addEventListener("input", () => this.updateTeamPreview());
    }
=======
    const tabOrder = ["config", "applications"];
    const getTabButton = (tab) =>
      tab === "applications" ? this.dom.glTabApplicationsButton : this.dom.glTabConfigButton;
    tabOrder.forEach((tab) => {
      const button = getTabButton(tab);
      if (!button) {
        return;
      }
      button.addEventListener("click", () => {
        this.setActiveTab(tab);
        button.focus();
      });
      button.addEventListener("keydown", (event) => {
        if (event.key !== "ArrowLeft" && event.key !== "ArrowRight") {
          return;
        }
        event.preventDefault();
        const direction = event.key === "ArrowRight" ? 1 : -1;
        let index = tabOrder.indexOf(tab);
        for (let step = 0; step < tabOrder.length; step += 1) {
          index = (index + direction + tabOrder.length) % tabOrder.length;
          const targetTab = tabOrder[index];
          const targetButton = getTabButton(targetTab);
          if (targetButton && !targetButton.disabled) {
            targetButton.focus();
            this.setActiveTab(targetTab);
            break;
          }
        }
      });
    });
    this.setActiveTab(this.activeTab);
>>>>>>> fe7aa391
    if (this.dom.glFilterSelect) {
      this.dom.glFilterSelect.addEventListener("change", (event) => {
        const value = event.target instanceof HTMLSelectElement ? event.target.value : "all";
        this.filter = value || "all";
        this.renderApplications();
      });
    }
    if (this.dom.glApplicationList) {
      this.dom.glApplicationList.addEventListener("change", (event) => {
        if (!(event.target instanceof HTMLSelectElement)) {
          return;
        }
        if (!event.target.matches("[data-gl-assignment]")) {
          return;
        }
        const item = event.target.closest("[data-gl-id]");
        const glId = item ? ensureString(item.dataset.glId) : "";
        if (!glId) {
          return;
        }
        const value = event.target.value;
        this.applyAssignment(glId, value).catch((error) => {
          logError("Failed to update GL assignment", error);
          this.setStatus("班割当の更新に失敗しました。", "error");
        });
      });
    }
  }

  setActiveTab(tab) {
    const normalized = tab === "applications" ? "applications" : "config";
    this.activeTab = normalized;
    const entries = [
      { tab: "config", button: this.dom.glTabConfigButton, panel: this.dom.glTabpanelConfig },
      { tab: "applications", button: this.dom.glTabApplicationsButton, panel: this.dom.glTabpanelApplications }
    ];
    entries.forEach(({ tab: key, button, panel }) => {
      const isActive = key === normalized;
      if (button) {
        button.classList.toggle("is-active", isActive);
        button.setAttribute("aria-selected", isActive ? "true" : "false");
        button.setAttribute("tabindex", isActive ? "0" : "-1");
      }
      if (panel) {
        panel.hidden = !isActive;
        panel.setAttribute("aria-hidden", isActive ? "false" : "true");
      }
    });
  }

  resetFlowState() {
    this.detachListeners();
    this.currentEventId = "";
    this.currentEventName = "";
    this.currentSchedules = [];
    this.config = null;
    this.facultyBuilder?.clear();
    this.applications = [];
    this.assignments = new Map();
    this.filter = "all";
    this.loading = false;
    this.updateConfigVisibility();
    this.setActiveTab("config");
    this.renderApplications();
    if (this.dom.glTeamCountInput) {
      this.dom.glTeamCountInput.value = "";
    }
  }

  resetContext() {
    this.applications = [];
    this.assignments = new Map();
    this.renderApplications();
  }

  handleEvents(events = []) {
    if (!Array.isArray(events)) {
      return;
    }
    const active = events.find((event) => ensureString(event.id) === this.currentEventId) || null;
    if (active) {
      this.currentEventName = ensureString(active.name) || this.currentEventId;
    }
    this.refreshSchedules();
    this.renderApplications();
    this.updateCopyButtonState();
  }

  handleSelection(detail = {}) {
    const eventId = ensureString(detail.eventId);
    const changed = eventId !== this.currentEventId;
    this.currentEventId = eventId;
    this.currentEventName = ensureString(detail.eventName) || eventId;
    this.refreshSchedules();
    this.updateConfigVisibility();
    this.updateCopyButtonState();
    this.setStatus("", "info");
    if (changed) {
      this.filter = "all";
      if (this.dom.glFilterSelect) {
        this.dom.glFilterSelect.value = "all";
      }
      this.setActiveTab("config");
      this.attachListeners();
    }
  }

  detachListeners() {
    if (typeof this.configUnsubscribe === "function") {
      this.configUnsubscribe();
      this.configUnsubscribe = null;
    }
    if (typeof this.applicationsUnsubscribe === "function") {
      this.applicationsUnsubscribe();
      this.applicationsUnsubscribe = null;
    }
    if (typeof this.assignmentsUnsubscribe === "function") {
      this.assignmentsUnsubscribe();
      this.assignmentsUnsubscribe = null;
    }
  }

  attachListeners() {
    this.detachListeners();
    if (!this.currentEventId) {
      this.config = null;
      this.applications = [];
      this.assignments = new Map();
      this.renderApplications();
      return;
    }
    this.loading = true;
    this.renderApplications();
    this.configUnsubscribe = onValue(getGlEventConfigRef(this.currentEventId), (snapshot) => {
      this.applyConfig(snapshot.val() || {});
    });
    this.applicationsUnsubscribe = onValue(getGlApplicationsRef(this.currentEventId), (snapshot) => {
      this.loading = false;
      this.applications = normalizeApplications(snapshot.val() || {});
      this.renderApplications();
    });
    this.assignmentsUnsubscribe = onValue(getGlAssignmentsRef(this.currentEventId), (snapshot) => {
      this.assignments = normalizeAssignmentSnapshot(snapshot.val() || {});
      this.renderApplications();
    });
  }

  applyConfig(raw) {
    const config = raw && typeof raw === "object" ? raw : {};
    const schedules = normalizeScheduleConfig(config.schedules);
    const facultyLibraryId = ensureString(config.facultyLibraryId) || DEFAULT_FACULTY_LIBRARY_ID;
    const facultiesSource = Array.isArray(config.faculties) && config.faculties.length
      ? config.faculties
      : this.librarySnapshot?.faculties;
    const storedTeamCount = parseStoredTeamCount(config.teamCount);
    let teams = sanitizeTeamList(config.teams);
    let teamCount = storedTeamCount;
    if (teamCount !== null) {
      teams = generateTeamNames(teamCount);
    } else {
      const inferred = inferSequentialTeamCount(teams);
      if (inferred !== null) {
        teamCount = inferred;
      }
    }
    this.config = {
      slug: ensureString(config.slug) || this.currentEventId || "",
      facultyLibraryId,
      faculties: cloneFacultyStructure(facultiesSource),
      teams,
      teamCount,
      schedules,
      startAt: config.startAt || "",
      endAt: config.endAt || "",
      guidance: ensureString(config.guidance),
      updatedAt: Number(config.updatedAt) || 0,
      createdAt: Number(config.createdAt) || 0
    };
    if (this.dom.glPeriodStartInput) {
      this.dom.glPeriodStartInput.value = toDateTimeLocalString(this.config.startAt);
    }
    if (this.dom.glPeriodEndInput) {
      this.dom.glPeriodEndInput.value = toDateTimeLocalString(this.config.endAt);
    }
<<<<<<< HEAD
    if (this.dom.glTeamCountInput) {
      if (Number.isInteger(this.config.teamCount) && this.config.teamCount >= 0) {
        this.dom.glTeamCountInput.value = String(this.config.teamCount);
      } else {
        this.dom.glTeamCountInput.value = "";
      }
=======
    this.facultyBuilder?.setFaculties(this.config.faculties);
    if (this.dom.glTeamCountInput) {
      const teamCount = deriveTeamCountFromConfig(this.config.teams);
      this.dom.glTeamCountInput.value = teamCount > 0 ? String(teamCount) : "";
>>>>>>> fe7aa391
    }
    this.updateTeamPreview();
    this.updateCopyButtonState();
    this.refreshSchedules();
    this.renderApplications();
  }

  async syncScheduleSummaryCache() {
    if (!this.currentEventId || !this.config || this.scheduleSyncPending) {
      return;
    }
    const primarySchedules = this.getAvailableSchedules({ includeConfigFallback: false });
    const summaryList = sanitizeScheduleEntries(primarySchedules);
    if (!summaryList.length) {
      return;
    }
    const nextMap = buildScheduleConfigMap(summaryList);
    const currentMap = buildScheduleConfigMap(this.config.schedules || []);
    if (scheduleSummaryMapsEqual(currentMap, nextMap)) {
      return;
    }
    this.scheduleSyncPending = true;
    try {
      await update(ref(database), {
        [`glIntake/events/${this.currentEventId}/schedules`]: nextMap
      });
    } catch (error) {
      logError("Failed to sync GL schedule summary", error);
    } finally {
      this.scheduleSyncPending = false;
    }
  }

  updateTeamPreview() {
    if (!this.dom.glTeamPreview) {
      return;
    }
    const preview = this.dom.glTeamPreview;
    delete preview.dataset.variant;
    const inputValue = this.dom.glTeamCountInput instanceof HTMLInputElement ? this.dom.glTeamCountInput.value : "";
    const parsed = parseTeamCount(inputValue);
    if (Number.isNaN(parsed)) {
      preview.hidden = false;
      preview.textContent = "0以上の整数を入力してください。";
      preview.dataset.variant = "error";
      return;
    }
    if (parsed === null) {
      const currentTeams = sanitizeTeamList(this.config?.teams || []);
      if (currentTeams.length) {
        preview.hidden = false;
        preview.textContent = `現在の班: ${currentTeams.join("、")}`;
        preview.dataset.variant = "info";
      } else {
        preview.hidden = true;
        preview.textContent = "";
      }
      return;
    }
    if (parsed === 0) {
      preview.hidden = false;
      preview.textContent = "班は作成されません。";
      preview.dataset.variant = "muted";
      return;
    }
    const teams = generateTeamNames(parsed);
    if (!teams.length) {
      preview.hidden = true;
      preview.textContent = "";
      return;
    }
    preview.hidden = false;
    preview.textContent = `作成される班: ${teams.join("、")}`;
    preview.dataset.variant = "info";
  }

  updateConfigVisibility() {
    if (!this.dom.glConfigEventNote || !this.dom.glConfigContent) {
      return;
    }
    const hasEvent = Boolean(this.currentEventId);
    this.dom.glConfigEventNote.hidden = hasEvent;
    this.dom.glConfigContent.hidden = !hasEvent;
    if (this.dom.glConfigCopyButton) {
      this.dom.glConfigCopyButton.disabled = !hasEvent;
    }
    if (this.dom.glConfigSaveButton) {
      this.dom.glConfigSaveButton.disabled = !hasEvent;
    }
<<<<<<< HEAD
    this.updateCopyButtonState();
  }

  updateCopyButtonState() {
    if (!this.dom.glConfigCopyButton) {
      return;
    }
    const slug = ensureString(this.config?.slug) || this.currentEventId || "";
    this.dom.glConfigCopyButton.disabled = !slug || !this.currentEventId;
=======
    if (this.dom.glFilterSelect) {
      this.dom.glFilterSelect.disabled = !hasEvent;
    }
  }

  getDefaultSlug() {
    return ensureString(this.currentEventId);
  }

  updateSlugPreview() {
    const slug = this.getDefaultSlug();
    if (this.dom.glConfigCopyButton) {
      this.dom.glConfigCopyButton.disabled = !slug || !this.currentEventId;
    }
>>>>>>> fe7aa391
  }

  async saveConfig() {
    if (!this.currentEventId) {
      this.setStatus("イベントを選択してください。", "warning");
      return;
    }
<<<<<<< HEAD
    const slug = ensureString(this.currentEventId);
    const startAt = toTimestamp(this.dom.glPeriodStartInput?.value || "");
    const endAt = toTimestamp(this.dom.glPeriodEndInput?.value || "");
    const rawTeamInput = this.dom.glTeamCountInput instanceof HTMLInputElement ? this.dom.glTeamCountInput.value : "";
    const parsedTeamCount = parseTeamCount(rawTeamInput);
    if (Number.isNaN(parsedTeamCount)) {
      this.setStatus("班の数は0以上の整数で入力してください。", "error");
      if (this.dom.glTeamCountInput instanceof HTMLInputElement) {
        this.dom.glTeamCountInput.focus();
      }
      this.updateTeamPreview();
      return;
    }
    let teamCount = parsedTeamCount;
    if (teamCount === null && Number.isInteger(this.config?.teamCount) && this.config.teamCount >= 0) {
      teamCount = this.config.teamCount;
    }
    let teams;
    if (teamCount === null) {
      teams = sanitizeTeamList(this.config?.teams || []);
    } else {
      teams = generateTeamNames(teamCount);
    }
=======
    const slug = this.getDefaultSlug();
    const startAt = toTimestamp(this.dom.glPeriodStartInput?.value || "");
    const endAt = toTimestamp(this.dom.glPeriodEndInput?.value || "");
    const facultyResult = this.facultyBuilder?.collectFaculties?.() ?? { faculties: [], errors: [] };
    if (facultyResult.errors.length) {
      this.setStatus(facultyResult.errors[0], "error");
      return;
    }
    const faculties = facultyResult.faculties;
    const { count: teamCount, error: teamError } = parseTeamCount(this.dom.glTeamCountInput?.value);
    if (teamError) {
      this.setStatus(teamError, "error");
      if (this.dom.glTeamCountInput) {
        this.dom.glTeamCountInput.focus();
      }
      return;
    }
    const teams = buildSequentialTeams(teamCount);
>>>>>>> fe7aa391
    const previousSlug = ensureString(this.config?.slug);
    if (slug) {
      const slugSnapshot = await get(ref(database, `glIntake/slugIndex/${slug}`));
      const ownerEventId = ensureString(slugSnapshot.val());
      if (ownerEventId && ownerEventId !== this.currentEventId) {
        this.setStatus("同じイベントIDが別のGLフォームに割り当てられています。イベント設定を確認してください。", "error");
        return;
      }
    }
    const scheduleSummaryList = sanitizeScheduleEntries(
      this.getAvailableSchedules({ includeConfigFallback: true })
    );
    const scheduleSummary = buildScheduleConfigMap(scheduleSummaryList);
    const faculties = cloneFacultyStructure(
      this.librarySnapshot?.faculties?.length ? this.librarySnapshot.faculties : this.config?.faculties
    );
    const facultyLibraryId = ensureString(this.config?.facultyLibraryId) || DEFAULT_FACULTY_LIBRARY_ID;
    const configPayload = {
      slug,
      startAt,
      endAt,
      faculties,
      facultyLibraryId,
      teams,
      teamCount: teamCount === null ? null : teamCount,
      schedules: scheduleSummary,
      guidance: ensureString(this.config?.guidance),
      updatedAt: serverTimestamp(),
      eventId: this.currentEventId,
      eventName: this.currentEventName
    };
    if (this.config?.createdAt) {
      configPayload.createdAt = this.config.createdAt;
    } else {
      configPayload.createdAt = serverTimestamp();
    }
    const updates = {};
    updates[`glIntake/events/${this.currentEventId}`] = configPayload;
    if (slug) {
      updates[`glIntake/slugIndex/${slug}`] = this.currentEventId;
    }
    if (previousSlug && previousSlug !== slug) {
      updates[`glIntake/slugIndex/${previousSlug}`] = null;
    }
    await update(ref(database), updates);
    this.config.slug = slug;
    this.config.faculties = faculties;
    this.config.facultyLibraryId = facultyLibraryId;
    this.config.teamCount = teamCount;
    this.config.teams = teams;
    this.updateCopyButtonState();
    this.setStatus("募集設定を保存しました。", "success");
    this.updateTeamPreview();
  }

  async copyFormUrl() {
    if (!this.currentEventId) {
      this.setStatus("イベントを選択してください。", "warning");
      return;
    }
<<<<<<< HEAD
    const slug = ensureString(this.config?.slug) || this.currentEventId;
    if (!slug) {
      this.setStatus("応募URLを生成できませんでした。", "warning");
=======
    const slug = this.getDefaultSlug();
    if (!slug) {
      this.setStatus("イベントIDを取得できませんでした。", "error");
>>>>>>> fe7aa391
      return;
    }
    let url = `${window.location.origin}${window.location.pathname}`;
    try {
      const currentUrl = new URL(window.location.href);
      const basePath = currentUrl.pathname.replace(/[^/]*$/, "");
      const formUrl = new URL("gl-form.html", `${currentUrl.origin}${basePath}`);
      formUrl.searchParams.set("evt", slug);
      url = formUrl.toString();
    } catch (error) {
      // fallback to relative path
      url = `gl-form.html?evt=${encodeURIComponent(slug)}`;
    }
    let success = false;
    if (navigator.clipboard?.writeText) {
      try {
        await navigator.clipboard.writeText(url);
        success = true;
      } catch (error) {
        success = false;
      }
    }
    if (!success) {
      const textarea = document.createElement("textarea");
      textarea.value = url;
      textarea.setAttribute("readonly", "true");
      textarea.style.position = "absolute";
      textarea.style.left = "-9999px";
      document.body.appendChild(textarea);
      textarea.select();
      try {
        success = document.execCommand("copy");
      } catch (error) {
        success = false;
      }
      document.body.removeChild(textarea);
    }
    this.setStatus(success ? "応募URLをコピーしました。" : "応募URLのコピーに失敗しました。", success ? "success" : "error");
    if (this.dom.glConfigCopyStatus) {
      this.dom.glConfigCopyStatus.textContent = success
        ? "GL応募フォームのURLをコピーしました。"
        : "GL応募フォームのURLをコピーできませんでした。";
    }
  }

  setStatus(message, variant = "info") {
    if (!this.dom.glConfigStatus) return;
    const text = ensureString(message);
    this.dom.glConfigStatus.textContent = text;
    this.dom.glConfigStatus.dataset.variant = variant;
    this.dom.glConfigStatus.hidden = !text;
  }

  renderApplications() {
    const list = this.dom.glApplicationList;
    if (!list) {
      return;
    }
    list.innerHTML = "";
    const hasEvent = Boolean(this.currentEventId);
    if (this.dom.glApplicationEventNote) {
      this.dom.glApplicationEventNote.hidden = hasEvent;
    }
    if (!hasEvent) {
      if (this.dom.glApplicationEmpty) {
        this.dom.glApplicationEmpty.hidden = true;
      }
      if (this.dom.glApplicationLoading) {
        this.dom.glApplicationLoading.hidden = true;
      }
      return;
    }
    const filtered = this.applyFilter(this.applications);
    if (this.dom.glApplicationLoading) {
      this.dom.glApplicationLoading.hidden = !this.loading;
    }
    if (this.dom.glApplicationEmpty) {
      this.dom.glApplicationEmpty.hidden = this.loading || filtered.length > 0;
    }
    if (this.loading || !filtered.length) {
      return;
    }
    const options = buildAssignmentOptions(this.config?.teams || []);
    const scheduleMap = new Map(
      this.currentSchedules.map((schedule) => [ensureString(schedule.id), schedule])
    );
    const fragment = document.createDocumentFragment();
    filtered.forEach((entry) => {
      const assignment = this.assignments.get(entry.id) || null;
      const item = document.createElement("li");
      item.className = "gl-application-card";
      item.dataset.glId = entry.id;

      const header = document.createElement("header");
      header.className = "gl-application-header";
      const nameBlock = document.createElement("div");
      nameBlock.className = "gl-application-name";
      const nameEl = document.createElement("span");
      nameEl.className = "gl-name";
      nameEl.textContent = entry.name || "(無記入)";
      const phoneticEl = document.createElement("span");
      phoneticEl.className = "gl-phonetic";
      if (entry.phonetic) {
        phoneticEl.textContent = entry.phonetic;
      } else {
        phoneticEl.textContent = "";
        phoneticEl.hidden = true;
      }
      nameBlock.append(nameEl, phoneticEl);
      header.append(nameBlock);
      if (entry.grade) {
        const gradeEl = document.createElement("span");
        gradeEl.className = "gl-grade";
        gradeEl.textContent = entry.grade;
        header.append(gradeEl);
      }
      item.append(header);

      const body = document.createElement("div");
      body.className = "gl-application-body";
      const details = document.createElement("dl");
      details.className = "gl-field-list";
      const addDetail = (label, value, className = "") => {
        if (!value) return;
        const row = document.createElement("div");
        row.className = "gl-field";
        if (className) {
          row.classList.add(className);
        }
        const dt = document.createElement("dt");
        dt.textContent = label;
        const dd = document.createElement("dd");
        dd.textContent = value;
        row.append(dt, dd);
        details.append(row);
      };
      addDetail("学部", entry.faculty);
      addDetail("学科", entry.department);
      addDetail("メール", entry.email);
      addDetail("所属", entry.club);
      addDetail("学籍番号", entry.studentId);
      body.append(details);

      const shiftContainer = document.createElement("div");
      shiftContainer.className = "gl-shift-grid";
      const shiftTitle = document.createElement("span");
      shiftTitle.className = "gl-shift-title";
      shiftTitle.textContent = "シフト参加";
      shiftContainer.append(shiftTitle);
      const shiftList = document.createElement("ul");
      shiftList.className = "gl-shift-list";
      const shiftEntries = Object.entries(entry.shifts || {});
      if (!shiftEntries.length && scheduleMap.size) {
        scheduleMap.forEach((schedule, scheduleId) => {
          shiftEntries.push([scheduleId, false]);
        });
      }
      shiftEntries.forEach(([scheduleId, available]) => {
        const schedule = scheduleMap.get(scheduleId) || null;
        const li = document.createElement("li");
        li.className = "gl-shift-item";
        if (available) {
          li.classList.add("is-available");
        } else {
          li.classList.add("is-unavailable");
        }
        const label = schedule?.label || schedule?.date || scheduleId || "日程";
        li.textContent = label;
        shiftList.append(li);
      });
      shiftContainer.append(shiftList);
      body.append(shiftContainer);
      item.append(body);

      const footer = document.createElement("footer");
      footer.className = "gl-application-footer";
      const assignmentLabel = document.createElement("label");
      assignmentLabel.className = "gl-assignment-label";
      assignmentLabel.textContent = "班割当";
      const select = document.createElement("select");
      select.className = "input input--dense";
      select.dataset.glAssignment = "true";
      options.forEach((option) => {
        const opt = document.createElement("option");
        opt.value = option.value;
        opt.textContent = option.label;
        if (option.value === resolveAssignmentValue(assignment)) {
          opt.selected = true;
        }
        select.append(opt);
      });
      assignmentLabel.append(select);
      footer.append(assignmentLabel);
      if (assignment && assignment.updatedAt) {
        const timestamp = document.createElement("span");
        timestamp.className = "gl-assignment-updated";
        const date = new Date(assignment.updatedAt);
        if (!Number.isNaN(date.getTime())) {
          timestamp.textContent = `更新: ${date.toLocaleString("ja-JP")}`;
        }
        footer.append(timestamp);
      }
      item.append(footer);

      fragment.append(item);
    });
    list.append(fragment);
  }

  applyFilter(applications) {
    const filter = this.filter || "all";
    if (filter === "all") {
      return applications.slice();
    }
    return applications.filter((entry) => {
      const assignment = this.assignments.get(entry.id) || null;
      const value = resolveAssignmentValue(assignment);
      if (filter === "unassigned") {
        return !value;
      }
      if (filter === "assigned") {
        return value && value !== ASSIGNMENT_VALUE_ABSENT && value !== ASSIGNMENT_VALUE_STAFF;
      }
      if (filter === "absent") {
        return value === ASSIGNMENT_VALUE_ABSENT;
      }
      if (filter === "staff") {
        return value === ASSIGNMENT_VALUE_STAFF;
      }
      return true;
    });
  }

  async applyAssignment(glId, value) {
    if (!this.currentEventId || !glId) {
      return;
    }
    const { status, teamId } = resolveAssignmentStatus(value);
    const refPath = getGlAssignmentRef(this.currentEventId, glId);
    if (!status && !teamId) {
      await remove(refPath);
      return;
    }
    const user = this.app?.currentUser || null;
    const payload = {
      status,
      teamId,
      updatedAt: serverTimestamp(),
      updatedByUid: ensureString(user?.uid),
      updatedByName: ensureString(user?.displayName) || ensureString(user?.email)
    };
    await set(refPath, payload);
  }
}<|MERGE_RESOLUTION|>--- conflicted
+++ resolved
@@ -17,7 +17,6 @@
 
 const ASSIGNMENT_VALUE_ABSENT = "__absent";
 const ASSIGNMENT_VALUE_STAFF = "__staff";
-<<<<<<< HEAD
 const DEFAULT_FACULTY_LIBRARY_ID = "default";
 const DEFAULT_FACULTY_LIBRARY_NAME = "共通リスト";
 const FACULTY_LABEL_FALLBACK = "学科";
@@ -892,9 +891,6 @@
     }
   }
 }
-=======
-const MAX_TEAM_COUNT = 50;
->>>>>>> fe7aa391
 
 function toDateTimeLocalString(value) {
   if (!value) {
@@ -924,7 +920,6 @@
   return date.toISOString();
 }
 
-<<<<<<< HEAD
 function parseTeamCount(value) {
   const text = ensureString(value).trim();
   if (!text) {
@@ -982,427 +977,6 @@
     }
   }
   return normalized.length;
-=======
-const FACULTY_LEVEL_SUGGESTIONS = ["学科", "課程", "専攻", "コース", "プログラム", "領域"];
-
-class GlFacultyBuilder {
-  constructor(dom) {
-    this.list = dom?.glFacultyList ?? null;
-    this.emptyState = dom?.glFacultyEmpty ?? null;
-    this.addButton = dom?.glFacultyAddButton ?? null;
-    this.facultyTemplate = dom?.glFacultyTemplate ?? null;
-    this.levelTemplate = dom?.glFacultyLevelTemplate ?? null;
-    this.optionTemplate = dom?.glFacultyOptionTemplate ?? null;
-    this.boundHandleAdd = () => {
-      const card = this.addFaculty();
-      const input = card?.querySelector("[data-faculty-name]");
-      input?.focus();
-    };
-    if (this.addButton) {
-      this.addButton.addEventListener("click", this.boundHandleAdd);
-    }
-    this.updateEmptyState();
-  }
-
-  destroy() {
-    if (this.addButton) {
-      this.addButton.removeEventListener("click", this.boundHandleAdd);
-    }
-  }
-
-  updateEmptyState() {
-    if (!this.emptyState) return;
-    const hasEntries = Boolean(this.list && this.list.children.length);
-    this.emptyState.hidden = hasEntries;
-  }
-
-  clear() {
-    if (this.list) {
-      this.list.innerHTML = "";
-    }
-    this.updateEmptyState();
-  }
-
-  setFaculties(faculties) {
-    this.clear();
-    if (!Array.isArray(faculties) || !faculties.length) {
-      return;
-    }
-    faculties.forEach((entry) => {
-      this.addFaculty(entry);
-    });
-    this.updateEmptyState();
-  }
-
-  addFaculty(raw = {}) {
-    if (!this.list || !this.facultyTemplate) {
-      return null;
-    }
-    const fragment = this.facultyTemplate.content.cloneNode(true);
-    const card = fragment.querySelector("[data-faculty-card]");
-    if (!card) {
-      return null;
-    }
-    const facultyNameInput = card.querySelector("[data-faculty-name]");
-    const fallbackInput = card.querySelector("[data-faculty-fallback]");
-    const levelContainer = card.querySelector("[data-level-container]");
-    const removeButton = card.querySelector("[data-remove-faculty]");
-    const moveUpButton = card.querySelector("[data-move-up]");
-    const moveDownButton = card.querySelector("[data-move-down]");
-    if (facultyNameInput) {
-      facultyNameInput.value = ensureString(raw?.faculty);
-    }
-    const fallbackFromData = ensureString(raw?.fallbackLabel);
-    const rootLabelFromTree = ensureString(raw?.unitTree?.label || raw?.departmentLabel);
-    const fallbackValue = fallbackFromData || rootLabelFromTree || "学科";
-    if (fallbackInput) {
-      fallbackInput.value = fallbackValue;
-      if (fallbackInput.value && fallbackInput.value !== rootLabelFromTree) {
-        fallbackInput.dataset.userEdited = "true";
-      }
-    }
-    if (levelContainer) {
-      const level = this.createLevel(raw?.unitTree, {
-        depth: 0,
-        isRoot: true,
-        rootFallbackInput: fallbackInput,
-        initialLabel: rootLabelFromTree || fallbackValue
-      });
-      if (level) {
-        levelContainer.append(level);
-      }
-    }
-    removeButton?.addEventListener("click", () => {
-      card.remove();
-      this.updateEmptyState();
-    });
-    moveUpButton?.addEventListener("click", () => {
-      this.moveFaculty(card, -1);
-    });
-    moveDownButton?.addEventListener("click", () => {
-      this.moveFaculty(card, 1);
-    });
-    this.list.append(card);
-    this.updateEmptyState();
-    return card;
-  }
-
-  moveFaculty(card, direction) {
-    if (!this.list || !card) return;
-    const siblings = Array.from(this.list.querySelectorAll("[data-faculty-card]"));
-    const index = siblings.indexOf(card);
-    if (index < 0) return;
-    const targetIndex = index + direction;
-    if (targetIndex < 0 || targetIndex >= siblings.length) {
-      return;
-    }
-    const reference = siblings[targetIndex];
-    if (direction < 0) {
-      this.list.insertBefore(card, reference);
-    } else {
-      this.list.insertBefore(card, reference.nextSibling);
-    }
-    card.scrollIntoView({ block: "nearest" });
-  }
-
-  createLevel(raw = {}, options = {}) {
-    if (!this.levelTemplate) {
-      return null;
-    }
-    const { depth = 0, isRoot = false, rootFallbackInput = null, initialLabel = "", onRemove } = options;
-    const fragment = this.levelTemplate.content.cloneNode(true);
-    const level = fragment.querySelector("[data-level]");
-    if (!level) {
-      return null;
-    }
-    level.dataset.depth = String(depth);
-    const labelInput = level.querySelector("[data-level-label]");
-    const allowCustomInput = level.querySelector("[data-level-allow-custom]");
-    const removeButton = level.querySelector("[data-remove-level]");
-    const optionsContainer = level.querySelector("[data-options]");
-    const addOptionButton = level.querySelector("[data-add-option]");
-    const labelValue = ensureString(raw?.label) || ensureString(initialLabel) || "学科";
-    if (labelInput) {
-      labelInput.value = labelValue;
-      if (isRoot && rootFallbackInput) {
-        this.setupRootFallbackSync(labelInput, rootFallbackInput);
-      }
-    }
-    if (allowCustomInput) {
-      allowCustomInput.checked = raw?.allowCustom !== false;
-    }
-    if (removeButton) {
-      if (isRoot) {
-        removeButton.hidden = true;
-      } else {
-        removeButton.hidden = false;
-        removeButton.addEventListener("click", () => {
-          level.remove();
-          if (typeof onRemove === "function") {
-            onRemove();
-          }
-          this.updateEmptyState();
-        });
-      }
-    }
-    if (Array.isArray(raw?.options) && optionsContainer) {
-      raw.options.forEach((option) => {
-        const optionEl = this.createOption(option, { depth, parentLevel: level });
-        if (optionEl) {
-          optionsContainer.append(optionEl);
-        }
-      });
-    }
-    addOptionButton?.addEventListener("click", () => {
-      if (!optionsContainer) return;
-      const optionEl = this.createOption({}, { depth, parentLevel: level });
-      if (!optionEl) return;
-      optionsContainer.append(optionEl);
-      const optionInput = optionEl.querySelector("[data-option-label]");
-      optionInput?.focus();
-      this.updateEmptyState();
-    });
-    return level;
-  }
-
-  createOption(raw = {}, { depth = 0, parentLevel = null } = {}) {
-    if (!this.optionTemplate) {
-      return null;
-    }
-    const fragment = this.optionTemplate.content.cloneNode(true);
-    const option = fragment.querySelector("[data-option]");
-    if (!option) {
-      return null;
-    }
-    const labelInput = option.querySelector("[data-option-label]");
-    const removeButton = option.querySelector("[data-remove-option]");
-    const addChildButton = option.querySelector("[data-add-child]");
-    const removeChildButton = option.querySelector("[data-remove-child]");
-    const childContainer = option.querySelector("[data-option-children]");
-    if (labelInput) {
-      labelInput.value = ensureString(raw?.label || raw?.value);
-    }
-    removeButton?.addEventListener("click", () => {
-      option.remove();
-      this.updateEmptyState();
-    });
-    const attachChild = (childRaw = {}) => {
-      if (!childContainer) return;
-      childContainer.innerHTML = "";
-      const childLevel = this.createLevel(childRaw, {
-        depth: depth + 1,
-        isRoot: false,
-        onRemove: () => {
-          childContainer.innerHTML = "";
-          if (addChildButton) addChildButton.hidden = false;
-          if (removeChildButton) removeChildButton.hidden = true;
-        }
-      });
-      if (childLevel) {
-        childContainer.append(childLevel);
-        if (addChildButton) addChildButton.hidden = true;
-        if (removeChildButton) removeChildButton.hidden = false;
-      }
-    };
-    addChildButton?.addEventListener("click", () => {
-      const suggested = this.suggestNextLabel(parentLevel);
-      attachChild({ label: suggested });
-      const childInput = childContainer?.querySelector("[data-level-label]");
-      childInput?.focus();
-    });
-    removeChildButton?.addEventListener("click", () => {
-      if (childContainer) {
-        childContainer.innerHTML = "";
-      }
-      if (addChildButton) addChildButton.hidden = false;
-      if (removeChildButton) removeChildButton.hidden = true;
-    });
-    if (raw?.children) {
-      attachChild(raw.children);
-    }
-    return option;
-  }
-
-  setupRootFallbackSync(labelInput, fallbackInput) {
-    if (!labelInput || !fallbackInput) return;
-    const syncIfAllowed = () => {
-      if (fallbackInput.dataset.userEdited === "true") {
-        return;
-      }
-      const label = ensureString(labelInput.value) || "学科";
-      fallbackInput.value = label;
-    };
-    labelInput.addEventListener("input", syncIfAllowed);
-    fallbackInput.addEventListener("input", () => {
-      const label = ensureString(labelInput.value);
-      if (!fallbackInput.value) {
-        delete fallbackInput.dataset.userEdited;
-        fallbackInput.value = label || "学科";
-      } else if (fallbackInput.value !== label) {
-        fallbackInput.dataset.userEdited = "true";
-      } else {
-        delete fallbackInput.dataset.userEdited;
-      }
-    });
-    syncIfAllowed();
-  }
-
-  suggestNextLabel(levelElement) {
-    const currentLabel = ensureString(
-      levelElement?.querySelector("[data-level-label]")?.value
-    );
-    if (!currentLabel) {
-      return FACULTY_LEVEL_SUGGESTIONS[0];
-    }
-    const exactIndex = FACULTY_LEVEL_SUGGESTIONS.indexOf(currentLabel);
-    if (exactIndex >= 0 && exactIndex < FACULTY_LEVEL_SUGGESTIONS.length - 1) {
-      return FACULTY_LEVEL_SUGGESTIONS[exactIndex + 1];
-    }
-    if (currentLabel.endsWith("学科")) {
-      return "専攻";
-    }
-    if (currentLabel.endsWith("課程")) {
-      return "専攻";
-    }
-    return currentLabel;
-  }
-
-  collectFaculties() {
-    if (!this.list) {
-      return { faculties: [], errors: [] };
-    }
-    const cards = Array.from(this.list.querySelectorAll("[data-faculty-card]"));
-    const faculties = [];
-    const errors = [];
-    cards.forEach((card, index) => {
-      const nameInput = card.querySelector("[data-faculty-name]");
-      const fallbackInput = card.querySelector("[data-faculty-fallback]");
-      const levelContainer = card.querySelector("[data-level-container]");
-      const facultyName = ensureString(nameInput?.value);
-      if (!facultyName) {
-        errors.push(`学部カード${index + 1}の学部名を入力してください。`);
-        return;
-      }
-      const fallbackLabel = ensureString(fallbackInput?.value) || "学科";
-      const rootLevel = levelContainer?.querySelector(":scope > [data-level]");
-      const unitTree = this.buildLevelPayload(rootLevel, errors, {
-        faculty: facultyName,
-        levelLabel: fallbackLabel
-      });
-      const payload = {
-        faculty: facultyName,
-        fallbackLabel,
-        departmentLabel: fallbackLabel
-      };
-      if (unitTree) {
-        payload.unitTree = unitTree;
-      } else {
-        payload.unitTree = null;
-      }
-      faculties.push(payload);
-    });
-    return { faculties, errors };
-  }
-
-  buildLevelPayload(levelElement, errors = [], meta = {}) {
-    if (!levelElement) {
-      return null;
-    }
-    const labelInput = levelElement.querySelector("[data-level-label]");
-    const allowCustomInput = levelElement.querySelector("[data-level-allow-custom]");
-    const optionsContainer = levelElement.querySelector("[data-options]");
-    const label = ensureString(labelInput?.value) || ensureString(meta?.levelLabel) || "所属";
-    const optionElements = Array.from(optionsContainer?.querySelectorAll(":scope > [data-option]") ?? []);
-    const options = optionElements
-      .map((option) => this.buildOptionPayload(option, errors, { faculty: meta?.faculty, levelLabel: label }))
-      .filter(Boolean);
-    if (!options.length) {
-      if (optionElements.length) {
-        const prefix = meta?.faculty ? `学部「${meta.faculty}」の` : "";
-        errors.push(`${prefix}${label}の選択肢を入力してください。`);
-      }
-      return null;
-    }
-    const placeholder = `${label}を選択してください`;
-    return {
-      label,
-      placeholder,
-      allowCustom: allowCustomInput?.checked !== false,
-      options
-    };
-  }
-
-  buildOptionPayload(optionElement, errors = [], meta = {}) {
-    const labelInput = optionElement.querySelector("[data-option-label]");
-    const childLevel = optionElement.querySelector("[data-option-children] > [data-level]");
-    const label = ensureString(labelInput?.value);
-    if (!label) {
-      const levelLabel = ensureString(meta?.levelLabel) || "所属";
-      const prefix = meta?.faculty ? `学部「${meta.faculty}」の` : "";
-      errors.push(`${prefix}${levelLabel}の選択肢名を入力してください。`);
-      return null;
-    }
-    const payload = {
-      label,
-      value: label
-    };
-    if (childLevel) {
-      const childPayload = this.buildLevelPayload(childLevel, errors, { faculty: meta?.faculty });
-      if (childPayload) {
-        payload.children = childPayload;
-      } else {
-        const childLabelInput = childLevel.querySelector("[data-level-label]");
-        const childLabel = ensureString(childLabelInput?.value) || "下位階層";
-        const childOptionsContainer = childLevel.querySelector("[data-options]");
-        const hasChildOptions = Boolean(
-          childOptionsContainer?.querySelector("[data-option]")
-        );
-        if (!hasChildOptions) {
-          const prefix = meta?.faculty ? `学部「${meta.faculty}」の` : "";
-          errors.push(`${prefix}${childLabel}の選択肢を追加するか、階層を削除してください。`);
-        }
-      }
-    }
-    return payload;
-  }
-}
-
-function parseTeamCount(value) {
-  const raw = ensureString(value).trim();
-  if (!raw) {
-    return { count: 0, error: "" };
-  }
-  if (!/^\d+$/.test(raw)) {
-    return { count: 0, error: "班の数は0以上の整数で入力してください。" };
-  }
-  const numeric = Number.parseInt(raw, 10);
-  if (!Number.isFinite(numeric) || numeric < 0) {
-    return { count: 0, error: "班の数は0以上の整数で入力してください。" };
-  }
-  if (numeric > MAX_TEAM_COUNT) {
-    return { count: 0, error: `班は最大${MAX_TEAM_COUNT}班まで設定できます。` };
-  }
-  return { count: numeric, error: "" };
-}
-
-function buildSequentialTeams(count = 0) {
-  const safeCount = Number.isFinite(count) ? Math.max(0, Math.min(MAX_TEAM_COUNT, Math.floor(count))) : 0;
-  if (safeCount <= 0) {
-    return [];
-  }
-  const teams = [];
-  for (let index = 1; index <= safeCount; index += 1) {
-    teams.push(`${index}班`);
-  }
-  return teams;
-}
-
-function deriveTeamCountFromConfig(teams = []) {
-  if (!Array.isArray(teams)) {
-    return 0;
-  }
-  return teams.map((team) => ensureString(team)).filter(Boolean).length;
->>>>>>> fe7aa391
 }
 
 function normalizeScheduleConfig(raw) {
@@ -1589,15 +1163,11 @@
     this.configUnsubscribe = null;
     this.applicationsUnsubscribe = null;
     this.assignmentsUnsubscribe = null;
-<<<<<<< HEAD
     this.facultyLibraryManager = new GlFacultyLibraryManager(app);
     this.librarySnapshot = null;
     this.facultyLibraryUnsubscribe = this.facultyLibraryManager.onChange((snapshot) =>
       this.applyFacultyLibrarySnapshot(snapshot)
     );
-=======
-    this.activeTab = "config";
->>>>>>> fe7aa391
     this.selectionUnsubscribe = this.app.addSelectionListener((detail) => this.handleSelection(detail));
     this.eventsUnsubscribe = this.app.addEventListener((events) => this.handleEvents(events));
     this.bindDom();
@@ -1682,44 +1252,9 @@
         });
       });
     }
-<<<<<<< HEAD
     if (this.dom.glTeamCountInput) {
       this.dom.glTeamCountInput.addEventListener("input", () => this.updateTeamPreview());
     }
-=======
-    const tabOrder = ["config", "applications"];
-    const getTabButton = (tab) =>
-      tab === "applications" ? this.dom.glTabApplicationsButton : this.dom.glTabConfigButton;
-    tabOrder.forEach((tab) => {
-      const button = getTabButton(tab);
-      if (!button) {
-        return;
-      }
-      button.addEventListener("click", () => {
-        this.setActiveTab(tab);
-        button.focus();
-      });
-      button.addEventListener("keydown", (event) => {
-        if (event.key !== "ArrowLeft" && event.key !== "ArrowRight") {
-          return;
-        }
-        event.preventDefault();
-        const direction = event.key === "ArrowRight" ? 1 : -1;
-        let index = tabOrder.indexOf(tab);
-        for (let step = 0; step < tabOrder.length; step += 1) {
-          index = (index + direction + tabOrder.length) % tabOrder.length;
-          const targetTab = tabOrder[index];
-          const targetButton = getTabButton(targetTab);
-          if (targetButton && !targetButton.disabled) {
-            targetButton.focus();
-            this.setActiveTab(targetTab);
-            break;
-          }
-        }
-      });
-    });
-    this.setActiveTab(this.activeTab);
->>>>>>> fe7aa391
     if (this.dom.glFilterSelect) {
       this.dom.glFilterSelect.addEventListener("change", (event) => {
         const value = event.target instanceof HTMLSelectElement ? event.target.value : "all";
@@ -1904,19 +1439,12 @@
     if (this.dom.glPeriodEndInput) {
       this.dom.glPeriodEndInput.value = toDateTimeLocalString(this.config.endAt);
     }
-<<<<<<< HEAD
     if (this.dom.glTeamCountInput) {
       if (Number.isInteger(this.config.teamCount) && this.config.teamCount >= 0) {
         this.dom.glTeamCountInput.value = String(this.config.teamCount);
       } else {
         this.dom.glTeamCountInput.value = "";
       }
-=======
-    this.facultyBuilder?.setFaculties(this.config.faculties);
-    if (this.dom.glTeamCountInput) {
-      const teamCount = deriveTeamCountFromConfig(this.config.teams);
-      this.dom.glTeamCountInput.value = teamCount > 0 ? String(teamCount) : "";
->>>>>>> fe7aa391
     }
     this.updateTeamPreview();
     this.updateCopyButtonState();
@@ -2006,7 +1534,6 @@
     if (this.dom.glConfigSaveButton) {
       this.dom.glConfigSaveButton.disabled = !hasEvent;
     }
-<<<<<<< HEAD
     this.updateCopyButtonState();
   }
 
@@ -2016,22 +1543,6 @@
     }
     const slug = ensureString(this.config?.slug) || this.currentEventId || "";
     this.dom.glConfigCopyButton.disabled = !slug || !this.currentEventId;
-=======
-    if (this.dom.glFilterSelect) {
-      this.dom.glFilterSelect.disabled = !hasEvent;
-    }
-  }
-
-  getDefaultSlug() {
-    return ensureString(this.currentEventId);
-  }
-
-  updateSlugPreview() {
-    const slug = this.getDefaultSlug();
-    if (this.dom.glConfigCopyButton) {
-      this.dom.glConfigCopyButton.disabled = !slug || !this.currentEventId;
-    }
->>>>>>> fe7aa391
   }
 
   async saveConfig() {
@@ -2039,7 +1550,6 @@
       this.setStatus("イベントを選択してください。", "warning");
       return;
     }
-<<<<<<< HEAD
     const slug = ensureString(this.currentEventId);
     const startAt = toTimestamp(this.dom.glPeriodStartInput?.value || "");
     const endAt = toTimestamp(this.dom.glPeriodEndInput?.value || "");
@@ -2063,26 +1573,6 @@
     } else {
       teams = generateTeamNames(teamCount);
     }
-=======
-    const slug = this.getDefaultSlug();
-    const startAt = toTimestamp(this.dom.glPeriodStartInput?.value || "");
-    const endAt = toTimestamp(this.dom.glPeriodEndInput?.value || "");
-    const facultyResult = this.facultyBuilder?.collectFaculties?.() ?? { faculties: [], errors: [] };
-    if (facultyResult.errors.length) {
-      this.setStatus(facultyResult.errors[0], "error");
-      return;
-    }
-    const faculties = facultyResult.faculties;
-    const { count: teamCount, error: teamError } = parseTeamCount(this.dom.glTeamCountInput?.value);
-    if (teamError) {
-      this.setStatus(teamError, "error");
-      if (this.dom.glTeamCountInput) {
-        this.dom.glTeamCountInput.focus();
-      }
-      return;
-    }
-    const teams = buildSequentialTeams(teamCount);
->>>>>>> fe7aa391
     const previousSlug = ensureString(this.config?.slug);
     if (slug) {
       const slugSnapshot = await get(ref(database, `glIntake/slugIndex/${slug}`));
@@ -2143,15 +1633,9 @@
       this.setStatus("イベントを選択してください。", "warning");
       return;
     }
-<<<<<<< HEAD
     const slug = ensureString(this.config?.slug) || this.currentEventId;
     if (!slug) {
       this.setStatus("応募URLを生成できませんでした。", "warning");
-=======
-    const slug = this.getDefaultSlug();
-    if (!slug) {
-      this.setStatus("イベントIDを取得できませんでした。", "error");
->>>>>>> fe7aa391
       return;
     }
     let url = `${window.location.origin}${window.location.pathname}`;
