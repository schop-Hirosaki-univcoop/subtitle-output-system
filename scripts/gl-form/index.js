import { initializeApp, getApps, getApp } from "https://www.gstatic.com/firebasejs/10.12.2/firebase-app.js";
import {
  getDatabase,
  ref,
  get,
  push,
  set,
  serverTimestamp
} from "https://www.gstatic.com/firebasejs/10.12.2/firebase-database.js";
import { FIREBASE_CONFIG } from "../shared/firebase-config.js";

const apps = getApps();
const firebaseApp = apps.length ? getApp() : initializeApp(FIREBASE_CONFIG);
const database = getDatabase(firebaseApp);

const elements = {
  form: document.getElementById("gl-entry-form"),
  contextBanner: document.getElementById("gl-context-banner"),
  contextEvent: document.getElementById("gl-context-event"),
  contextPeriod: document.getElementById("gl-context-period"),
  contextGuard: document.getElementById("gl-context-guard"),
  nameInput: document.getElementById("gl-name"),
  phoneticInput: document.getElementById("gl-phonetic"),
  gradeInput: document.getElementById("gl-grade"),
  facultySelect: document.getElementById("gl-faculty"),
  academicFields: document.getElementById("gl-academic-fields"),
  academicSelectTemplate: document.getElementById("gl-academic-select-template"),
  academicCustomField: document.getElementById("gl-academic-custom-field"),
  academicCustomLabel: document.getElementById("gl-academic-custom-label"),
  academicCustomInput: document.getElementById("gl-academic-custom"),
  emailInput: document.getElementById("gl-email"),
  clubInput: document.getElementById("gl-club"),
  studentIdInput: document.getElementById("gl-student-id"),
  noteInput: document.getElementById("gl-note"),
  shiftList: document.getElementById("gl-shift-list"),
  shiftFieldset: document.getElementById("gl-shift-fieldset"),
  submitButton: document.getElementById("gl-submit-button"),
  feedback: document.getElementById("gl-form-feedback"),
  formMeta: document.getElementById("gl-form-meta"),
  eventIdInput: document.getElementById("gl-event-id"),
  slugInput: document.getElementById("gl-slug"),
  privacyConsent: document.getElementById("gl-privacy-consent")
};

const state = {
  eventId: "",
  slug: "",
  eventName: "",
  faculties: [],
  schedules: [],
  unitSelections: [],
  currentCustomLabel: ""
};

const CUSTOM_OPTION_VALUE = "__custom";
const unitLevelMap = new WeakMap();

function ensureString(value) {
  return String(value ?? "").trim();
}

function parseTimestamp(value) {
  if (!value) return 0;
  const numeric = Number(value);
  if (Number.isFinite(numeric) && numeric > 0) {
    return numeric;
  }
  const date = new Date(String(value));
  if (Number.isNaN(date.getTime())) {
    return 0;
  }
  return date.getTime();
}

function formatPeriod(startAt, endAt) {
  if (!startAt && !endAt) {
    return "";
  }
  const formatter = new Intl.DateTimeFormat("ja-JP", {
    month: "numeric",
    day: "numeric",
    hour: "2-digit",
    minute: "2-digit"
  });
  if (startAt && endAt) {
    return `${formatter.format(new Date(startAt))} 〜 ${formatter.format(new Date(endAt))}`;
  }
  if (startAt) {
    return `${formatter.format(new Date(startAt))} から募集開始`;
  }
  return `${formatter.format(new Date(endAt))} まで募集`;
}

function showGuard(message) {
  if (elements.contextGuard) {
    elements.contextGuard.textContent = message;
    elements.contextGuard.hidden = false;
  }
  if (elements.form) {
    elements.form.hidden = true;
  }
  if (elements.contextBanner) {
    elements.contextBanner.hidden = true;
  }
}

function hideGuard() {
  if (elements.contextGuard) {
    elements.contextGuard.hidden = true;
    elements.contextGuard.textContent = "";
  }
}

function renderFaculties(faculties) {
  if (!elements.facultySelect) return;
  const select = elements.facultySelect;
  const current = select.value;
  select.innerHTML = "";
  const placeholder = document.createElement("option");
  placeholder.value = "";
  placeholder.textContent = "学部を選択してください";
  placeholder.disabled = true;
  placeholder.selected = true;
  placeholder.dataset.placeholder = "true";
  select.append(placeholder);
  faculties.forEach((entry) => {
    const faculty = ensureString(entry.faculty);
    if (!faculty) return;
    const option = document.createElement("option");
    option.value = faculty;
    option.textContent = faculty;
    select.append(option);
  });
  const otherOption = document.createElement("option");
  otherOption.value = CUSTOM_OPTION_VALUE;
  otherOption.textContent = "その他";
  select.append(otherOption);
  if (faculties.some((entry) => ensureString(entry.faculty) === current)) {
    select.value = current;
  }
}

function createUnitTreeFromArray(list, label) {
  if (!Array.isArray(list)) return null;
  const values = list.map(ensureString).filter(Boolean);
  if (!values.length) return null;
  const normalizedLabel = ensureString(label) || "学科";
  return {
    label: normalizedLabel,
    placeholder: `${normalizedLabel}を選択してください`,
    allowCustom: true,
    options: values.map((value) => ({
      value,
      label: value,
      children: null
    }))
  };
}

function parseUnitOption(raw, fallbackValue) {
  if (typeof raw === "string" || typeof raw === "number") {
    const value = ensureString(raw);
    if (!value) return null;
    return { value, label: value, children: null };
  }
  if (!raw || typeof raw !== "object") return null;
  const value = ensureString(raw.value ?? raw.id ?? raw.code ?? fallbackValue ?? raw.label ?? raw.name ?? "");
  const label = ensureString(raw.label ?? raw.name ?? value);
  if (!value && !label) return null;
  const childLabel = ensureString(raw.childLabel ?? raw.nextLabel ?? "");
  const childSource = raw.children ?? raw.next ?? raw.units ?? null;
  let children = null;
  if (childSource) {
    children = parseUnitLevel(childSource, childLabel || undefined);
  }
  return {
    value: value || label,
    label: label || value,
    children
  };
}

function parseUnitLevel(raw, fallbackLabel) {
  if (!raw) return null;
  if (Array.isArray(raw)) {
    const options = raw
      .map((item, index) => parseUnitOption(item, String(index)))
      .filter(Boolean);
    if (!options.length) return null;
    const label = ensureString(fallbackLabel) || "所属";
    return {
      label,
      placeholder: `${label}を選択してください`,
      allowCustom: true,
      options
    };
  }
  if (typeof raw !== "object") return null;
  const label =
    ensureString(raw.label ?? raw.name ?? raw.title ?? raw.type ?? fallbackLabel) || "学科";
  const placeholder =
    ensureString(raw.placeholder ?? raw.hint ?? "") || `${label}を選択してください`;
  const allowCustom = raw.allowCustom !== false;
  const source =
    raw.options ??
    raw.values ??
    raw.items ??
    raw.list ??
    raw.departments ??
    raw.choices ??
    null;
  let options = [];
  if (Array.isArray(source)) {
    options = source.map((item, index) => parseUnitOption(item, String(index))).filter(Boolean);
  } else if (source && typeof source === "object") {
    options = Object.entries(source)
      .map(([key, item]) => parseUnitOption(item, key))
      .filter(Boolean);
  }
  if (!options.length && Array.isArray(raw.children)) {
    options = raw.children.map((item, index) => parseUnitOption(item, String(index))).filter(Boolean);
  }
  if (!options.length) return null;
  return {
    label,
    placeholder,
    allowCustom,
    options
  };
}

function clearAcademicFields() {
  if (elements.academicFields) {
    elements.academicFields.innerHTML = "";
  }
  state.unitSelections = [];
  updateAcademicCustomField();
}

function removeAcademicFieldsAfter(depth) {
  if (!elements.academicFields) return;
  const fields = Array.from(elements.academicFields.querySelectorAll(".gl-academic-field"));
  fields.forEach((field) => {
    const fieldDepth = Number(field.dataset.depth ?? "0");
    if (fieldDepth > depth) {
      field.remove();
    }
  });
  state.unitSelections = state.unitSelections.filter((_, index) => index <= depth);
}

function updateAcademicCustomField(label) {
  if (!elements.academicCustomField) return;
  if (label) {
    state.currentCustomLabel = label;
    elements.academicCustomField.hidden = false;
    if (elements.academicCustomLabel) {
      elements.academicCustomLabel.textContent = `${label}（その他入力）`;
    }
    if (elements.academicCustomInput) {
      elements.academicCustomInput.placeholder = `${label}名を入力してください`;
      elements.academicCustomInput.setAttribute("required", "true");
    }
  } else {
    state.currentCustomLabel = "";
    elements.academicCustomField.hidden = true;
    if (elements.academicCustomInput) {
      elements.academicCustomInput.value = "";
      elements.academicCustomInput.placeholder = "所属名を入力してください";
      elements.academicCustomInput.removeAttribute("required");
    }
  }
}

function renderAcademicLevel(level, depth) {
  if (!elements.academicFields || !elements.academicSelectTemplate) return;
  const fragment = elements.academicSelectTemplate.content.cloneNode(true);
  const field = fragment.querySelector(".gl-academic-field");
  const labelEl = field?.querySelector(".gl-academic-label");
  const select = field?.querySelector(".gl-academic-select");
  if (!(field instanceof HTMLElement) || !(select instanceof HTMLSelectElement)) return;
  field.dataset.depth = String(depth);
  const selectId = `gl-academic-select-${depth}`;
  select.id = selectId;
  select.dataset.depth = String(depth);
  select.dataset.levelLabel = level.label;
  if (labelEl instanceof HTMLLabelElement) {
    labelEl.setAttribute("for", selectId);
    labelEl.textContent = level.label;
  }
  select.innerHTML = "";
  const placeholder = document.createElement("option");
  placeholder.value = "";
  placeholder.disabled = true;
  placeholder.selected = true;
  placeholder.dataset.placeholder = "true";
  placeholder.textContent = level.placeholder || `${level.label}を選択してください`;
  select.append(placeholder);
  level.options.forEach((option, index) => {
    const opt = document.createElement("option");
    opt.value = option.value;
    opt.textContent = option.label;
    opt.dataset.optionIndex = String(index);
    if (option.children) {
      opt.dataset.hasChildren = "true";
    }
    select.append(opt);
  });
  if (level.allowCustom !== false) {
    const customOption = document.createElement("option");
    customOption.value = CUSTOM_OPTION_VALUE;
    customOption.textContent = "その他";
    customOption.dataset.isCustom = "true";
    select.append(customOption);
  }
  unitLevelMap.set(select, level);
  select.addEventListener("change", (event) => {
    if (event.target instanceof HTMLSelectElement) {
      handleAcademicLevelChange(event.target);
    }
  });
  elements.academicFields.append(field);
}

function handleAcademicLevelChange(select) {
  const depth = Number(select.dataset.depth ?? "0");
  removeAcademicFieldsAfter(depth);
  const level = unitLevelMap.get(select);
  const value = ensureString(select.value);
  if (!level || !value) {
    updateAcademicCustomField();
    return;
  }
  if (value === CUSTOM_OPTION_VALUE) {
    state.unitSelections[depth] = { label: level.label, value: "", isCustom: true };
    updateAcademicCustomField(level.label);
    return;
  }
  const selectedOption = select.selectedOptions[0];
  const optionIndex = selectedOption ? Number(selectedOption.dataset.optionIndex ?? "-1") : -1;
  const option = optionIndex >= 0 ? level.options[optionIndex] : null;
  const displayLabel = ensureString(option?.label ?? selectedOption?.textContent ?? value);
  state.unitSelections[depth] = {
    label: level.label,
    value,
    displayLabel,
    isCustom: false
  };
  updateAcademicCustomField();
  if (option?.children) {
    renderAcademicLevel(option.children, depth + 1);
  }
}

function renderAcademicTreeForFaculty(facultyName) {
  clearAcademicFields();
  const name = ensureString(facultyName);
  if (!name || name === CUSTOM_OPTION_VALUE) {
    return;
<<<<<<< HEAD
  }
  const entry = state.faculties.find((item) => ensureString(item.faculty) === name);
  if (entry?.unitTree) {
    renderAcademicLevel(entry.unitTree, 0);
  } else if (entry?.fallbackLabel) {
    updateAcademicCustomField(entry.fallbackLabel);
  } else {
    updateAcademicCustomField("所属");
=======
  }
  const entry = state.faculties.find((item) => ensureString(item.faculty) === name);
  if (entry?.unitTree) {
    renderAcademicLevel(entry.unitTree, 0);
  } else if (entry?.fallbackLabel) {
    updateAcademicCustomField(entry.fallbackLabel);
  } else {
    updateAcademicCustomField("所属");
  }
  if (hasEnd) {
    const end = new Date(endAt);
    return `${shiftDateFormatter.format(end)} ${scheduleTimeFormatter.format(end)}`;
  }
  const rawDateText = ensureString(fallbackDate);
  if (!rawDateText) {
    return "";
  }
  const parsed = Date.parse(rawDateText);
  if (!Number.isNaN(parsed)) {
    const date = new Date(parsed);
    return `${shiftDateFormatter.format(date)} ${scheduleTimeFormatter.format(date)}`;
>>>>>>> d485edf0
  }
  return rawDateText;
}

function collectAcademicPathState() {
  const selects = Array.from(elements.academicFields?.querySelectorAll(".gl-academic-select") ?? []);
  const path = [];
  let requiresCustom = false;
  let customLabel = "";
  let firstSelect = null;
  let pendingSelect = null;
  selects.forEach((select) => {
    if (!(select instanceof HTMLSelectElement)) return;
    if (!firstSelect) {
      firstSelect = select;
    }
    const level = unitLevelMap.get(select);
    const levelLabel = level?.label ?? "";
    const value = ensureString(select.value);
    if (!value && !pendingSelect) {
      pendingSelect = select;
    }
    if (!value) return;
    if (value === CUSTOM_OPTION_VALUE) {
      requiresCustom = true;
      customLabel = levelLabel || customLabel;
      path.push({
        label: levelLabel,
        value: ensureString(elements.academicCustomInput?.value),
        isCustom: true,
        element: elements.academicCustomInput ?? null
      });
      return;
    }
    const selectedOption = select.selectedOptions[0];
    const optionIndex = selectedOption ? Number(selectedOption.dataset.optionIndex ?? "-1") : -1;
    const option = optionIndex >= 0 && level ? level.options[optionIndex] : null;
    const storedValue = option ? option.value : value;
    path.push({
      label: levelLabel,
      value: storedValue,
      displayLabel: option ? option.label : ensureString(selectedOption?.textContent ?? storedValue),
      isCustom: false,
      element: select
    });
  });
  if (!selects.length && state.currentCustomLabel) {
    requiresCustom = true;
    customLabel = state.currentCustomLabel;
    path.push({
      label: state.currentCustomLabel,
      value: ensureString(elements.academicCustomInput?.value),
      isCustom: true,
      element: elements.academicCustomInput ?? null
    });
  }
  const customValue = ensureString(elements.academicCustomInput?.value);
  return { path, requiresCustom, customLabel, customValue, firstSelect, pendingSelect };
}

<<<<<<< HEAD
function collectAcademicPathState() {
  const selects = Array.from(elements.academicFields?.querySelectorAll(".gl-academic-select") ?? []);
  const path = [];
  let requiresCustom = false;
  let customLabel = "";
  let firstSelect = null;
  let pendingSelect = null;
  selects.forEach((select) => {
    if (!(select instanceof HTMLSelectElement)) return;
    if (!firstSelect) {
      firstSelect = select;
    }
    const level = unitLevelMap.get(select);
    const levelLabel = level?.label ?? "";
    const value = ensureString(select.value);
    if (!value && !pendingSelect) {
      pendingSelect = select;
    }
    if (!value) return;
    if (value === CUSTOM_OPTION_VALUE) {
      requiresCustom = true;
      customLabel = levelLabel || customLabel;
      path.push({
        label: levelLabel,
        value: ensureString(elements.academicCustomInput?.value),
        isCustom: true,
        element: elements.academicCustomInput ?? null
      });
      return;
    }
    const selectedOption = select.selectedOptions[0];
    const optionIndex = selectedOption ? Number(selectedOption.dataset.optionIndex ?? "-1") : -1;
    const option = optionIndex >= 0 && level ? level.options[optionIndex] : null;
    const storedValue = option ? option.value : value;
    path.push({
      label: levelLabel,
      value: storedValue,
      displayLabel: option ? option.label : ensureString(selectedOption?.textContent ?? storedValue),
      isCustom: false,
      element: select
    });
  });
  if (!selects.length && state.currentCustomLabel) {
    requiresCustom = true;
    customLabel = state.currentCustomLabel;
    path.push({
      label: state.currentCustomLabel,
      value: ensureString(elements.academicCustomInput?.value),
      isCustom: true,
      element: elements.academicCustomInput ?? null
    });
  }
  const customValue = ensureString(elements.academicCustomInput?.value);
  return { path, requiresCustom, customLabel, customValue, firstSelect, pendingSelect };
}

=======
>>>>>>> d485edf0
const shiftDateFormatter = new Intl.DateTimeFormat("ja-JP", {
  month: "numeric",
  day: "numeric",
  weekday: "short"
});

const scheduleTimeFormatter = new Intl.DateTimeFormat("ja-JP", {
  hour: "2-digit",
  minute: "2-digit"
});

function formatScheduleRange(startAt, endAt, fallbackDate) {
<<<<<<< HEAD
  const hasStartTime = Number.isFinite(startAt) && startAt > 0;
  const hasEndTime = Number.isFinite(endAt) && endAt > 0;
  if (hasStartTime && hasEndTime) {
=======
  const hasStart = Number.isFinite(startAt) && startAt > 0;
  const hasEnd = Number.isFinite(endAt) && endAt > 0;
  if (hasStart && hasEnd) {
>>>>>>> d485edf0
    const start = new Date(startAt);
    const end = new Date(endAt);
    const startDateText = shiftDateFormatter.format(start);
    const endDateText = shiftDateFormatter.format(end);
    const startTimeText = scheduleTimeFormatter.format(start);
    const endTimeText = scheduleTimeFormatter.format(end);
    if (startDateText === endDateText) {
      return `${startDateText} ${startTimeText}〜${endTimeText}`;
    }
    return `${startDateText} ${startTimeText} 〜 ${endDateText} ${endTimeText}`;
<<<<<<< HEAD
  }
  if (hasStartTime) {
    const start = new Date(startAt);
    return `${shiftDateFormatter.format(start)} ${scheduleTimeFormatter.format(start)}`;
  }
  if (hasEndTime) {
    const end = new Date(endAt);
    return `${shiftDateFormatter.format(end)} ${scheduleTimeFormatter.format(end)}`;
  }
  const rawDateText = ensureString(fallbackDate);
  if (!rawDateText) {
    return "";
  }
=======
  }
  if (hasStart) {
    const start = new Date(startAt);
    return `${shiftDateFormatter.format(start)} ${scheduleTimeFormatter.format(start)}`;
  }
  if (hasEnd) {
    const end = new Date(endAt);
    return `${shiftDateFormatter.format(end)} ${scheduleTimeFormatter.format(end)}`;
  }
  const rawDateText = ensureString(fallbackDate);
  if (!rawDateText) {
    return "";
  }
>>>>>>> d485edf0
  const parsed = Date.parse(rawDateText);
  if (!Number.isNaN(parsed)) {
    const date = new Date(parsed);
    return `${shiftDateFormatter.format(date)} ${scheduleTimeFormatter.format(date)}`;
  }
  return rawDateText;
}

function formatScheduleOption(schedule) {
  const fallbackDate = ensureString(schedule.date);
  const rangeText = ensureString(formatScheduleRange(schedule.startAt, schedule.endAt, fallbackDate));
  const labelText = ensureString(schedule.label);
  if (rangeText && labelText && !rangeText.includes(labelText)) {
    return `${rangeText}（${labelText}）`;
  }
  return rangeText || labelText || ensureString(schedule.id);
}

function renderShifts(schedules) {
  if (!elements.shiftList) return;
  elements.shiftList.innerHTML = "";
  if (!Array.isArray(schedules) || !schedules.length) {
    const note = document.createElement("p");
    note.className = "form-meta-line";
    note.textContent = "現在登録されている日程はありません。";
    elements.shiftList.append(note);
    if (elements.shiftFieldset) {
      elements.shiftFieldset.hidden = true;
    }
    return;
  }
  if (elements.shiftFieldset) {
    elements.shiftFieldset.hidden = false;
  }
  schedules.forEach((schedule) => {
    const wrapper = document.createElement("label");
    wrapper.className = "gl-shift-option";
    const checkbox = document.createElement("input");
    checkbox.type = "checkbox";
    checkbox.value = schedule.id;
    checkbox.dataset.scheduleId = schedule.id;
    checkbox.name = `shift-${schedule.id}`;
    const title = formatScheduleOption(schedule);
    const span = document.createElement("span");
    span.textContent = title;
    wrapper.append(checkbox, span);
    elements.shiftList.append(wrapper);
  });
}

function parseFaculties(raw) {
  if (!raw || typeof raw !== "object") return [];
  const entries = Array.isArray(raw) ? raw : Object.values(raw);
  return entries
    .map((entry) => {
      if (typeof entry === "string" || typeof entry === "number") {
        const facultyName = ensureString(entry);
        if (!facultyName) return null;
        return {
          faculty: facultyName,
          unitTree: null,
          fallbackLabel: "学科"
        };
      }
      const faculty = ensureString(entry?.faculty ?? entry?.name ?? "");
      if (!faculty) return null;
      const unitLabel = ensureString(entry?.departmentLabel ?? entry?.unitLabel ?? "");
      const hierarchySource = entry?.units ?? entry?.unitTree ?? entry?.hierarchy ?? null;
      let unitTree = parseUnitLevel(hierarchySource, unitLabel || "学科");
      if (!unitTree) {
        const departments = Array.isArray(entry?.departments)
          ? entry.departments.map(ensureString).filter(Boolean)
          : [];
        unitTree = createUnitTreeFromArray(departments, unitLabel || "学科");
      }
      const fallbackLabel = unitLabel || unitTree?.label || "学科";
      return {
        faculty,
        unitTree,
        fallbackLabel
      };
    })
    .filter(Boolean);
}

function parseSchedules(raw) {
  if (!raw) return [];
  if (Array.isArray(raw)) {
    return raw
      .map((schedule) => ({
        id: ensureString(schedule?.id),
        label: ensureString(schedule?.label || schedule?.date || schedule?.id),
        date: ensureString(schedule?.date),
        startAt: parseTimestamp(schedule?.startAt),
        endAt: parseTimestamp(schedule?.endAt)
      }))
      .filter((entry) => entry.id);
  }
  if (typeof raw === "object") {
    return Object.entries(raw)
      .map(([id, schedule]) => {
        const scheduleId = ensureString(schedule?.id) || ensureString(id);
        return {
          id: scheduleId,
          label: ensureString(schedule?.label || schedule?.date || scheduleId || id),
          date: ensureString(schedule?.date || schedule?.startAt || ""),
          startAt: parseTimestamp(schedule?.startAt),
          endAt: parseTimestamp(schedule?.endAt)
        };
      })
      .filter((entry) => entry.id);
  }
  return [];
}

function populateContext(eventName, periodText) {
  if (!elements.contextBanner) return;
  elements.contextBanner.hidden = false;
  if (elements.contextEvent) {
    elements.contextEvent.textContent = eventName ? `対象イベント: ${eventName}` : "";
  }
  if (elements.contextPeriod) {
    if (periodText) {
      elements.contextPeriod.textContent = `募集期間: ${periodText}`;
      elements.contextPeriod.hidden = false;
    } else {
      elements.contextPeriod.hidden = true;
      elements.contextPeriod.textContent = "";
    }
  }
}

async function prepareForm() {
  hideGuard();
  const params = new URLSearchParams(window.location.search || "");
  const slug = ensureString(params.get("evt"));
  if (!slug) {
    showGuard("このフォームは専用URLからアクセスしてください。");
    return;
  }
  state.slug = slug;
  if (elements.slugInput) {
    elements.slugInput.value = slug;
  }
  const slugRef = ref(database, `glIntake/slugIndex/${slug}`);
  const slugSnap = await get(slugRef);
  if (!slugSnap.exists()) {
    showGuard("募集が終了したか、URLが無効です。運営までお問い合わせください。");
    return;
  }
  const eventId = ensureString(slugSnap.val());
  if (!eventId) {
    showGuard("イベント情報を特定できませんでした。運営までお問い合わせください。");
    return;
  }
  state.eventId = eventId;
  if (elements.eventIdInput) {
    elements.eventIdInput.value = eventId;
  }
  const configRef = ref(database, `glIntake/events/${eventId}`);
  const configSnap = await get(configRef);
  const config = configSnap.val() || {};
  const now = Date.now();
  const startAt = parseTimestamp(config.startAt);
  const endAt = parseTimestamp(config.endAt);
  if (startAt && now < startAt) {
    showGuard("まだ募集開始前です。募集開始までお待ちください。");
    return;
  }
  if (endAt && now > endAt) {
    showGuard("募集期間が終了しました。運営までお問い合わせください。");
    return;
  }
  state.faculties = parseFaculties(config.faculties || []);
  const scheduleSources = [config.schedules, config.scheduleSummary, config.scheduleOptions];
  let parsedSchedules = [];
  for (const source of scheduleSources) {
    parsedSchedules = parseSchedules(source);
    if (parsedSchedules.length) {
      break;
    }
  }
  state.schedules = parsedSchedules;
  const eventName = ensureString(config.eventName || eventId);
  state.eventName = eventName;
  const periodText = formatPeriod(startAt, endAt);
  populateContext(eventName, periodText);
  renderFaculties(state.faculties);
  renderAcademicTreeForFaculty(elements.facultySelect ? elements.facultySelect.value : "");
  renderShifts(state.schedules);
  if (elements.form) {
    elements.form.hidden = false;
  }
  if (elements.formMeta) {
    elements.formMeta.hidden = true;
  }
}

function collectShifts() {
  const result = {};
  state.schedules.forEach((schedule) => {
    const checkbox = elements.shiftList?.querySelector(`input[data-schedule-id="${CSS.escape(schedule.id)}"]`);
    result[schedule.id] = checkbox ? checkbox.checked : false;
  });
  return result;
}

async function handleSubmit(event) {
  event.preventDefault();
  if (!state.eventId) {
    showGuard("イベント情報が取得できませんでした。運営までお問い合わせください。");
    return;
  }
  const facultyValue = ensureString(elements.facultySelect?.value);
  if (!facultyValue || facultyValue === CUSTOM_OPTION_VALUE) {
    elements.feedback.textContent = "学部を選択してください。";
    elements.feedback.dataset.variant = "error";
    elements.facultySelect?.focus();
    return;
  }
  const academic = collectAcademicPathState();
  if (academic.pendingSelect instanceof HTMLSelectElement) {
    const label = ensureString(academic.pendingSelect.dataset.levelLabel) || "所属";
    elements.feedback.textContent = `${label}を選択してください。`;
    elements.feedback.dataset.variant = "error";
    academic.pendingSelect.focus();
    return;
  }
  if (!academic.path.length) {
    const label = state.currentCustomLabel || "所属情報";
    elements.feedback.textContent = `${label}を選択してください。`;
    elements.feedback.dataset.variant = "error";
    if (academic.firstSelect instanceof HTMLSelectElement) {
      academic.firstSelect.focus();
    } else if (elements.academicCustomInput) {
      elements.academicCustomInput.focus();
    }
    return;
  }
  if (academic.requiresCustom && !academic.customValue) {
    const label = academic.customLabel || state.currentCustomLabel || "所属";
    elements.feedback.textContent = `${label}を入力してください。`;
    elements.feedback.dataset.variant = "error";
    elements.academicCustomInput?.focus();
    return;
  }
  const departmentSegment = academic.path[academic.path.length - 1];
  const department = ensureString(departmentSegment?.value);
  if (!department) {
    const label = ensureString(departmentSegment?.label) || "所属";
    elements.feedback.textContent = `${label}を入力してください。`;
    elements.feedback.dataset.variant = "error";
    if (departmentSegment?.element instanceof HTMLElement) {
      departmentSegment.element.focus();
    } else {
      elements.academicCustomInput?.focus();
    }
    return;
  }
  const shifts = collectShifts();
  if (state.schedules.length && !Object.values(shifts).some(Boolean)) {
    elements.feedback.textContent = "参加可能な日程にチェックを入れてください。";
    elements.feedback.dataset.variant = "error";
    const firstCheckbox = elements.shiftList?.querySelector("input[type=checkbox]");
    if (firstCheckbox instanceof HTMLInputElement) {
      firstCheckbox.focus();
    }
    return;
  }
  if (elements.privacyConsent && !elements.privacyConsent.checked) {
    elements.feedback.textContent = "個人情報の取扱いについて同意してください。";
    elements.feedback.dataset.variant = "error";
    elements.privacyConsent.focus();
    return;
  }
  const academicPath = academic.path
    .map((segment) => ({
      label: ensureString(segment.label),
      value: ensureString(segment.value),
      display: ensureString(segment.displayLabel ?? segment.value),
      isCustom: Boolean(segment.isCustom)
    }))
    .filter((segment) => segment.value);
  const payload = {
    name: ensureString(elements.nameInput?.value),
    phonetic: ensureString(elements.phoneticInput?.value),
    grade: ensureString(elements.gradeInput?.value),
    faculty: facultyValue,
    department,
    academicPath,
    email: ensureString(elements.emailInput?.value),
    club: ensureString(elements.clubInput?.value),
    studentId: ensureString(elements.studentIdInput?.value),
    note: ensureString(elements.noteInput?.value),
    shifts,
    eventId: state.eventId,
    eventName: state.eventName,
    slug: state.slug,
    createdAt: serverTimestamp(),
    updatedAt: serverTimestamp()
  };
  if (elements.privacyConsent) {
    payload.privacyConsent = true;
  }
  if (!payload.note) {
    delete payload.note;
  }
  if (!payload.name) {
    elements.feedback.textContent = "氏名を入力してください。";
    elements.feedback.dataset.variant = "error";
    elements.nameInput?.focus();
    return;
  }
  if (!payload.email) {
    elements.feedback.textContent = "メールアドレスを入力してください。";
    elements.feedback.dataset.variant = "error";
    elements.emailInput?.focus();
    return;
  }
  elements.feedback.textContent = "送信しています…";
  elements.feedback.dataset.variant = "progress";
  elements.submitButton?.setAttribute("disabled", "true");
  try {
    const applicationsRef = ref(database, `glIntake/applications/${state.eventId}`);
    const recordRef = push(applicationsRef);
    await set(recordRef, payload);
    elements.feedback.textContent = "応募を受け付けました。ご協力ありがとうございます。";
    elements.feedback.dataset.variant = "success";
    if (elements.form) {
      elements.form.reset();
      elements.form.hidden = true;
      renderAcademicTreeForFaculty(elements.facultySelect ? elements.facultySelect.value : "");
    }
    if (elements.formMeta) {
      elements.formMeta.hidden = false;
    }
  } catch (error) {
    console.error(error);
    elements.feedback.textContent = "送信に失敗しました。時間をおいて再度お試しください。";
    elements.feedback.dataset.variant = "error";
    elements.submitButton?.removeAttribute("disabled");
  }
}

function bindEvents() {
  elements.facultySelect?.addEventListener("change", (event) => {
    const value = event.target instanceof HTMLSelectElement ? event.target.value : "";
    renderAcademicTreeForFaculty(value);
  });
  elements.form?.addEventListener("submit", handleSubmit);
}

(async function init() {
  bindEvents();
  try {
    await prepareForm();
  } catch (error) {
    console.error(error);
    showGuard("フォームの初期化に失敗しました。時間をおいて再度お試しください。");
  }
})();<|MERGE_RESOLUTION|>--- conflicted
+++ resolved
@@ -357,7 +357,6 @@
   const name = ensureString(facultyName);
   if (!name || name === CUSTOM_OPTION_VALUE) {
     return;
-<<<<<<< HEAD
   }
   const entry = state.faculties.find((item) => ensureString(item.faculty) === name);
   if (entry?.unitTree) {
@@ -366,29 +365,6 @@
     updateAcademicCustomField(entry.fallbackLabel);
   } else {
     updateAcademicCustomField("所属");
-=======
-  }
-  const entry = state.faculties.find((item) => ensureString(item.faculty) === name);
-  if (entry?.unitTree) {
-    renderAcademicLevel(entry.unitTree, 0);
-  } else if (entry?.fallbackLabel) {
-    updateAcademicCustomField(entry.fallbackLabel);
-  } else {
-    updateAcademicCustomField("所属");
-  }
-  if (hasEnd) {
-    const end = new Date(endAt);
-    return `${shiftDateFormatter.format(end)} ${scheduleTimeFormatter.format(end)}`;
-  }
-  const rawDateText = ensureString(fallbackDate);
-  if (!rawDateText) {
-    return "";
-  }
-  const parsed = Date.parse(rawDateText);
-  if (!Number.isNaN(parsed)) {
-    const date = new Date(parsed);
-    return `${shiftDateFormatter.format(date)} ${scheduleTimeFormatter.format(date)}`;
->>>>>>> d485edf0
   }
   return rawDateText;
 }
@@ -449,7 +425,6 @@
   return { path, requiresCustom, customLabel, customValue, firstSelect, pendingSelect };
 }
 
-<<<<<<< HEAD
 function collectAcademicPathState() {
   const selects = Array.from(elements.academicFields?.querySelectorAll(".gl-academic-select") ?? []);
   const path = [];
@@ -506,8 +481,6 @@
   return { path, requiresCustom, customLabel, customValue, firstSelect, pendingSelect };
 }
 
-=======
->>>>>>> d485edf0
 const shiftDateFormatter = new Intl.DateTimeFormat("ja-JP", {
   month: "numeric",
   day: "numeric",
@@ -520,15 +493,9 @@
 });
 
 function formatScheduleRange(startAt, endAt, fallbackDate) {
-<<<<<<< HEAD
   const hasStartTime = Number.isFinite(startAt) && startAt > 0;
   const hasEndTime = Number.isFinite(endAt) && endAt > 0;
   if (hasStartTime && hasEndTime) {
-=======
-  const hasStart = Number.isFinite(startAt) && startAt > 0;
-  const hasEnd = Number.isFinite(endAt) && endAt > 0;
-  if (hasStart && hasEnd) {
->>>>>>> d485edf0
     const start = new Date(startAt);
     const end = new Date(endAt);
     const startDateText = shiftDateFormatter.format(start);
@@ -539,7 +506,6 @@
       return `${startDateText} ${startTimeText}〜${endTimeText}`;
     }
     return `${startDateText} ${startTimeText} 〜 ${endDateText} ${endTimeText}`;
-<<<<<<< HEAD
   }
   if (hasStartTime) {
     const start = new Date(startAt);
@@ -553,21 +519,6 @@
   if (!rawDateText) {
     return "";
   }
-=======
-  }
-  if (hasStart) {
-    const start = new Date(startAt);
-    return `${shiftDateFormatter.format(start)} ${scheduleTimeFormatter.format(start)}`;
-  }
-  if (hasEnd) {
-    const end = new Date(endAt);
-    return `${shiftDateFormatter.format(end)} ${scheduleTimeFormatter.format(end)}`;
-  }
-  const rawDateText = ensureString(fallbackDate);
-  if (!rawDateText) {
-    return "";
-  }
->>>>>>> d485edf0
   const parsed = Date.parse(rawDateText);
   if (!Number.isNaN(parsed)) {
     const date = new Date(parsed);
