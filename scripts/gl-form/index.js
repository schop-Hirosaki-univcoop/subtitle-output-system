import { initializeApp, getApps, getApp } from "https://www.gstatic.com/firebasejs/10.12.2/firebase-app.js";
import {
  getDatabase,
  ref,
  get,
  push,
  set,
  serverTimestamp
} from "https://www.gstatic.com/firebasejs/10.12.2/firebase-database.js";
import { FIREBASE_CONFIG } from "../shared/firebase-config.js";

const apps = getApps();
const firebaseApp = apps.length ? getApp() : initializeApp(FIREBASE_CONFIG);
const database = getDatabase(firebaseApp);

const elements = {
  form: document.getElementById("gl-entry-form"),
  contextBanner: document.getElementById("gl-context-banner"),
  contextEvent: document.getElementById("gl-context-event"),
  contextPeriod: document.getElementById("gl-context-period"),
  contextGuard: document.getElementById("gl-context-guard"),
  nameInput: document.getElementById("gl-name"),
  phoneticInput: document.getElementById("gl-phonetic"),
  gradeInput: document.getElementById("gl-grade"),
  facultySelect: document.getElementById("gl-faculty"),
  academicFields: document.getElementById("gl-academic-fields"),
  academicSelectTemplate: document.getElementById("gl-academic-select-template"),
  academicCustomField: document.getElementById("gl-academic-custom-field"),
  academicCustomLabel: document.getElementById("gl-academic-custom-label"),
  academicCustomInput: document.getElementById("gl-academic-custom"),
  emailInput: document.getElementById("gl-email"),
  clubInput: document.getElementById("gl-club"),
  studentIdInput: document.getElementById("gl-student-id"),
  noteInput: document.getElementById("gl-note"),
  shiftList: document.getElementById("gl-shift-list"),
  shiftFieldset: document.getElementById("gl-shift-fieldset"),
  submitButton: document.getElementById("gl-submit-button"),
  feedback: document.getElementById("gl-form-feedback"),
  formMeta: document.getElementById("gl-form-meta"),
  eventIdInput: document.getElementById("gl-event-id"),
  slugInput: document.getElementById("gl-slug"),
  privacyConsent: document.getElementById("gl-privacy-consent")
};

const state = {
  eventId: "",
  slug: "",
  eventName: "",
  faculties: [],
  schedules: [],
  unitSelections: [],
  currentCustomLabel: ""
};

const CUSTOM_OPTION_VALUE = "__custom";
const unitLevelMap = new WeakMap();

function ensureString(value) {
  return String(value ?? "").trim();
}

function parseTimestamp(value) {
  if (!value) return 0;
  const numeric = Number(value);
  if (Number.isFinite(numeric) && numeric > 0) {
    return numeric;
  }
  const date = new Date(String(value));
  if (Number.isNaN(date.getTime())) {
    return 0;
  }
  return date.getTime();
}

function formatPeriod(startAt, endAt) {
  if (!startAt && !endAt) {
    return "";
  }
  const formatter = new Intl.DateTimeFormat("ja-JP", {
    month: "numeric",
    day: "numeric",
    hour: "2-digit",
    minute: "2-digit"
  });
  if (startAt && endAt) {
    return `${formatter.format(new Date(startAt))} 〜 ${formatter.format(new Date(endAt))}`;
  }
  if (startAt) {
    return `${formatter.format(new Date(startAt))} から募集開始`;
  }
  return `${formatter.format(new Date(endAt))} まで募集`;
}

function showGuard(message) {
  if (elements.contextGuard) {
    elements.contextGuard.textContent = message;
    elements.contextGuard.hidden = false;
  }
  if (elements.form) {
    elements.form.hidden = true;
  }
  if (elements.contextBanner) {
    elements.contextBanner.hidden = true;
  }
}

function hideGuard() {
  if (elements.contextGuard) {
    elements.contextGuard.hidden = true;
    elements.contextGuard.textContent = "";
  }
}

function renderFaculties(faculties) {
  if (!elements.facultySelect) return;
  const select = elements.facultySelect;
  const current = select.value;
  select.innerHTML = "";
  const placeholder = document.createElement("option");
  placeholder.value = "";
  placeholder.textContent = "学部を選択してください";
  placeholder.disabled = true;
  placeholder.selected = true;
  placeholder.dataset.placeholder = "true";
  select.append(placeholder);
  faculties.forEach((entry) => {
    const faculty = ensureString(entry.faculty);
    if (!faculty) return;
    const option = document.createElement("option");
    option.value = faculty;
    option.textContent = faculty;
    select.append(option);
  });
  const otherOption = document.createElement("option");
  otherOption.value = CUSTOM_OPTION_VALUE;
  otherOption.textContent = "その他";
  select.append(otherOption);
  if (faculties.some((entry) => ensureString(entry.faculty) === current)) {
    select.value = current;
  }
}

function createUnitTreeFromArray(list, label) {
  if (!Array.isArray(list)) return null;
  const values = list.map(ensureString).filter(Boolean);
  if (!values.length) return null;
  const normalizedLabel = ensureString(label) || "学科";
  return {
    label: normalizedLabel,
    placeholder: `${normalizedLabel}を選択してください`,
    allowCustom: true,
    options: values.map((value) => ({
      value,
      label: value,
      children: null
    }))
  };
}

function parseUnitOption(raw, fallbackValue) {
  if (typeof raw === "string" || typeof raw === "number") {
    const value = ensureString(raw);
    if (!value) return null;
    return { value, label: value, children: null };
  }
  if (!raw || typeof raw !== "object") return null;
  const value = ensureString(raw.value ?? raw.id ?? raw.code ?? fallbackValue ?? raw.label ?? raw.name ?? "");
  const label = ensureString(raw.label ?? raw.name ?? value);
  if (!value && !label) return null;
  const childLabel = ensureString(raw.childLabel ?? raw.nextLabel ?? "");
  const childSource = raw.children ?? raw.next ?? raw.units ?? null;
  let children = null;
  if (childSource) {
    children = parseUnitLevel(childSource, childLabel || undefined);
  }
  return {
    value: value || label,
    label: label || value,
    children
  };
}

function parseUnitLevel(raw, fallbackLabel) {
  if (!raw) return null;
  if (Array.isArray(raw)) {
    const options = raw
      .map((item, index) => parseUnitOption(item, String(index)))
      .filter(Boolean);
    if (!options.length) return null;
    const label = ensureString(fallbackLabel) || "所属";
    return {
      label,
      placeholder: `${label}を選択してください`,
      allowCustom: true,
      options
    };
  }
  if (typeof raw !== "object") return null;
  const label =
    ensureString(raw.label ?? raw.name ?? raw.title ?? raw.type ?? fallbackLabel) || "学科";
  const placeholder =
    ensureString(raw.placeholder ?? raw.hint ?? "") || `${label}を選択してください`;
  const allowCustom = raw.allowCustom !== false;
  const source =
    raw.options ??
    raw.values ??
    raw.items ??
    raw.list ??
    raw.departments ??
    raw.choices ??
    null;
  let options = [];
  if (Array.isArray(source)) {
    options = source.map((item, index) => parseUnitOption(item, String(index))).filter(Boolean);
  } else if (source && typeof source === "object") {
    options = Object.entries(source)
      .map(([key, item]) => parseUnitOption(item, key))
      .filter(Boolean);
  }
  if (!options.length && Array.isArray(raw.children)) {
    options = raw.children.map((item, index) => parseUnitOption(item, String(index))).filter(Boolean);
  }
  if (!options.length) return null;
  return {
    label,
    placeholder,
    allowCustom,
    options
  };
}

function clearAcademicFields() {
  if (elements.academicFields) {
    elements.academicFields.innerHTML = "";
  }
  state.unitSelections = [];
  updateAcademicCustomField();
}

function removeAcademicFieldsAfter(depth) {
  if (!elements.academicFields) return;
  const fields = Array.from(elements.academicFields.querySelectorAll(".gl-academic-field"));
  fields.forEach((field) => {
    const fieldDepth = Number(field.dataset.depth ?? "0");
    if (fieldDepth > depth) {
      field.remove();
    }
  });
  state.unitSelections = state.unitSelections.filter((_, index) => index <= depth);
}

function updateAcademicCustomField(label) {
  if (!elements.academicCustomField) return;
  if (label) {
    state.currentCustomLabel = label;
    elements.academicCustomField.hidden = false;
    if (elements.academicCustomLabel) {
      elements.academicCustomLabel.textContent = `${label}（その他入力）`;
    }
    if (elements.academicCustomInput) {
      elements.academicCustomInput.placeholder = `${label}名を入力してください`;
      elements.academicCustomInput.setAttribute("required", "true");
    }
  } else {
    state.currentCustomLabel = "";
    elements.academicCustomField.hidden = true;
    if (elements.academicCustomInput) {
      elements.academicCustomInput.value = "";
      elements.academicCustomInput.placeholder = "所属名を入力してください";
      elements.academicCustomInput.removeAttribute("required");
    }
  }
}

function renderAcademicLevel(level, depth) {
  if (!elements.academicFields || !elements.academicSelectTemplate) return;
  const fragment = elements.academicSelectTemplate.content.cloneNode(true);
  const field = fragment.querySelector(".gl-academic-field");
  const labelEl = field?.querySelector(".gl-academic-label");
  const select = field?.querySelector(".gl-academic-select");
  if (!(field instanceof HTMLElement) || !(select instanceof HTMLSelectElement)) return;
  field.dataset.depth = String(depth);
  const selectId = `gl-academic-select-${depth}`;
  select.id = selectId;
  select.dataset.depth = String(depth);
  select.dataset.levelLabel = level.label;
  if (labelEl instanceof HTMLLabelElement) {
    labelEl.setAttribute("for", selectId);
    labelEl.textContent = level.label;
  }
  select.innerHTML = "";
  const placeholder = document.createElement("option");
  placeholder.value = "";
  placeholder.disabled = true;
  placeholder.selected = true;
  placeholder.dataset.placeholder = "true";
  placeholder.textContent = level.placeholder || `${level.label}を選択してください`;
  select.append(placeholder);
  level.options.forEach((option, index) => {
    const opt = document.createElement("option");
    opt.value = option.value;
    opt.textContent = option.label;
    opt.dataset.optionIndex = String(index);
    if (option.children) {
      opt.dataset.hasChildren = "true";
    }
    select.append(opt);
  });
  if (level.allowCustom !== false) {
    const customOption = document.createElement("option");
    customOption.value = CUSTOM_OPTION_VALUE;
    customOption.textContent = "その他";
    customOption.dataset.isCustom = "true";
    select.append(customOption);
  }
  unitLevelMap.set(select, level);
  select.addEventListener("change", (event) => {
    if (event.target instanceof HTMLSelectElement) {
      handleAcademicLevelChange(event.target);
    }
  });
  elements.academicFields.append(field);
}

function handleAcademicLevelChange(select) {
  const depth = Number(select.dataset.depth ?? "0");
  removeAcademicFieldsAfter(depth);
  const level = unitLevelMap.get(select);
  const value = ensureString(select.value);
  if (!level || !value) {
    updateAcademicCustomField();
    return;
  }
  if (value === CUSTOM_OPTION_VALUE) {
    state.unitSelections[depth] = { label: level.label, value: "", isCustom: true };
    updateAcademicCustomField(level.label);
    return;
  }
  const selectedOption = select.selectedOptions[0];
  const optionIndex = selectedOption ? Number(selectedOption.dataset.optionIndex ?? "-1") : -1;
  const option = optionIndex >= 0 ? level.options[optionIndex] : null;
  const displayLabel = ensureString(option?.label ?? selectedOption?.textContent ?? value);
  state.unitSelections[depth] = {
    label: level.label,
    value,
    displayLabel,
    isCustom: false
  };
  updateAcademicCustomField();
  if (option?.children) {
    renderAcademicLevel(option.children, depth + 1);
  }
}

function renderAcademicTreeForFaculty(facultyName) {
  clearAcademicFields();
  const name = ensureString(facultyName);
  if (!name || name === CUSTOM_OPTION_VALUE) {
    return;
  }
  const entry = state.faculties.find((item) => ensureString(item.faculty) === name);
  if (entry?.unitTree) {
    renderAcademicLevel(entry.unitTree, 0);
  } else if (entry?.fallbackLabel) {
    updateAcademicCustomField(entry.fallbackLabel);
  } else {
    updateAcademicCustomField("所属");
  }
}

function getAcademicPath() {
  const selects = Array.from(elements.academicFields?.querySelectorAll(".gl-academic-select") ?? []);
  const path = [];
  let requiresCustom = false;
  let customLabel = "";
  let firstSelect = null;
  let pendingSelect = null;
  selects.forEach((select) => {
    if (!(select instanceof HTMLSelectElement)) return;
    if (!firstSelect) {
      firstSelect = select;
    }
    const level = unitLevelMap.get(select);
    const levelLabel = level?.label ?? "";
    const value = ensureString(select.value);
    if (!value && !pendingSelect) {
      pendingSelect = select;
    }
    if (!value) return;
    if (value === CUSTOM_OPTION_VALUE) {
      requiresCustom = true;
      customLabel = levelLabel || customLabel;
      path.push({
        label: levelLabel,
        value: ensureString(elements.academicCustomInput?.value),
        isCustom: true,
        element: elements.academicCustomInput ?? null
      });
      return;
    }
    const selectedOption = select.selectedOptions[0];
    const optionIndex = selectedOption ? Number(selectedOption.dataset.optionIndex ?? "-1") : -1;
    const option = optionIndex >= 0 && level ? level.options[optionIndex] : null;
    const storedValue = option ? option.value : value;
    path.push({
      label: levelLabel,
      value: storedValue,
      displayLabel: option ? option.label : ensureString(selectedOption?.textContent ?? storedValue),
      isCustom: false,
      element: select
    });
  });
  if (!selects.length && state.currentCustomLabel) {
    requiresCustom = true;
    customLabel = state.currentCustomLabel;
    path.push({
      label: state.currentCustomLabel,
      value: ensureString(elements.academicCustomInput?.value),
      isCustom: true,
      element: elements.academicCustomInput ?? null
    });
  }
  const customValue = ensureString(elements.academicCustomInput?.value);
  return { path, requiresCustom, customLabel, customValue, firstSelect, pendingSelect };
}

const scheduleDateFormatter = new Intl.DateTimeFormat("ja-JP", {
  month: "numeric",
  day: "numeric",
  weekday: "short"
});

const scheduleTimeFormatter = new Intl.DateTimeFormat("ja-JP", {
  hour: "2-digit",
  minute: "2-digit"
});

function formatScheduleRange(startAt, endAt, fallbackDate) {
  const hasStart = Number.isFinite(startAt) && startAt > 0;
  const hasEnd = Number.isFinite(endAt) && endAt > 0;
  if (hasStart && hasEnd) {
    const start = new Date(startAt);
    const end = new Date(endAt);
    const startDateText = scheduleDateFormatter.format(start);
    const endDateText = scheduleDateFormatter.format(end);
    const startTimeText = scheduleTimeFormatter.format(start);
    const endTimeText = scheduleTimeFormatter.format(end);
    if (startDateText === endDateText) {
      return `${startDateText} ${startTimeText}〜${endTimeText}`;
    }
    return `${startDateText} ${startTimeText} 〜 ${endDateText} ${endTimeText}`;
  }
  if (hasStart) {
    const start = new Date(startAt);
    return `${scheduleDateFormatter.format(start)} ${scheduleTimeFormatter.format(start)}`;
  }
  if (hasEnd) {
    const end = new Date(endAt);
    return `${scheduleDateFormatter.format(end)} ${scheduleTimeFormatter.format(end)}`;
  }
  const rawDateText = ensureString(fallbackDate);
  if (!rawDateText) {
    return "";
  }
  const parsed = Date.parse(rawDateText);
  if (!Number.isNaN(parsed)) {
    const date = new Date(parsed);
    return `${scheduleDateFormatter.format(date)} ${scheduleTimeFormatter.format(date)}`;
  }
  return rawDateText;
}

function formatScheduleOption(schedule) {
  const fallbackDate = ensureString(schedule.date);
  const rangeText = ensureString(formatScheduleRange(schedule.startAt, schedule.endAt, fallbackDate));
  const labelText = ensureString(schedule.label);
  if (rangeText && labelText && !rangeText.includes(labelText)) {
    return `${rangeText}（${labelText}）`;
  }
  return rangeText || labelText || ensureString(schedule.id);
}

const scheduleDateFormatter = new Intl.DateTimeFormat("ja-JP", {
  month: "numeric",
  day: "numeric",
  weekday: "short"
});

const scheduleTimeFormatter = new Intl.DateTimeFormat("ja-JP", {
  hour: "2-digit",
  minute: "2-digit"
});

function formatScheduleRange(startAt, endAt, fallbackDate) {
  const hasStart = Number.isFinite(startAt) && startAt > 0;
  const hasEnd = Number.isFinite(endAt) && endAt > 0;
  if (hasStart && hasEnd) {
    const start = new Date(startAt);
    const end = new Date(endAt);
    const startDateText = scheduleDateFormatter.format(start);
    const endDateText = scheduleDateFormatter.format(end);
    const startTimeText = scheduleTimeFormatter.format(start);
    const endTimeText = scheduleTimeFormatter.format(end);
    if (startDateText === endDateText) {
      return `${startDateText} ${startTimeText}〜${endTimeText}`;
    }
    return `${startDateText} ${startTimeText} 〜 ${endDateText} ${endTimeText}`;
  }
  if (hasStart) {
    const start = new Date(startAt);
    return `${scheduleDateFormatter.format(start)} ${scheduleTimeFormatter.format(start)}`;
  }
  if (hasEnd) {
    const end = new Date(endAt);
    return `${scheduleDateFormatter.format(end)} ${scheduleTimeFormatter.format(end)}`;
  }
  const rawDateText = ensureString(fallbackDate);
  if (!rawDateText) {
    return "";
  }
  const parsed = Date.parse(rawDateText);
  if (!Number.isNaN(parsed)) {
    const date = new Date(parsed);
    return `${scheduleDateFormatter.format(date)} ${scheduleTimeFormatter.format(date)}`;
  }
  return rawDateText;
}

function formatScheduleOption(schedule) {
  const fallbackDate = ensureString(schedule.date);
  const rangeText = ensureString(formatScheduleRange(schedule.startAt, schedule.endAt, fallbackDate));
  const labelText = ensureString(schedule.label);
  if (rangeText && labelText && !rangeText.includes(labelText)) {
    return `${rangeText}（${labelText}）`;
  }
  return rangeText || labelText || ensureString(schedule.id);
}

function renderShifts(schedules) {
  if (!elements.shiftList) return;
  elements.shiftList.innerHTML = "";
  if (!Array.isArray(schedules) || !schedules.length) {
    const note = document.createElement("p");
    note.className = "form-meta-line";
    note.textContent = "現在登録されている日程はありません。";
    elements.shiftList.append(note);
    if (elements.shiftFieldset) {
      elements.shiftFieldset.hidden = true;
    }
    return;
  }
  if (elements.shiftFieldset) {
    elements.shiftFieldset.hidden = false;
  }
  schedules.forEach((schedule) => {
    const wrapper = document.createElement("label");
    wrapper.className = "gl-shift-option";
    const checkbox = document.createElement("input");
    checkbox.type = "checkbox";
    checkbox.value = schedule.id;
    checkbox.dataset.scheduleId = schedule.id;
    checkbox.name = `shift-${schedule.id}`;
    const title = formatScheduleOption(schedule);
    const span = document.createElement("span");
    span.textContent = title;
    wrapper.append(checkbox, span);
    elements.shiftList.append(wrapper);
  });
}

function parseFaculties(raw) {
  if (!raw || typeof raw !== "object") return [];
  const entries = Array.isArray(raw) ? raw : Object.values(raw);
  return entries
    .map((entry) => {
      if (typeof entry === "string" || typeof entry === "number") {
        const facultyName = ensureString(entry);
        if (!facultyName) return null;
        return {
          faculty: facultyName,
          unitTree: null,
          fallbackLabel: "学科"
        };
      }
      const faculty = ensureString(entry?.faculty ?? entry?.name ?? "");
      if (!faculty) return null;
      const unitLabel = ensureString(entry?.departmentLabel ?? entry?.unitLabel ?? "");
      const hierarchySource = entry?.units ?? entry?.unitTree ?? entry?.hierarchy ?? null;
      let unitTree = parseUnitLevel(hierarchySource, unitLabel || "学科");
      if (!unitTree) {
        const departments = Array.isArray(entry?.departments)
          ? entry.departments.map(ensureString).filter(Boolean)
          : [];
        unitTree = createUnitTreeFromArray(departments, unitLabel || "学科");
      }
      const fallbackLabel = unitLabel || unitTree?.label || "学科";
      return {
        faculty,
        unitTree,
        fallbackLabel
      };
    })
    .filter(Boolean);
}

function parseSchedules(raw) {
  if (!raw) return [];
  if (Array.isArray(raw)) {
    return raw
      .map((schedule) => ({
        id: ensureString(schedule?.id),
        label: ensureString(schedule?.label || schedule?.date || schedule?.id),
        date: ensureString(schedule?.date),
        startAt: parseTimestamp(schedule?.startAt),
        endAt: parseTimestamp(schedule?.endAt)
      }))
      .filter((entry) => entry.id);
  }
  if (typeof raw === "object") {
    return Object.entries(raw)
      .map(([id, schedule]) => {
        const scheduleId = ensureString(schedule?.id) || ensureString(id);
        return {
          id: scheduleId,
          label: ensureString(schedule?.label || schedule?.date || scheduleId || id),
          date: ensureString(schedule?.date || schedule?.startAt || ""),
          startAt: parseTimestamp(schedule?.startAt),
          endAt: parseTimestamp(schedule?.endAt)
        };
      })
      .filter((entry) => entry.id);
  }
  return [];
}

function populateContext(eventName, periodText) {
  if (!elements.contextBanner) return;
  elements.contextBanner.hidden = false;
  if (elements.contextEvent) {
    elements.contextEvent.textContent = eventName ? `対象イベント: ${eventName}` : "";
  }
  if (elements.contextPeriod) {
    if (periodText) {
      elements.contextPeriod.textContent = `募集期間: ${periodText}`;
      elements.contextPeriod.hidden = false;
    } else {
      elements.contextPeriod.hidden = true;
      elements.contextPeriod.textContent = "";
    }
  }
}

async function prepareForm() {
  hideGuard();
  const params = new URLSearchParams(window.location.search || "");
  const slug = ensureString(params.get("evt"));
  if (!slug) {
    showGuard("このフォームは専用URLからアクセスしてください。");
    return;
  }
  state.slug = slug;
  if (elements.slugInput) {
    elements.slugInput.value = slug;
  }
  const slugRef = ref(database, `glIntake/slugIndex/${slug}`);
  const slugSnap = await get(slugRef);
  if (!slugSnap.exists()) {
    showGuard("募集が終了したか、URLが無効です。運営までお問い合わせください。");
    return;
  }
  const eventId = ensureString(slugSnap.val());
  if (!eventId) {
    showGuard("イベント情報を特定できませんでした。運営までお問い合わせください。");
    return;
  }
  state.eventId = eventId;
  if (elements.eventIdInput) {
    elements.eventIdInput.value = eventId;
  }
  const configRef = ref(database, `glIntake/events/${eventId}`);
  const configSnap = await get(configRef);
  const config = configSnap.val() || {};
  const now = Date.now();
  const startAt = parseTimestamp(config.startAt);
  const endAt = parseTimestamp(config.endAt);
  if (startAt && now < startAt) {
    showGuard("まだ募集開始前です。募集開始までお待ちください。");
    return;
  }
  if (endAt && now > endAt) {
    showGuard("募集期間が終了しました。運営までお問い合わせください。");
    return;
  }
  state.faculties = parseFaculties(config.faculties || []);
  const scheduleSources = [config.schedules, config.scheduleSummary, config.scheduleOptions];
  let parsedSchedules = [];
  for (const source of scheduleSources) {
    parsedSchedules = parseSchedules(source);
    if (parsedSchedules.length) {
      break;
    }
  }
  state.schedules = parsedSchedules;
  const eventName = ensureString(config.eventName || eventId);
  state.eventName = eventName;
  const periodText = formatPeriod(startAt, endAt);
  populateContext(eventName, periodText);
  renderFaculties(state.faculties);
  renderAcademicTreeForFaculty(elements.facultySelect ? elements.facultySelect.value : "");
  renderShifts(state.schedules);
  if (elements.form) {
    elements.form.hidden = false;
  }
  if (elements.formMeta) {
    elements.formMeta.hidden = true;
  }
}

function collectShifts() {
  const result = {};
  state.schedules.forEach((schedule) => {
    const checkbox = elements.shiftList?.querySelector(`input[data-schedule-id="${CSS.escape(schedule.id)}"]`);
    result[schedule.id] = checkbox ? checkbox.checked : false;
  });
  return result;
}

async function handleSubmit(event) {
  event.preventDefault();
  if (!state.eventId) {
    showGuard("イベント情報が取得できませんでした。運営までお問い合わせください。");
    return;
  }
  const facultyValue = ensureString(elements.facultySelect?.value);
  if (!facultyValue || facultyValue === CUSTOM_OPTION_VALUE) {
    elements.feedback.textContent = "学部を選択してください。";
    elements.feedback.dataset.variant = "error";
    elements.facultySelect?.focus();
    return;
  }
  const academic = getAcademicPath();
  if (academic.pendingSelect instanceof HTMLSelectElement) {
    const label = ensureString(academic.pendingSelect.dataset.levelLabel) || "所属";
    elements.feedback.textContent = `${label}を選択してください。`;
    elements.feedback.dataset.variant = "error";
    academic.pendingSelect.focus();
    return;
  }
  if (!academic.path.length) {
    const label = state.currentCustomLabel || "所属情報";
    elements.feedback.textContent = `${label}を選択してください。`;
    elements.feedback.dataset.variant = "error";
    if (academic.firstSelect instanceof HTMLSelectElement) {
      academic.firstSelect.focus();
    } else if (elements.academicCustomInput) {
      elements.academicCustomInput.focus();
    }
    return;
  }
  if (academic.requiresCustom && !academic.customValue) {
    const label = academic.customLabel || state.currentCustomLabel || "所属";
    elements.feedback.textContent = `${label}を入力してください。`;
    elements.feedback.dataset.variant = "error";
    elements.academicCustomInput?.focus();
    return;
  }
  const departmentSegment = academic.path[academic.path.length - 1];
  const department = ensureString(departmentSegment?.value);
  if (!department) {
    const label = ensureString(departmentSegment?.label) || "所属";
    elements.feedback.textContent = `${label}を入力してください。`;
    elements.feedback.dataset.variant = "error";
    if (departmentSegment?.element instanceof HTMLElement) {
      departmentSegment.element.focus();
    } else {
      elements.academicCustomInput?.focus();
    }
    return;
  }
  const shifts = collectShifts();
  if (state.schedules.length && !Object.values(shifts).some(Boolean)) {
    elements.feedback.textContent = "参加可能な日程にチェックを入れてください。";
    elements.feedback.dataset.variant = "error";
    const firstCheckbox = elements.shiftList?.querySelector("input[type=checkbox]");
    if (firstCheckbox instanceof HTMLInputElement) {
      firstCheckbox.focus();
    }
    return;
  }
  if (elements.privacyConsent && !elements.privacyConsent.checked) {
    elements.feedback.textContent = "個人情報の取扱いについて同意してください。";
    elements.feedback.dataset.variant = "error";
    elements.privacyConsent.focus();
    return;
  }
<<<<<<< HEAD
  const academicPath = academic.path
    .map((segment) => ({
      label: ensureString(segment.label),
      value: ensureString(segment.value),
      display: ensureString(segment.displayLabel ?? segment.value),
      isCustom: Boolean(segment.isCustom)
    }))
    .filter((segment) => segment.value);
=======
>>>>>>> e02ba613
  const payload = {
    name: ensureString(elements.nameInput?.value),
    phonetic: ensureString(elements.phoneticInput?.value),
    grade: ensureString(elements.gradeInput?.value),
    faculty: facultyValue,
    department,
    academicPath,
    email: ensureString(elements.emailInput?.value),
    club: ensureString(elements.clubInput?.value),
    studentId: ensureString(elements.studentIdInput?.value),
    note: ensureString(elements.noteInput?.value),
    shifts,
    eventId: state.eventId,
    eventName: state.eventName,
    slug: state.slug,
    createdAt: serverTimestamp(),
    updatedAt: serverTimestamp()
  };
  if (elements.privacyConsent) {
    payload.privacyConsent = true;
  }
  if (!payload.note) {
    delete payload.note;
  }
  if (!payload.name) {
    elements.feedback.textContent = "氏名を入力してください。";
    elements.feedback.dataset.variant = "error";
    elements.nameInput?.focus();
    return;
  }
  if (!payload.email) {
    elements.feedback.textContent = "メールアドレスを入力してください。";
    elements.feedback.dataset.variant = "error";
    elements.emailInput?.focus();
    return;
  }
  elements.feedback.textContent = "送信しています…";
  elements.feedback.dataset.variant = "progress";
  elements.submitButton?.setAttribute("disabled", "true");
  try {
    const applicationsRef = ref(database, `glIntake/applications/${state.eventId}`);
    const recordRef = push(applicationsRef);
    await set(recordRef, payload);
    elements.feedback.textContent = "応募を受け付けました。ご協力ありがとうございます。";
    elements.feedback.dataset.variant = "success";
    if (elements.form) {
      elements.form.reset();
      elements.form.hidden = true;
      renderAcademicTreeForFaculty(elements.facultySelect ? elements.facultySelect.value : "");
    }
    if (elements.formMeta) {
      elements.formMeta.hidden = false;
    }
  } catch (error) {
    console.error(error);
    elements.feedback.textContent = "送信に失敗しました。時間をおいて再度お試しください。";
    elements.feedback.dataset.variant = "error";
    elements.submitButton?.removeAttribute("disabled");
  }
}

function bindEvents() {
  elements.facultySelect?.addEventListener("change", (event) => {
    const value = event.target instanceof HTMLSelectElement ? event.target.value : "";
    renderAcademicTreeForFaculty(value);
  });
  elements.form?.addEventListener("submit", handleSubmit);
}

(async function init() {
  bindEvents();
  try {
    await prepareForm();
  } catch (error) {
    console.error(error);
    showGuard("フォームの初期化に失敗しました。時間をおいて再度お試しください。");
  }
})();<|MERGE_RESOLUTION|>--- conflicted
+++ resolved
@@ -793,7 +793,6 @@
     elements.privacyConsent.focus();
     return;
   }
-<<<<<<< HEAD
   const academicPath = academic.path
     .map((segment) => ({
       label: ensureString(segment.label),
@@ -802,8 +801,6 @@
       isCustom: Boolean(segment.isCustom)
     }))
     .filter((segment) => segment.value);
-=======
->>>>>>> e02ba613
   const payload = {
     name: ensureString(elements.nameInput?.value),
     phonetic: ensureString(elements.phoneticInput?.value),
