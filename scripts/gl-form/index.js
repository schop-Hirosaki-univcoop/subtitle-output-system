import { initializeApp, getApps, getApp } from "https://www.gstatic.com/firebasejs/10.12.2/firebase-app.js";
import {
  getDatabase,
  ref,
  get,
  push,
  set,
  serverTimestamp
} from "https://www.gstatic.com/firebasejs/10.12.2/firebase-database.js";
import { FIREBASE_CONFIG } from "../shared/firebase-config.js";

const apps = getApps();
const firebaseApp = apps.length ? getApp() : initializeApp(FIREBASE_CONFIG);
const database = getDatabase(firebaseApp);

const elements = {
  form: document.getElementById("gl-entry-form"),
  contextBanner: document.getElementById("gl-context-banner"),
  contextEvent: document.getElementById("gl-context-event"),
  contextPeriod: document.getElementById("gl-context-period"),
  contextGuard: document.getElementById("gl-context-guard"),
  nameInput: document.getElementById("gl-name"),
  phoneticInput: document.getElementById("gl-phonetic"),
  gradeInput: document.getElementById("gl-grade"),
  facultySelect: document.getElementById("gl-faculty"),
  academicFields: document.getElementById("gl-academic-fields"),
  academicSelectTemplate: document.getElementById("gl-academic-select-template"),
  academicCustomField: document.getElementById("gl-academic-custom-field"),
  academicCustomLabel: document.getElementById("gl-academic-custom-label"),
  academicCustomInput: document.getElementById("gl-academic-custom"),
  emailInput: document.getElementById("gl-email"),
  clubInput: document.getElementById("gl-club"),
  studentIdInput: document.getElementById("gl-student-id"),
  noteInput: document.getElementById("gl-note"),
  shiftList: document.getElementById("gl-shift-list"),
  shiftFieldset: document.getElementById("gl-shift-fieldset"),
  submitButton: document.getElementById("gl-submit-button"),
  feedback: document.getElementById("gl-form-feedback"),
  formMeta: document.getElementById("gl-form-meta"),
  eventIdInput: document.getElementById("gl-event-id"),
  slugInput: document.getElementById("gl-slug"),
  privacyConsent: document.getElementById("gl-privacy-consent")
};

const state = {
  eventId: "",
  slug: "",
  eventName: "",
  faculties: [],
  schedules: [],
  unitSelections: [],
  currentCustomLabel: ""
};

const CUSTOM_OPTION_VALUE = "__custom";
const unitLevelMap = new WeakMap();

function ensureString(value) {
  return String(value ?? "").trim();
}

function parseTimestamp(value) {
  if (!value) return 0;
  const numeric = Number(value);
  if (Number.isFinite(numeric) && numeric > 0) {
    return numeric;
  }
  const date = new Date(String(value));
  if (Number.isNaN(date.getTime())) {
    return 0;
  }
  return date.getTime();
}

function formatPeriod(startAt, endAt) {
  if (!startAt && !endAt) {
    return "";
  }
  const formatter = new Intl.DateTimeFormat("ja-JP", {
    month: "numeric",
    day: "numeric",
    hour: "2-digit",
    minute: "2-digit"
  });
  if (startAt && endAt) {
    return `${formatter.format(new Date(startAt))} 〜 ${formatter.format(new Date(endAt))}`;
  }
  if (startAt) {
    return `${formatter.format(new Date(startAt))} から募集開始`;
  }
  return `${formatter.format(new Date(endAt))} まで募集`;
}

function showGuard(message) {
  if (elements.contextGuard) {
    elements.contextGuard.textContent = message;
    elements.contextGuard.hidden = false;
  }
  if (elements.form) {
    elements.form.hidden = true;
  }
  if (elements.contextBanner) {
    elements.contextBanner.hidden = true;
  }
}

function hideGuard() {
  if (elements.contextGuard) {
    elements.contextGuard.hidden = true;
    elements.contextGuard.textContent = "";
  }
}

function renderFaculties(faculties) {
  if (!elements.facultySelect) return;
  const select = elements.facultySelect;
  const current = select.value;
  select.innerHTML = "";
  const placeholder = document.createElement("option");
  placeholder.value = "";
  placeholder.textContent = "学部を選択してください";
  placeholder.disabled = true;
  placeholder.selected = true;
  placeholder.dataset.placeholder = "true";
  select.append(placeholder);
  faculties.forEach((entry) => {
    const faculty = ensureString(entry.faculty);
    if (!faculty) return;
    const option = document.createElement("option");
    option.value = faculty;
    option.textContent = faculty;
    select.append(option);
  });
  const otherOption = document.createElement("option");
  otherOption.value = CUSTOM_OPTION_VALUE;
  otherOption.textContent = "その他";
  select.append(otherOption);
  if (faculties.some((entry) => ensureString(entry.faculty) === current)) {
    select.value = current;
  }
}

function createUnitTreeFromArray(list, label) {
  if (!Array.isArray(list)) return null;
  const values = list.map(ensureString).filter(Boolean);
  if (!values.length) return null;
  const normalizedLabel = ensureString(label) || "学科";
  return {
    label: normalizedLabel,
    placeholder: `${normalizedLabel}を選択してください`,
    allowCustom: true,
    options: values.map((value) => ({
      value,
      label: value,
      children: null
    }))
  };
}

function parseUnitOption(raw, fallbackValue) {
  if (typeof raw === "string" || typeof raw === "number") {
    const value = ensureString(raw);
    if (!value) return null;
    return { value, label: value, children: null };
  }
  if (!raw || typeof raw !== "object") return null;
  const value = ensureString(raw.value ?? raw.id ?? raw.code ?? fallbackValue ?? raw.label ?? raw.name ?? "");
  const label = ensureString(raw.label ?? raw.name ?? value);
  if (!value && !label) return null;
  const childLabel = ensureString(raw.childLabel ?? raw.nextLabel ?? "");
  const childSource = raw.children ?? raw.next ?? raw.units ?? null;
  let children = null;
  if (childSource) {
    children = parseUnitLevel(childSource, childLabel || undefined);
  }
  return {
    value: value || label,
    label: label || value,
    children
  };
}

function parseUnitLevel(raw, fallbackLabel) {
  if (!raw) return null;
  if (Array.isArray(raw)) {
    const options = raw
      .map((item, index) => parseUnitOption(item, String(index)))
      .filter(Boolean);
    if (!options.length) return null;
    const label = ensureString(fallbackLabel) || "所属";
    return {
      label,
      placeholder: `${label}を選択してください`,
      allowCustom: true,
      options
    };
  }
  if (typeof raw !== "object") return null;
  const label =
    ensureString(raw.label ?? raw.name ?? raw.title ?? raw.type ?? fallbackLabel) || "学科";
  const placeholder =
    ensureString(raw.placeholder ?? raw.hint ?? "") || `${label}を選択してください`;
  const allowCustom = raw.allowCustom !== false;
  const source =
    raw.options ??
    raw.values ??
    raw.items ??
    raw.list ??
    raw.departments ??
    raw.choices ??
    null;
  let options = [];
  if (Array.isArray(source)) {
    options = source.map((item, index) => parseUnitOption(item, String(index))).filter(Boolean);
  } else if (source && typeof source === "object") {
    options = Object.entries(source)
      .map(([key, item]) => parseUnitOption(item, key))
      .filter(Boolean);
  }
  if (!options.length && Array.isArray(raw.children)) {
    options = raw.children.map((item, index) => parseUnitOption(item, String(index))).filter(Boolean);
  }
  if (!options.length) return null;
  return {
    label,
    placeholder,
    allowCustom,
    options
  };
}

function clearAcademicFields() {
  if (elements.academicFields) {
    elements.academicFields.innerHTML = "";
  }
  state.unitSelections = [];
  updateAcademicCustomField();
}

function removeAcademicFieldsAfter(depth) {
  if (!elements.academicFields) return;
  const fields = Array.from(elements.academicFields.querySelectorAll(".gl-academic-field"));
  fields.forEach((field) => {
    const fieldDepth = Number(field.dataset.depth ?? "0");
    if (fieldDepth > depth) {
      field.remove();
    }
  });
  state.unitSelections = state.unitSelections.filter((_, index) => index <= depth);
}

function updateAcademicCustomField(label) {
  if (!elements.academicCustomField) return;
  if (label) {
    state.currentCustomLabel = label;
    elements.academicCustomField.hidden = false;
    if (elements.academicCustomLabel) {
      elements.academicCustomLabel.textContent = `${label}（その他入力）`;
    }
    if (elements.academicCustomInput) {
      elements.academicCustomInput.placeholder = `${label}名を入力してください`;
      elements.academicCustomInput.setAttribute("required", "true");
    }
  } else {
    state.currentCustomLabel = "";
    elements.academicCustomField.hidden = true;
    if (elements.academicCustomInput) {
      elements.academicCustomInput.value = "";
      elements.academicCustomInput.placeholder = "所属名を入力してください";
      elements.academicCustomInput.removeAttribute("required");
    }
  }
}

function renderAcademicLevel(level, depth) {
  if (!elements.academicFields || !elements.academicSelectTemplate) return;
  const fragment = elements.academicSelectTemplate.content.cloneNode(true);
  const field = fragment.querySelector(".gl-academic-field");
  const labelEl = field?.querySelector(".gl-academic-label");
  const select = field?.querySelector(".gl-academic-select");
  if (!(field instanceof HTMLElement) || !(select instanceof HTMLSelectElement)) return;
  field.dataset.depth = String(depth);
  const selectId = `gl-academic-select-${depth}`;
  select.id = selectId;
  select.dataset.depth = String(depth);
  select.dataset.levelLabel = level.label;
  if (labelEl instanceof HTMLLabelElement) {
    labelEl.setAttribute("for", selectId);
    labelEl.textContent = level.label;
  }
  select.innerHTML = "";
  const placeholder = document.createElement("option");
  placeholder.value = "";
  placeholder.disabled = true;
  placeholder.selected = true;
  placeholder.dataset.placeholder = "true";
  placeholder.textContent = level.placeholder || `${level.label}を選択してください`;
  select.append(placeholder);
  level.options.forEach((option, index) => {
    const opt = document.createElement("option");
    opt.value = option.value;
    opt.textContent = option.label;
    opt.dataset.optionIndex = String(index);
    if (option.children) {
      opt.dataset.hasChildren = "true";
    }
    select.append(opt);
  });
  if (level.allowCustom !== false) {
    const customOption = document.createElement("option");
    customOption.value = CUSTOM_OPTION_VALUE;
    customOption.textContent = "その他";
    customOption.dataset.isCustom = "true";
    select.append(customOption);
  }
  unitLevelMap.set(select, level);
  select.addEventListener("change", (event) => {
    if (event.target instanceof HTMLSelectElement) {
      handleAcademicLevelChange(event.target);
    }
  });
  elements.academicFields.append(field);
}

function handleAcademicLevelChange(select) {
  const depth = Number(select.dataset.depth ?? "0");
  removeAcademicFieldsAfter(depth);
  const level = unitLevelMap.get(select);
  const value = ensureString(select.value);
  if (!level || !value) {
    updateAcademicCustomField();
    return;
<<<<<<< HEAD
  }
  if (value === CUSTOM_OPTION_VALUE) {
    state.unitSelections[depth] = { label: level.label, value: "", isCustom: true };
    updateAcademicCustomField(level.label);
    return;
  }
  const selectedOption = select.selectedOptions[0];
  const optionIndex = selectedOption ? Number(selectedOption.dataset.optionIndex ?? "-1") : -1;
  const option = optionIndex >= 0 ? level.options[optionIndex] : null;
  const displayLabel = ensureString(option?.label ?? selectedOption?.textContent ?? value);
  state.unitSelections[depth] = {
    label: level.label,
    value,
    displayLabel,
    isCustom: false
  };
  updateAcademicCustomField();
  if (option?.children) {
    renderAcademicLevel(option.children, depth + 1);
  }
}

function renderAcademicTreeForFaculty(facultyName) {
  clearAcademicFields();
  const name = ensureString(facultyName);
  if (!name || name === CUSTOM_OPTION_VALUE) {
    return;
  }
  const entry = state.faculties.find((item) => ensureString(item.faculty) === name);
  if (entry?.unitTree) {
    renderAcademicLevel(entry.unitTree, 0);
  } else if (entry?.fallbackLabel) {
    updateAcademicCustomField(entry.fallbackLabel);
  } else {
    updateAcademicCustomField("所属");
  }
}

function getAcademicPath() {
  const selects = Array.from(elements.academicFields?.querySelectorAll(".gl-academic-select") ?? []);
  const path = [];
  let requiresCustom = false;
  let customLabel = "";
  let firstSelect = null;
  let pendingSelect = null;
  selects.forEach((select) => {
    if (!(select instanceof HTMLSelectElement)) return;
    if (!firstSelect) {
      firstSelect = select;
    }
    const level = unitLevelMap.get(select);
    const levelLabel = level?.label ?? "";
    const value = ensureString(select.value);
    if (!value && !pendingSelect) {
      pendingSelect = select;
    }
    if (!value) return;
    if (value === CUSTOM_OPTION_VALUE) {
      requiresCustom = true;
      customLabel = levelLabel || customLabel;
      path.push({
        label: levelLabel,
        value: ensureString(elements.academicCustomInput?.value),
        isCustom: true,
        element: elements.academicCustomInput ?? null
      });
      return;
    }
    const selectedOption = select.selectedOptions[0];
    const optionIndex = selectedOption ? Number(selectedOption.dataset.optionIndex ?? "-1") : -1;
    const option = optionIndex >= 0 && level ? level.options[optionIndex] : null;
    const storedValue = option ? option.value : value;
    path.push({
      label: levelLabel,
      value: storedValue,
      displayLabel: option ? option.label : ensureString(selectedOption?.textContent ?? storedValue),
      isCustom: false,
      element: select
    });
  });
  if (!selects.length && state.currentCustomLabel) {
    requiresCustom = true;
    customLabel = state.currentCustomLabel;
    path.push({
      label: state.currentCustomLabel,
      value: ensureString(elements.academicCustomInput?.value),
      isCustom: true,
      element: elements.academicCustomInput ?? null
    });
  }
  const customValue = ensureString(elements.academicCustomInput?.value);
  return { path, requiresCustom, customLabel, customValue, firstSelect, pendingSelect };
}

const shiftDateFormatter = new Intl.DateTimeFormat("ja-JP", {
  month: "numeric",
  day: "numeric",
  weekday: "short"
});

const scheduleTimeFormatter = new Intl.DateTimeFormat("ja-JP", {
  hour: "2-digit",
  minute: "2-digit"
});

function formatScheduleRange(startAt, endAt, fallbackDate) {
  const hasStart = Number.isFinite(startAt) && startAt > 0;
  const hasEnd = Number.isFinite(endAt) && endAt > 0;
  if (hasStart && hasEnd) {
    const start = new Date(startAt);
    const end = new Date(endAt);
    const startDateText = shiftDateFormatter.format(start);
    const endDateText = shiftDateFormatter.format(end);
    const startTimeText = scheduleTimeFormatter.format(start);
    const endTimeText = scheduleTimeFormatter.format(end);
    if (startDateText === endDateText) {
      return `${startDateText} ${startTimeText}〜${endTimeText}`;
    }
    return `${startDateText} ${startTimeText} 〜 ${endDateText} ${endTimeText}`;
  }
  if (hasStart) {
    const start = new Date(startAt);
    return `${shiftDateFormatter.format(start)} ${scheduleTimeFormatter.format(start)}`;
  }
  if (hasEnd) {
    const end = new Date(endAt);
    return `${shiftDateFormatter.format(end)} ${scheduleTimeFormatter.format(end)}`;
  }
  const rawDateText = ensureString(fallbackDate);
  if (!rawDateText) {
    return "";
=======
  }
  if (value === CUSTOM_OPTION_VALUE) {
    state.unitSelections[depth] = { label: level.label, value: "", isCustom: true };
    updateAcademicCustomField(level.label);
    return;
  }
  const selectedOption = select.selectedOptions[0];
  const optionIndex = selectedOption ? Number(selectedOption.dataset.optionIndex ?? "-1") : -1;
  const option = optionIndex >= 0 ? level.options[optionIndex] : null;
  const displayLabel = ensureString(option?.label ?? selectedOption?.textContent ?? value);
  state.unitSelections[depth] = {
    label: level.label,
    value,
    displayLabel,
    isCustom: false
  };
  updateAcademicCustomField();
  if (option?.children) {
    renderAcademicLevel(option.children, depth + 1);
  }
}

function renderAcademicTreeForFaculty(facultyName) {
  clearAcademicFields();
  const name = ensureString(facultyName);
  if (!name || name === CUSTOM_OPTION_VALUE) {
    return;
  }
  const entry = state.faculties.find((item) => ensureString(item.faculty) === name);
  if (entry?.unitTree) {
    renderAcademicLevel(entry.unitTree, 0);
  } else if (entry?.fallbackLabel) {
    updateAcademicCustomField(entry.fallbackLabel);
  } else {
    updateAcademicCustomField("所属");
>>>>>>> d9a54049
  }
  const parsed = Date.parse(rawDateText);
  if (!Number.isNaN(parsed)) {
    const date = new Date(parsed);
    return `${shiftDateFormatter.format(date)} ${scheduleTimeFormatter.format(date)}`;
  }
  return rawDateText;
}

function formatScheduleOption(schedule) {
  const fallbackDate = ensureString(schedule.date);
  const rangeText = ensureString(formatScheduleRange(schedule.startAt, schedule.endAt, fallbackDate));
  const labelText = ensureString(schedule.label);
  if (rangeText && labelText && !rangeText.includes(labelText)) {
    return `${rangeText}（${labelText}）`;
  }
  return rangeText || labelText || ensureString(schedule.id);
}

function getAcademicPath() {
  const selects = Array.from(elements.academicFields?.querySelectorAll(".gl-academic-select") ?? []);
  const path = [];
  let requiresCustom = false;
  let customLabel = "";
  let firstSelect = null;
  let pendingSelect = null;
  selects.forEach((select) => {
    if (!(select instanceof HTMLSelectElement)) return;
    if (!firstSelect) {
      firstSelect = select;
    }
    const level = unitLevelMap.get(select);
    const levelLabel = level?.label ?? "";
    const value = ensureString(select.value);
    if (!value && !pendingSelect) {
      pendingSelect = select;
    }
    if (!value) return;
    if (value === CUSTOM_OPTION_VALUE) {
      requiresCustom = true;
      customLabel = levelLabel || customLabel;
      path.push({
        label: levelLabel,
        value: ensureString(elements.academicCustomInput?.value),
        isCustom: true,
        element: elements.academicCustomInput ?? null
      });
      return;
    }
    const selectedOption = select.selectedOptions[0];
    const optionIndex = selectedOption ? Number(selectedOption.dataset.optionIndex ?? "-1") : -1;
    const option = optionIndex >= 0 && level ? level.options[optionIndex] : null;
    const storedValue = option ? option.value : value;
    path.push({
      label: levelLabel,
      value: storedValue,
      displayLabel: option ? option.label : ensureString(selectedOption?.textContent ?? storedValue),
      isCustom: false,
      element: select
    });
  });
  if (!selects.length && state.currentCustomLabel) {
    requiresCustom = true;
    customLabel = state.currentCustomLabel;
    path.push({
      label: state.currentCustomLabel,
      value: ensureString(elements.academicCustomInput?.value),
      isCustom: true,
      element: elements.academicCustomInput ?? null
    });
  }
  const customValue = ensureString(elements.academicCustomInput?.value);
  return { path, requiresCustom, customLabel, customValue, firstSelect, pendingSelect };
}

const scheduleDateFormatter = new Intl.DateTimeFormat("ja-JP", {
  month: "numeric",
  day: "numeric",
  weekday: "short"
});

const scheduleTimeFormatter = new Intl.DateTimeFormat("ja-JP", {
  hour: "2-digit",
  minute: "2-digit"
});

function formatScheduleRange(startAt, endAt, fallbackDate) {
  const hasStart = Number.isFinite(startAt) && startAt > 0;
  const hasEnd = Number.isFinite(endAt) && endAt > 0;
  if (hasStart && hasEnd) {
    const start = new Date(startAt);
    const end = new Date(endAt);
    const startDateText = scheduleDateFormatter.format(start);
    const endDateText = scheduleDateFormatter.format(end);
    const startTimeText = scheduleTimeFormatter.format(start);
    const endTimeText = scheduleTimeFormatter.format(end);
    if (startDateText === endDateText) {
      return `${startDateText} ${startTimeText}〜${endTimeText}`;
    }
    return `${startDateText} ${startTimeText} 〜 ${endDateText} ${endTimeText}`;
  }
  if (hasStart) {
    const start = new Date(startAt);
    return `${scheduleDateFormatter.format(start)} ${scheduleTimeFormatter.format(start)}`;
  }
  if (hasEnd) {
    const end = new Date(endAt);
    return `${scheduleDateFormatter.format(end)} ${scheduleTimeFormatter.format(end)}`;
  }
  const rawDateText = ensureString(fallbackDate);
  if (!rawDateText) {
    return "";
  }
  const parsed = Date.parse(rawDateText);
  if (!Number.isNaN(parsed)) {
    const date = new Date(parsed);
    return `${scheduleDateFormatter.format(date)} ${scheduleTimeFormatter.format(date)}`;
  }
  return rawDateText;
}

function formatScheduleOption(schedule) {
  const fallbackDate = ensureString(schedule.date);
  const rangeText = ensureString(formatScheduleRange(schedule.startAt, schedule.endAt, fallbackDate));
  const labelText = ensureString(schedule.label);
  if (rangeText && labelText && !rangeText.includes(labelText)) {
    return `${rangeText}（${labelText}）`;
  }
  return rangeText || labelText || ensureString(schedule.id);
}

const scheduleDateFormatter = new Intl.DateTimeFormat("ja-JP", {
  month: "numeric",
  day: "numeric",
  weekday: "short"
});

const scheduleTimeFormatter = new Intl.DateTimeFormat("ja-JP", {
  hour: "2-digit",
  minute: "2-digit"
});

function formatScheduleRange(startAt, endAt, fallbackDate) {
  const hasStart = Number.isFinite(startAt) && startAt > 0;
  const hasEnd = Number.isFinite(endAt) && endAt > 0;
  if (hasStart && hasEnd) {
    const start = new Date(startAt);
    const end = new Date(endAt);
    const startDateText = scheduleDateFormatter.format(start);
    const endDateText = scheduleDateFormatter.format(end);
    const startTimeText = scheduleTimeFormatter.format(start);
    const endTimeText = scheduleTimeFormatter.format(end);
    if (startDateText === endDateText) {
      return `${startDateText} ${startTimeText}〜${endTimeText}`;
    }
    return `${startDateText} ${startTimeText} 〜 ${endDateText} ${endTimeText}`;
  }
  if (hasStart) {
    const start = new Date(startAt);
    return `${scheduleDateFormatter.format(start)} ${scheduleTimeFormatter.format(start)}`;
  }
  if (hasEnd) {
    const end = new Date(endAt);
    return `${scheduleDateFormatter.format(end)} ${scheduleTimeFormatter.format(end)}`;
  }
  const rawDateText = ensureString(fallbackDate);
  if (!rawDateText) {
    return "";
  }
  const parsed = Date.parse(rawDateText);
  if (!Number.isNaN(parsed)) {
    const date = new Date(parsed);
    return `${scheduleDateFormatter.format(date)} ${scheduleTimeFormatter.format(date)}`;
  }
  return rawDateText;
}

function formatScheduleOption(schedule) {
  const fallbackDate = ensureString(schedule.date);
  const rangeText = ensureString(formatScheduleRange(schedule.startAt, schedule.endAt, fallbackDate));
  const labelText = ensureString(schedule.label);
  if (rangeText && labelText && !rangeText.includes(labelText)) {
    return `${rangeText}（${labelText}）`;
  }
  return rangeText || labelText || ensureString(schedule.id);
}

function renderShifts(schedules) {
  if (!elements.shiftList) return;
  elements.shiftList.innerHTML = "";
  if (!Array.isArray(schedules) || !schedules.length) {
    const note = document.createElement("p");
    note.className = "form-meta-line";
    note.textContent = "現在登録されている日程はありません。";
    elements.shiftList.append(note);
    if (elements.shiftFieldset) {
      elements.shiftFieldset.hidden = true;
    }
    return;
  }
  if (elements.shiftFieldset) {
    elements.shiftFieldset.hidden = false;
  }
  schedules.forEach((schedule) => {
    const wrapper = document.createElement("label");
    wrapper.className = "gl-shift-option";
    const checkbox = document.createElement("input");
    checkbox.type = "checkbox";
    checkbox.value = schedule.id;
    checkbox.dataset.scheduleId = schedule.id;
    checkbox.name = `shift-${schedule.id}`;
    const title = formatScheduleOption(schedule);
    const span = document.createElement("span");
    span.textContent = title;
    wrapper.append(checkbox, span);
    elements.shiftList.append(wrapper);
  });
}

function parseFaculties(raw) {
  if (!raw || typeof raw !== "object") return [];
  const entries = Array.isArray(raw) ? raw : Object.values(raw);
  return entries
    .map((entry) => {
      if (typeof entry === "string" || typeof entry === "number") {
        const facultyName = ensureString(entry);
        if (!facultyName) return null;
        return {
          faculty: facultyName,
          unitTree: null,
          fallbackLabel: "学科"
        };
      }
      const faculty = ensureString(entry?.faculty ?? entry?.name ?? "");
      if (!faculty) return null;
      const unitLabel = ensureString(entry?.departmentLabel ?? entry?.unitLabel ?? "");
      const hierarchySource = entry?.units ?? entry?.unitTree ?? entry?.hierarchy ?? null;
      let unitTree = parseUnitLevel(hierarchySource, unitLabel || "学科");
      if (!unitTree) {
        const departments = Array.isArray(entry?.departments)
          ? entry.departments.map(ensureString).filter(Boolean)
          : [];
        unitTree = createUnitTreeFromArray(departments, unitLabel || "学科");
      }
      const fallbackLabel = unitLabel || unitTree?.label || "学科";
      return {
        faculty,
        unitTree,
        fallbackLabel
      };
    })
    .filter(Boolean);
}

function parseSchedules(raw) {
  if (!raw) return [];
  if (Array.isArray(raw)) {
    return raw
      .map((schedule) => ({
        id: ensureString(schedule?.id),
        label: ensureString(schedule?.label || schedule?.date || schedule?.id),
        date: ensureString(schedule?.date),
        startAt: parseTimestamp(schedule?.startAt),
        endAt: parseTimestamp(schedule?.endAt)
      }))
      .filter((entry) => entry.id);
  }
  if (typeof raw === "object") {
    return Object.entries(raw)
      .map(([id, schedule]) => {
        const scheduleId = ensureString(schedule?.id) || ensureString(id);
        return {
          id: scheduleId,
          label: ensureString(schedule?.label || schedule?.date || scheduleId || id),
          date: ensureString(schedule?.date || schedule?.startAt || ""),
          startAt: parseTimestamp(schedule?.startAt),
          endAt: parseTimestamp(schedule?.endAt)
        };
      })
      .filter((entry) => entry.id);
  }
  return [];
}

function populateContext(eventName, periodText) {
  if (!elements.contextBanner) return;
  elements.contextBanner.hidden = false;
  if (elements.contextEvent) {
    elements.contextEvent.textContent = eventName ? `対象イベント: ${eventName}` : "";
  }
  if (elements.contextPeriod) {
    if (periodText) {
      elements.contextPeriod.textContent = `募集期間: ${periodText}`;
      elements.contextPeriod.hidden = false;
    } else {
      elements.contextPeriod.hidden = true;
      elements.contextPeriod.textContent = "";
    }
  }
}

async function prepareForm() {
  hideGuard();
  const params = new URLSearchParams(window.location.search || "");
  const slug = ensureString(params.get("evt"));
  if (!slug) {
    showGuard("このフォームは専用URLからアクセスしてください。");
    return;
  }
  state.slug = slug;
  if (elements.slugInput) {
    elements.slugInput.value = slug;
  }
  const slugRef = ref(database, `glIntake/slugIndex/${slug}`);
  const slugSnap = await get(slugRef);
  if (!slugSnap.exists()) {
    showGuard("募集が終了したか、URLが無効です。運営までお問い合わせください。");
    return;
  }
  const eventId = ensureString(slugSnap.val());
  if (!eventId) {
    showGuard("イベント情報を特定できませんでした。運営までお問い合わせください。");
    return;
  }
  state.eventId = eventId;
  if (elements.eventIdInput) {
    elements.eventIdInput.value = eventId;
  }
  const configRef = ref(database, `glIntake/events/${eventId}`);
  const configSnap = await get(configRef);
  const config = configSnap.val() || {};
  const now = Date.now();
  const startAt = parseTimestamp(config.startAt);
  const endAt = parseTimestamp(config.endAt);
  if (startAt && now < startAt) {
    showGuard("まだ募集開始前です。募集開始までお待ちください。");
    return;
  }
  if (endAt && now > endAt) {
    showGuard("募集期間が終了しました。運営までお問い合わせください。");
    return;
  }
  state.faculties = parseFaculties(config.faculties || []);
  const scheduleSources = [config.schedules, config.scheduleSummary, config.scheduleOptions];
  let parsedSchedules = [];
  for (const source of scheduleSources) {
    parsedSchedules = parseSchedules(source);
    if (parsedSchedules.length) {
      break;
    }
  }
  state.schedules = parsedSchedules;
  const eventName = ensureString(config.eventName || eventId);
  state.eventName = eventName;
  const periodText = formatPeriod(startAt, endAt);
  populateContext(eventName, periodText);
  renderFaculties(state.faculties);
  renderAcademicTreeForFaculty(elements.facultySelect ? elements.facultySelect.value : "");
  renderShifts(state.schedules);
  if (elements.form) {
    elements.form.hidden = false;
  }
  if (elements.formMeta) {
    elements.formMeta.hidden = true;
  }
}

function collectShifts() {
  const result = {};
  state.schedules.forEach((schedule) => {
    const checkbox = elements.shiftList?.querySelector(`input[data-schedule-id="${CSS.escape(schedule.id)}"]`);
    result[schedule.id] = checkbox ? checkbox.checked : false;
  });
  return result;
}

async function handleSubmit(event) {
  event.preventDefault();
  if (!state.eventId) {
    showGuard("イベント情報が取得できませんでした。運営までお問い合わせください。");
    return;
  }
  const facultyValue = ensureString(elements.facultySelect?.value);
  if (!facultyValue || facultyValue === CUSTOM_OPTION_VALUE) {
    elements.feedback.textContent = "学部を選択してください。";
    elements.feedback.dataset.variant = "error";
    elements.facultySelect?.focus();
    return;
  }
  const academic = getAcademicPath();
  if (academic.pendingSelect instanceof HTMLSelectElement) {
    const label = ensureString(academic.pendingSelect.dataset.levelLabel) || "所属";
    elements.feedback.textContent = `${label}を選択してください。`;
    elements.feedback.dataset.variant = "error";
    academic.pendingSelect.focus();
    return;
  }
  if (!academic.path.length) {
    const label = state.currentCustomLabel || "所属情報";
    elements.feedback.textContent = `${label}を選択してください。`;
    elements.feedback.dataset.variant = "error";
    if (academic.firstSelect instanceof HTMLSelectElement) {
      academic.firstSelect.focus();
    } else if (elements.academicCustomInput) {
      elements.academicCustomInput.focus();
    }
    return;
  }
  if (academic.requiresCustom && !academic.customValue) {
    const label = academic.customLabel || state.currentCustomLabel || "所属";
    elements.feedback.textContent = `${label}を入力してください。`;
    elements.feedback.dataset.variant = "error";
    elements.academicCustomInput?.focus();
    return;
  }
  const departmentSegment = academic.path[academic.path.length - 1];
  const department = ensureString(departmentSegment?.value);
  if (!department) {
    const label = ensureString(departmentSegment?.label) || "所属";
    elements.feedback.textContent = `${label}を入力してください。`;
    elements.feedback.dataset.variant = "error";
    if (departmentSegment?.element instanceof HTMLElement) {
      departmentSegment.element.focus();
    } else {
      elements.academicCustomInput?.focus();
    }
    return;
  }
  const shifts = collectShifts();
  if (state.schedules.length && !Object.values(shifts).some(Boolean)) {
    elements.feedback.textContent = "参加可能な日程にチェックを入れてください。";
    elements.feedback.dataset.variant = "error";
    const firstCheckbox = elements.shiftList?.querySelector("input[type=checkbox]");
    if (firstCheckbox instanceof HTMLInputElement) {
      firstCheckbox.focus();
    }
    return;
  }
  if (elements.privacyConsent && !elements.privacyConsent.checked) {
    elements.feedback.textContent = "個人情報の取扱いについて同意してください。";
    elements.feedback.dataset.variant = "error";
    elements.privacyConsent.focus();
    return;
  }
  const academicPath = academic.path
    .map((segment) => ({
      label: ensureString(segment.label),
      value: ensureString(segment.value),
      display: ensureString(segment.displayLabel ?? segment.value),
      isCustom: Boolean(segment.isCustom)
    }))
    .filter((segment) => segment.value);
  const payload = {
    name: ensureString(elements.nameInput?.value),
    phonetic: ensureString(elements.phoneticInput?.value),
    grade: ensureString(elements.gradeInput?.value),
    faculty: facultyValue,
    department,
    academicPath,
    email: ensureString(elements.emailInput?.value),
    club: ensureString(elements.clubInput?.value),
    studentId: ensureString(elements.studentIdInput?.value),
    note: ensureString(elements.noteInput?.value),
    shifts,
    eventId: state.eventId,
    eventName: state.eventName,
    slug: state.slug,
    createdAt: serverTimestamp(),
    updatedAt: serverTimestamp()
  };
  if (elements.privacyConsent) {
    payload.privacyConsent = true;
  }
  if (!payload.note) {
    delete payload.note;
  }
  if (!payload.name) {
    elements.feedback.textContent = "氏名を入力してください。";
    elements.feedback.dataset.variant = "error";
    elements.nameInput?.focus();
    return;
  }
  if (!payload.email) {
    elements.feedback.textContent = "メールアドレスを入力してください。";
    elements.feedback.dataset.variant = "error";
    elements.emailInput?.focus();
    return;
  }
  elements.feedback.textContent = "送信しています…";
  elements.feedback.dataset.variant = "progress";
  elements.submitButton?.setAttribute("disabled", "true");
  try {
    const applicationsRef = ref(database, `glIntake/applications/${state.eventId}`);
    const recordRef = push(applicationsRef);
    await set(recordRef, payload);
    elements.feedback.textContent = "応募を受け付けました。ご協力ありがとうございます。";
    elements.feedback.dataset.variant = "success";
    if (elements.form) {
      elements.form.reset();
      elements.form.hidden = true;
      renderAcademicTreeForFaculty(elements.facultySelect ? elements.facultySelect.value : "");
    }
    if (elements.formMeta) {
      elements.formMeta.hidden = false;
    }
  } catch (error) {
    console.error(error);
    elements.feedback.textContent = "送信に失敗しました。時間をおいて再度お試しください。";
    elements.feedback.dataset.variant = "error";
    elements.submitButton?.removeAttribute("disabled");
  }
}

function bindEvents() {
  elements.facultySelect?.addEventListener("change", (event) => {
    const value = event.target instanceof HTMLSelectElement ? event.target.value : "";
    renderAcademicTreeForFaculty(value);
  });
  elements.form?.addEventListener("submit", handleSubmit);
}

(async function init() {
  bindEvents();
  try {
    await prepareForm();
  } catch (error) {
    console.error(error);
    showGuard("フォームの初期化に失敗しました。時間をおいて再度お試しください。");
  }
})();<|MERGE_RESOLUTION|>--- conflicted
+++ resolved
@@ -330,7 +330,6 @@
   if (!level || !value) {
     updateAcademicCustomField();
     return;
-<<<<<<< HEAD
   }
   if (value === CUSTOM_OPTION_VALUE) {
     state.unitSelections[depth] = { label: level.label, value: "", isCustom: true };
@@ -462,43 +461,6 @@
   const rawDateText = ensureString(fallbackDate);
   if (!rawDateText) {
     return "";
-=======
-  }
-  if (value === CUSTOM_OPTION_VALUE) {
-    state.unitSelections[depth] = { label: level.label, value: "", isCustom: true };
-    updateAcademicCustomField(level.label);
-    return;
-  }
-  const selectedOption = select.selectedOptions[0];
-  const optionIndex = selectedOption ? Number(selectedOption.dataset.optionIndex ?? "-1") : -1;
-  const option = optionIndex >= 0 ? level.options[optionIndex] : null;
-  const displayLabel = ensureString(option?.label ?? selectedOption?.textContent ?? value);
-  state.unitSelections[depth] = {
-    label: level.label,
-    value,
-    displayLabel,
-    isCustom: false
-  };
-  updateAcademicCustomField();
-  if (option?.children) {
-    renderAcademicLevel(option.children, depth + 1);
-  }
-}
-
-function renderAcademicTreeForFaculty(facultyName) {
-  clearAcademicFields();
-  const name = ensureString(facultyName);
-  if (!name || name === CUSTOM_OPTION_VALUE) {
-    return;
-  }
-  const entry = state.faculties.find((item) => ensureString(item.faculty) === name);
-  if (entry?.unitTree) {
-    renderAcademicLevel(entry.unitTree, 0);
-  } else if (entry?.fallbackLabel) {
-    updateAcademicCustomField(entry.fallbackLabel);
-  } else {
-    updateAcademicCustomField("所属");
->>>>>>> d9a54049
   }
   const parsed = Date.parse(rawDateText);
   if (!Number.isNaN(parsed)) {
