--- conflicted
+++ resolved
@@ -2368,7 +2368,6 @@
   list.setAttribute("data-count", String(participants.length));
 
   const fragment = document.createDocumentFragment();
-<<<<<<< HEAD
   const groupMap = new Map();
   let selectionFound = false;
 
@@ -2406,206 +2405,6 @@
   if ((state.selectedParticipantRowKey || state.selectedParticipantId) && !selectionFound) {
     clearParticipantSelection({ silent: true });
   }
-=======
-
-  participants.forEach((entry, index) => {
-    const card = document.createElement("article");
-    card.className = "participant-card";
-    card.setAttribute("role", "listitem");
-    const changeKey = participantChangeKey(entry, index);
-    const changeInfo = changeInfoByKey.get(changeKey);
-    const header = document.createElement("header");
-    header.className = "participant-card__header";
-
-    const numberBadge = document.createElement("span");
-    numberBadge.className = "participant-card__no";
-    applyParticipantNoText(numberBadge, index + 1);
-    header.appendChild(numberBadge);
-
-    const nameWrapper = document.createElement("span");
-    nameWrapper.className = "participant-card__name participant-name";
-    const phoneticText = entry.phonetic || entry.furigana || "";
-    if (phoneticText) {
-      const phoneticSpan = document.createElement("span");
-      phoneticSpan.className = "participant-name__phonetic";
-      phoneticSpan.textContent = phoneticText;
-      nameWrapper.appendChild(phoneticSpan);
-    }
-    const fullNameSpan = document.createElement("span");
-    fullNameSpan.className = "participant-name__text";
-    fullNameSpan.textContent = entry.name || "";
-    nameWrapper.appendChild(fullNameSpan);
-    header.appendChild(nameWrapper);
-
-    const body = document.createElement("div");
-    body.className = "participant-card__body";
-
-    const meta = document.createElement("dl");
-    meta.className = "participant-card__meta";
-    const metaEntries = [
-      { label: "性別", value: entry.gender || "" },
-      { label: "学部学科", value: entry.department || entry.groupNumber || "" },
-      { label: "班番号", value: entry.teamNumber || entry.groupNumber || "" }
-    ];
-    metaEntries.forEach(({ label, value }) => {
-      const item = document.createElement("div");
-      item.className = "participant-card__meta-item";
-      const dt = document.createElement("dt");
-      dt.className = "participant-card__meta-label";
-      dt.textContent = label;
-      const dd = document.createElement("dd");
-      dd.className = "participant-card__meta-value";
-      dd.textContent = value || "—";
-      item.append(dt, dd);
-      meta.appendChild(item);
-    });
-    body.appendChild(meta);
-
-    const actions = document.createElement("div");
-    actions.className = "participant-card__actions";
-    const linkActions = document.createElement("div");
-    linkActions.className = "link-action-row participant-card__buttons";
-
-    const editButton = document.createElement("button");
-    editButton.type = "button";
-    editButton.className = "link-action-btn edit-link-btn";
-    editButton.dataset.participantId = entry.participantId;
-    if (entry.rowKey) {
-      editButton.dataset.rowKey = entry.rowKey;
-    }
-    editButton.innerHTML = "<svg aria-hidden=\"true\" viewBox=\"0 0 16 16\"><path d=\"M12.146 2.146a.5.5 0 0 1 .708 0l1 1a.5.5 0 0 1 0 .708l-7.25 7.25a.5.5 0 0 1-.168.11l-3 1a.5.5 0 0 1-.65-.65l1-3a.5.5 0 0 1 .11-.168l7.25-7.25Zm.708 1.414L12.5 3.207 5.415 10.293l-.646 1.94 1.94-.646 7.085-7.085ZM3 13.5a.5.5 0 0 0 .5.5h9a.5.5 0 0 0 0-1h-9a.5.5 0 0 0-.5.5Z\" fill=\"currentColor\"/></svg><span>編集</span>";
-
-    let shareUrl = "";
-    if (entry.token) {
-      shareUrl = createShareUrl(entry.token);
-      const copyButton = document.createElement("button");
-      copyButton.type = "button";
-      copyButton.className = "link-action-btn copy-link-btn";
-      copyButton.dataset.token = entry.token;
-      copyButton.innerHTML = "<svg aria-hidden=\"true\" viewBox=\"0 0 16 16\"><path d=\"M6.25 1.75A2.25 2.25 0 0 0 4 4v7A2.25 2.25 0 0 0 6.25 13.25h4A2.25 2.25 0 0 0 12.5 11V4A2.25 2.25 0 0 0 10.25 1.75h-4Zm0 1.5h4c.414 0 .75.336.75.75v7c0 .414-.336.75-.75.75h-4a.75.75 0 0 1-.75-.75V4c0-.414.336-.75.75-.75ZM3 4.75A.75.75 0 0 0 2.25 5.5v7A2.25 2.25 0 0 0 4.5 14.75h4a.75.75 0 0 0 0-1.5h-4a.75.75 0 0 1-.75-.75v-7A.75.75 0 0 0 3 4.75Z\" fill=\"currentColor\"/></svg><span>コピー</span>";
-      linkActions.appendChild(copyButton);
-    } else {
-      const placeholder = document.createElement("span");
-      placeholder.className = "link-placeholder";
-      placeholder.textContent = "リンク未発行";
-      linkActions.appendChild(placeholder);
-    }
-
-    linkActions.appendChild(editButton);
-    const cancelButton = document.createElement("button");
-    cancelButton.type = "button";
-    cancelButton.className = "link-action-btn cancel-link-btn";
-    cancelButton.dataset.participantId = entry.participantId || "";
-    if (entry.rowKey) {
-      cancelButton.dataset.rowKey = entry.rowKey;
-    }
-    cancelButton.dataset.rowIndex = String(index);
-    cancelButton.innerHTML =
-      "<svg aria-hidden=\"true\" viewBox=\"0 0 16 16\"><path fill=\"currentColor\" d=\"M8 1.5a6.5 6.5 0 1 0 0 13 6.5 6.5 0 0 0 0-13Zm2.146 3.354a.5.5 0 0 1 .708.708L8.707 8.708l2.147 2.146a.5.5 0 0 1-.708.708L8 9.415l-2.146 2.147a.5.5 0 0 1-.708-.708L7.293 8.708 5.146 6.562a.5.5 0 1 1 .708-.708L8 7.999l2.146-2.145Z\"/></svg><span>キャンセル</span>";
-    linkActions.appendChild(cancelButton);
-
-    const relocateButton = document.createElement("button");
-    relocateButton.type = "button";
-    relocateButton.className = "link-action-btn relocate-link-btn";
-    relocateButton.dataset.participantId = entry.participantId || "";
-    if (entry.rowKey) {
-      relocateButton.dataset.rowKey = entry.rowKey;
-    }
-    relocateButton.dataset.rowIndex = String(index);
-    relocateButton.innerHTML =
-      "<svg aria-hidden=\"true\" viewBox=\"0 0 16 16\"><path fill=\"currentColor\" d=\"M2.5 8a.5.5 0 0 1 .5-.5h6.793L7.146 4.354a.5.5 0 1 1 .708-.708l4 4a.5.5 0 0 1 0 .708l-4 4a.5.5 0 1 1-.708-.708L9.793 8.5H3a.5.5 0 0 1-.5-.5Z\"/><path fill=\"currentColor\" d=\"M12 3.5a.5.5 0 0 1 .5-.5h1a.5.5 0 0 1 .5.5v9a.5.5 0 0 1-.5.5h-1a.5.5 0 0 1-.5-.5v-9Z\"/></svg><span>別日</span>";
-    linkActions.appendChild(relocateButton);
-    const deleteButton = document.createElement("button");
-    deleteButton.type = "button";
-    deleteButton.className = "link-action-btn delete-link-btn";
-    deleteButton.dataset.participantId = entry.participantId || "";
-    if (entry.rowKey) {
-      deleteButton.dataset.rowKey = entry.rowKey;
-    }
-    deleteButton.dataset.rowIndex = String(index);
-    deleteButton.title = "参加者を削除";
-    deleteButton.innerHTML =
-      "<svg aria-hidden=\"true\" viewBox=\"0 0 16 16\"><path fill=\"currentColor\" d=\"M6.5 1a1 1 0 0 0-.894.553L5.382 2H2.5a.5.5 0 0 0 0 1H3v9c0 .825.675 1.5 1.5 1.5h7c.825 0 1.5-.675 1.5-1.5V3h.5a.5.5 0 0 0 0-1h-2.882l-.224-.447A1 1 0 0 0 9.5 1h-3ZM5 3h6v9c0 .277-.223.5-.5.5h-5c-.277 0-.5-.223-.5-.5V3Z\"/></svg><span>削除</span>";
-    linkActions.appendChild(deleteButton);
-    actions.appendChild(linkActions);
-
-    if (shareUrl) {
-      const previewLink = document.createElement("a");
-      previewLink.href = shareUrl;
-      previewLink.target = "_blank";
-      previewLink.rel = "noopener noreferrer";
-      previewLink.className = "share-link-preview";
-      previewLink.textContent = shareUrl;
-      actions.appendChild(previewLink);
-    }
-
-    if (entry.isCancelled) {
-      card.classList.add("is-cancelled-origin");
-    }
-    if (entry.isRelocated) {
-      card.classList.add("is-relocated-destination");
-    }
-
-    const duplicateKey = entry.rowKey
-      ? String(entry.rowKey)
-      : entry.participantId
-        ? String(entry.participantId)
-        : `__row${index}`;
-    const duplicateInfo = duplicateMap.get(duplicateKey);
-    const matches = duplicateInfo?.others || [];
-    const duplicateCount = duplicateInfo?.totalCount || (matches.length ? matches.length + 1 : 0);
-    if (matches.length) {
-      card.classList.add("is-duplicate");
-      const warning = document.createElement("div");
-      warning.className = "duplicate-warning participant-card__warning";
-      warning.setAttribute("role", "text");
-
-      const icon = document.createElement("span");
-      icon.className = "duplicate-warning__icon";
-      icon.innerHTML =
-        "<svg aria-hidden=\"true\" viewBox=\"0 0 16 16\"><path fill=\"currentColor\" d=\"M8 1.333a6.667 6.667 0 1 0 0 13.334A6.667 6.667 0 0 0 8 1.333Zm0 2a.833.833 0 0 1 .833.834v3.75a.833.833 0 1 1-1.666 0v-3.75A.833.833 0 0 1 8 3.333Zm0 7a1 1 0 1 1 0 2 1 1 0 0 1 0-2Z\"/></svg>";
-
-      const text = document.createElement("span");
-      text.className = "duplicate-warning__text";
-      const detail = matches
-        .map(match => describeDuplicateMatch(match, eventId, scheduleId))
-        .filter(Boolean)
-        .join("、");
-      if (duplicateCount > 1) {
-        text.textContent = detail
-          ? `重複候補 (${duplicateCount}件): ${detail}`
-          : `重複候補 (${duplicateCount}件)`;
-      } else {
-        text.textContent = detail ? `重複候補: ${detail}` : "重複候補があります";
-      }
-
-      warning.append(icon, text);
-      body.appendChild(warning);
-    }
-
-    if (changeInfo?.type === "added") {
-      card.classList.add("is-added");
-    } else if (changeInfo?.type === "updated") {
-      card.classList.add("is-updated");
-    }
-
-    if (changeInfo) {
-      const chip = document.createElement("span");
-      chip.className = `change-chip change-chip--${changeInfo.type}`;
-      chip.textContent = changeInfo.type === "added" ? "新規" : "更新";
-      if (changeInfo.type === "updated" && Array.isArray(changeInfo.changes) && changeInfo.changes.length) {
-        chip.title = changeInfo.changes
-          .map(change => `${change.label}: ${formatChangeValue(change.previous)} → ${formatChangeValue(change.current)}`)
-          .join("\n");
-      }
-      nameWrapper.appendChild(chip);
-    }
-
-    body.appendChild(actions);
-    card.append(header, body);
-    fragment.appendChild(card);
-  });
->>>>>>> dde118d9
 
   list.appendChild(fragment);
 
@@ -3035,7 +2834,6 @@
   }
 }
 
-<<<<<<< HEAD
 function setActionButtonState(button, disabled) {
   if (!button) {
     return;
@@ -3088,22 +2886,6 @@
     } else {
       info.textContent = "操作可能なボタンはありません。";
     }
-=======
-function updateParticipantActionPanelState() {
-  if (!dom.participantActionPanel) {
-    return;
-  }
-  const actionable = Boolean(
-    (dom.saveButton && !dom.saveButton.disabled) ||
-    (dom.discardButton && !dom.discardButton.disabled) ||
-    (dom.clearParticipantsButton && !dom.clearParticipantsButton.disabled)
-  );
-  dom.participantActionPanel.classList.toggle("is-idle", !actionable);
-  if (dom.participantActionInfo) {
-    dom.participantActionInfo.textContent = actionable
-      ? "実行する操作を選択してください。"
-      : "操作可能なボタンはありません。";
->>>>>>> dde118d9
   }
 }
 
@@ -5435,7 +5217,6 @@
     });
     dom.discardButton.disabled = true;
     updateParticipantActionPanelState();
-<<<<<<< HEAD
   }
 
   if (dom.participantCardList) {
@@ -5458,12 +5239,6 @@
 
   if (dom.deleteSelectedParticipantButton) {
     dom.deleteSelectedParticipantButton.addEventListener("click", handleDeleteSelectedParticipant);
-=======
-  }
-
-  if (dom.participantCardList) {
-    dom.participantCardList.addEventListener("click", handleMappingTableClick);
->>>>>>> dde118d9
   }
 
   if (dom.addScheduleButton) {
