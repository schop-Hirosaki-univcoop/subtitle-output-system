--- conflicted
+++ resolved
@@ -386,11 +386,7 @@
   const entries = [];
 
   dataRows.forEach(cols => {
-<<<<<<< HEAD
     const uid = normalizeText(indexMap.uid != null && indexMap.uid >= 0 ? cols[indexMap.uid] : "");
-=======
-    const uid = normalizeColumn(cols, indexMap.uid);
->>>>>>> e5484bdf
     const participantId = normalizeColumn(cols, indexMap.id);
     const name = normalizeColumn(cols, indexMap.name);
     const phonetic = normalizeColumn(cols, indexMap.phonetic);
@@ -408,14 +404,10 @@
       throw new Error("氏名のない行があります。CSVを確認してください。");
     }
 
-<<<<<<< HEAD
     const resolvedId = normalizeText(uid) || participantId;
     if (!resolvedId) {
       throw new Error("UIDが未入力の行があります。テンプレートのuid列に値を設定してください。");
     }
-=======
-    const resolvedId = uid || participantId;
->>>>>>> e5484bdf
     entries.push(ensureRowKey({
       uid: resolvedId,
       participantId: resolvedId,
@@ -524,21 +516,12 @@
     const fallbackId = String(entry?.participantId || "");
     const key = uid || fallbackId;
     if (!key) {
-<<<<<<< HEAD
       return entry;
     }
     const hasAssignment = assignmentMap.has(key) || (fallbackId && assignmentMap.has(fallbackId));
     if (!hasAssignment) {
       return entry;
     }
-=======
-      return entry;
-    }
-    const hasAssignment = assignmentMap.has(key) || (fallbackId && assignmentMap.has(fallbackId));
-    if (!hasAssignment) {
-      return entry;
-    }
->>>>>>> e5484bdf
     const assignmentKey = assignmentMap.has(key) ? key : fallbackId;
     matchedIds.add(assignmentKey);
     const teamNumber = String(assignmentMap.get(assignmentKey) || "");
@@ -580,21 +563,12 @@
       const fallbackId = String(record?.participantId || "");
       const key = uid || fallbackId;
       if (!key) {
-<<<<<<< HEAD
         return record;
       }
       const hasAssignment = assignmentMap.has(key) || (fallbackId && assignmentMap.has(fallbackId));
       if (!hasAssignment) {
         return record;
       }
-=======
-        return record;
-      }
-      const hasAssignment = assignmentMap.has(key) || (fallbackId && assignmentMap.has(fallbackId));
-      if (!hasAssignment) {
-        return record;
-      }
->>>>>>> e5484bdf
       const assignmentKey = assignmentMap.has(key) ? key : fallbackId;
       matchedIds.add(assignmentKey);
       const teamNumber = String(assignmentMap.get(assignmentKey) || "");
