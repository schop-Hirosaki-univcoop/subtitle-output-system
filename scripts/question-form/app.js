import { getDatabaseInstance } from "./firebase.js";
import { fetchContextFromToken, extractToken } from "./context-service.js";
import { FormView } from "./view.js";
import {
  GAS_API_URL,
  GENRE_OPTIONS,
  FORM_VERSION,
  firebaseConfig,
  MAX_QUESTION_LENGTH,
  MAX_RADIO_NAME_LENGTH,
  QUESTION_SUBMISSIONS_PATH
} from "./constants.js";
import { ref, push, set, serverTimestamp } from "https://www.gstatic.com/firebasejs/10.12.2/firebase-database.js";
import {
  countGraphemes,
  normalizeMultiline,
  sanitizeRadioName
} from "./string-utils.js";

const hasIntlDateTime = typeof Intl !== "undefined" && typeof Intl.DateTimeFormat === "function";
const DATE_FORMATTER = hasIntlDateTime
  ? new Intl.DateTimeFormat("ja-JP", { year: "numeric", month: "long", day: "numeric", weekday: "short" })
  : null;
const TIME_FORMATTER = hasIntlDateTime
  ? new Intl.DateTimeFormat("ja-JP", { hour: "2-digit", minute: "2-digit", hour12: false })
  : null;

function parseDateTimeValue(value) {
  if (!value) return null;
  const trimmed = String(value).trim();
  if (!trimmed) return null;
  if (/^\d{4}-\d{2}-\d{2}$/.test(trimmed)) {
    const [year, month, day] = trimmed.split("-").map(Number);
    if ([year, month, day].some(Number.isNaN)) return null;
    return new Date(year, month - 1, day);
  }
  if (/^\d{4}-\d{2}-\d{2}T\d{2}:\d{2}(?::\d{2})?$/.test(trimmed)) {
    const [datePart, timePart] = trimmed.split("T");
    const [year, month, day] = datePart.split("-").map(Number);
    const timeParts = timePart.split(":").map(Number);
    if ([year, month, day, ...timeParts].some(Number.isNaN)) return null;
    const [hour, minute, second = 0] = timeParts;
    return new Date(year, month - 1, day, hour, minute, second);
  }
  const parsed = new Date(trimmed);
  if (Number.isNaN(parsed.getTime())) return null;
  return parsed;
}

function formatDateDisplay(date) {
  if (!(date instanceof Date) || Number.isNaN(date.getTime())) return "";
  if (DATE_FORMATTER) return DATE_FORMATTER.format(date);
  return date.toISOString().split("T")[0];
}

function formatTimeDisplay(date) {
  if (!(date instanceof Date) || Number.isNaN(date.getTime())) return "";
  if (TIME_FORMATTER) return TIME_FORMATTER.format(date);
  return date.toTimeString().slice(0, 5);
}

function formatScheduleSummary({ label = "", date = "", start = "", end = "" } = {}) {
  const trimmedLabel = String(label || "").trim();
  const trimmedDate = String(date || "").trim();
  const startDate = parseDateTimeValue(start);
  const endDate = parseDateTimeValue(end);
  const baseDate = startDate || parseDateTimeValue(trimmedDate);
  const fallback = trimmedLabel || trimmedDate;

  if (!baseDate && !fallback) {
    return "未設定";
  }

  const dateText = baseDate ? formatDateDisplay(baseDate) : "";
  if (!dateText) {
    return fallback || "未設定";
  }

  let timeText = "";
  if (startDate) {
    const startTime = formatTimeDisplay(startDate);
    if (startTime) {
      if (endDate && !Number.isNaN(endDate.getTime())) {
        const endTime = formatTimeDisplay(endDate);
        if (endTime) {
          if (startDate.toDateString() === endDate.toDateString()) {
            timeText = `${startTime}〜${endTime}`;
          } else {
            const endDateText = formatDateDisplay(endDate);
            timeText = endDateText ? `${startTime}〜${endDateText} ${endTime}` : `${startTime}〜${endTime}`;
          }
        }
      } else {
        timeText = `${startTime}〜`;
      }
    }
  }

  const needsLabelSuffix = trimmedLabel && trimmedLabel !== dateText;
  const rangeText = timeText ? `${dateText} ${timeText}` : dateText;
  if (rangeText) {
    return rangeText;
  }
  if (needsLabelSuffix) {
    return trimmedLabel;
  }
  return fallback || "未設定";
}

export class QuestionFormApp {
  constructor({ view, database } = {}) {
    this.database = database ?? getDatabaseInstance(firebaseConfig);
    this.view = view ?? new FormView({
      maxRadioNameLength: MAX_RADIO_NAME_LENGTH,
      maxQuestionLength: MAX_QUESTION_LENGTH
    });
    this.state = {
      context: null,
      token: null,
      submittingController: null,
      dirty: false,
      locked: true
    };
  }

  init() {
    this.view.bindFormEvents({
      onSubmit: (event) => this.handleSubmit(event),
      onInput: () => this.markDirty(),
      onReset: () => this.handleReset(),
      onQuestionInput: () => this.handleQuestionInput(),
      onQuestionBlur: () => this.handleQuestionBlur(),
      onRadioNameBlur: () => this.handleRadioNameBlur(),
      onRadioNameInput: () => this.handleRadioNameInput(),
      onGenreChange: () => this.markDirty()
    });
    this.view.addBeforeUnloadListener((event) => this.handleBeforeUnload(event));
    this.updateQuestionCounter();
    this.prepareContext().catch((error) => {
      console.error(error);
      this.lockFormWithMessage("アクセスに失敗しました。時間をおいて再度お試しください。");
    });
  }

  async prepareContext() {
    const token = extractToken();
    if (!token) {
      this.lockFormWithMessage("このフォームには、運営から配布された専用リンクからアクセスしてください。");
      return;
    }

    this.state.token = token;
    this.view.setTokenValue(token);
    this.view.setContextGuard("アクセス権を確認しています…");

    try {
      const context = await fetchContextFromToken(this.database, token);
      this.applyContext(context);
    } catch (error) {
      console.error(error);
      this.lockFormWithMessage(error.message || "アクセスに必要な情報が不足しています。");
      this.view.clearFeedback();
    }
  }

  lockFormWithMessage(message) {
    this.state.locked = true;
    this.view.lockForm();
    this.view.setContextGuard(message);
    this.view.setSubmitBusy(false, true);
  }

  applyContext(context) {
    this.state.context = context;
    if (!context) {
      this.lockFormWithMessage("アクセス情報を確認できませんでした。運営までお問い合わせください。");
      return;
    }

    const displayName = context.participantName.trim();
    const eventName = context.eventName.trim();
    const scheduleLabel = context.scheduleLabel.trim();
    const scheduleDate = context.scheduleDate.trim();
    const scheduleStart = context.scheduleStart.trim();
    const scheduleEnd = context.scheduleEnd.trim();

    this.view.setHiddenContext({
      eventId: context.eventId,
      eventName,
      scheduleId: context.scheduleId,
      scheduleLabel,
      scheduleDate,
      participantId: context.participantId,
      groupNumber: context.groupNumber
    });

    this.view.setRadioNameValue("");

    const targetName = displayName || "ゲスト";
    const scheduleSummary = formatScheduleSummary({
      label: scheduleLabel,
      date: scheduleDate,
      start: scheduleStart,
      end: scheduleEnd
    });
    const scheduleText = `あなたの参加日程：${scheduleSummary}`;
    const descriptionText = eventName
      ? `こちらは「${eventName}」の中で行われる【なんでも相談ラジオ】の質問受付フォームです。気になることや相談したいことをお気軽にお寄せください。`
      : "こちらは【なんでも相談ラジオ】の質問受付フォームです。気になることや相談したいことをお気軽にお寄せください。";

    this.view.setContextBanner({
      welcomeText: `ようこそ${targetName}さん`,
      descriptionText,
      scheduleText
    });

    this.view.setGuidance(context.guidance?.trim() || "");
    this.view.setContextGuard("");
    this.view.setFormMetaVisible(true);
    this.view.unlockForm();
    this.view.setSubmitBusy(false, false);
    this.state.locked = false;
    this.state.dirty = false;
    this.updateQuestionCounter();
  }

  updateQuestionCounter() {
    const length = countGraphemes(this.view.getQuestionValue());
    this.view.updateQuestionCounter(length);
  }

  setFormBusy(isBusy) {
    this.view.setSubmitBusy(isBusy, this.state.locked);
  }

  markDirty() {
    this.state.dirty = true;
  }

  handleReset() {
    window.setTimeout(() => {
      this.state.dirty = false;
      this.updateQuestionCounter();
      this.view.clearFeedback();
    }, 0);
  }

  handleQuestionInput() {
    this.updateQuestionCounter();
  }

  handleQuestionBlur() {
    const sanitized = normalizeMultiline(this.view.getQuestionValue());
    if (sanitized !== this.view.getQuestionValue()) {
      this.view.setQuestionValue(sanitized);
      this.updateQuestionCounter();
    }
  }

  handleRadioNameBlur() {
    const sanitized = sanitizeRadioName(this.view.getRadioNameValue(), MAX_RADIO_NAME_LENGTH);
    this.view.setRadioNameValue(sanitized);
  }

  handleRadioNameInput() {
    const value = this.view.getRadioNameValue();
    if (value.length > MAX_RADIO_NAME_LENGTH) {
      this.view.setRadioNameValue(value.slice(0, MAX_RADIO_NAME_LENGTH));
    }
  }

  handleBeforeUnload(event) {
    if (this.state.dirty && !this.state.submittingController) {
      event.preventDefault();
      event.returnValue = "";
    }
  }

  async handleSubmit(event) {
    event.preventDefault();
    this.view.clearFeedback();

    if (!this.state.context || !this.state.token) {
      this.view.setFeedback("アクセス情報を確認できませんでした。リンクを再度開き直してください。", "error");
      return;
    }

    if (!this.view.reportValidity()) {
      this.view.setFeedback("未入力の項目があります。確認してください。", "error");
      return;
    }

    const sanitizedName = sanitizeRadioName(this.view.getRadioNameValue(), MAX_RADIO_NAME_LENGTH);
    if (this.view.getRadioNameValue() !== sanitizedName) {
      this.view.setRadioNameValue(sanitizedName);
    }
    if (!sanitizedName) {
      const input = this.view.radioNameInput;
      if (input && typeof input.setCustomValidity === "function") {
        input.setCustomValidity("ラジオネームを入力してください。");
        input.reportValidity();
        input.setCustomValidity("");
      }
      this.view.focusRadioName();
      this.view.setFeedback("ラジオネームを入力してください。", "error");
      return;
    }

    const normalizedQuestion = normalizeMultiline(this.view.getQuestionValue()).trim();
    if (this.view.getQuestionValue() !== normalizedQuestion) {
      this.view.setQuestionValue(normalizedQuestion);
    }
    const questionLength = countGraphemes(normalizedQuestion);

    if (!questionLength) {
      this.view.setFeedback("質問内容を入力してください。", "error");
      this.view.focusQuestion();
      return;
    }
    if (questionLength > MAX_QUESTION_LENGTH) {
      this.view.setFeedback(`質問は${MAX_QUESTION_LENGTH}文字以内で入力してください。`, "error");
      this.view.focusQuestion();
      return;
    }

    const genre = this.view.getSelectedGenre();
    if (!GENRE_OPTIONS.includes(genre)) {
      this.view.setFeedback("ジャンルの選択が正しくありません。", "error");
      return;
    }

    if (this.state.submittingController) {
      this.state.submittingController.abort();
    }

    const controller = new AbortController();
    this.state.submittingController = controller;
    this.setFormBusy(true);
    this.view.setFeedback("送信中です…");

    try {
      const result = await this.submitQuestion(controller, {
        radioName: sanitizedName,
        question: normalizedQuestion,
        questionLength,
        genre
      });
      if (result?.queueProcessed) {
        this.view.setFeedback("送信しました。ありがとうございました！", "success");
      } else {
        this.view.setFeedback("送信しました。反映まで数秒かかる場合があります。", "success");
      }
      this.view.setQuestionValue("");
      this.updateQuestionCounter();
      this.view.focusQuestion();
      this.state.dirty = false;
    } catch (error) {
      if (error.name === "AbortError") {
        return;
      }
      console.error(error);
      this.view.setFeedback(error.message || "送信時にエラーが発生しました。", "error");
    } finally {
      if (this.state.submittingController === controller) {
        this.state.submittingController = null;
      }
      this.setFormBusy(false);
    }
  }

  async submitQuestion(controller, { radioName, question, questionLength, genre }) {
    if (controller?.signal?.aborted) {
      const error = new DOMException("Aborted", "AbortError");
      throw error;
    }

    const token = this.state.token;
    if (!token) {
      throw new Error("アクセス情報が無効です。配布されたリンクからアクセスし直してください。");
    }

    const submissionBase = {
      token,
      radioName,
      question,
      questionLength,
      genre,
      groupNumber: this.view.getGroupNumber(),
      teamNumber: this.view.getGroupNumber(),
      scheduleLabel: this.view.getScheduleLabel(),
      scheduleDate: this.view.getScheduleDate(),
      scheduleStart: String(this.state.context?.scheduleStart || ""),
      scheduleEnd: String(this.state.context?.scheduleEnd || ""),
      eventId: this.view.getEventId(),
      eventName: this.view.getEventName(),
      scheduleId: this.view.getScheduleId(),
      participantId: this.view.getParticipantId(),
      participantName: this.state.context?.participantName || "",
      clientTimestamp: Date.now(),
      language: navigator.language || "",
      userAgent: navigator.userAgent || "",
      referrer: document.referrer || "",
      formVersion: FORM_VERSION,
      guidance: this.state.context?.guidance || "",
      origin: typeof window !== "undefined" && window.location ? window.location.origin : "",
      status: "pending"
    };

    const submission = Object.entries(submissionBase).reduce((acc, [key, value]) => {
      if (value === undefined || value === null) {
        return acc;
      }
      if (typeof value === "string") {
        acc[key] = value.trim();
        return acc;
      }
      if (typeof value === "number") {
        acc[key] = value;
        return acc;
      }
      acc[key] = String(value);
      return acc;
    }, {});

    const directPayload = {
      action: "submitQuestion",
      ...submission
    };

    let deliveredDirect = false;
    try {
      await this.submitQuestionViaGas(directPayload, controller?.signal);
      deliveredDirect = true;
    } catch (error) {
      if (error?.name === "AbortError") {
        throw error;
      }
      if (error?.shouldFallback === false) {
        throw error;
      }
      console.warn("Primary submitQuestion request failed; falling back to RTDB queue", error);
    }

    if (deliveredDirect) {
      return;
    }

    if (controller?.signal?.aborted) {
      const error = new DOMException("Aborted", "AbortError");
      throw error;
    }

    submission.submittedAt = serverTimestamp();

    const submissionsRef = ref(this.database, `${QUESTION_SUBMISSIONS_PATH}/${token}`);
    const entryRef = push(submissionsRef);
    const questionUid = generateQuestionUid(entryRef);
    submission.uid = questionUid;

    try {
      await set(entryRef, submission);
    } catch (networkError) {
      const error = new Error("フォームを送信できませんでした。通信状況を確認して再度お試しください。");
      error.cause = networkError;
      throw error;
    }

    let queueProcessed = false;
    const timestamp = Date.now();
    const questionRecord = buildQuestionRecord({
      uid: questionUid,
      token,
      submission,
      context: this.state.context,
      timestamp
    });

    try {
      await set(ref(this.database, `questions/${questionUid}`), questionRecord);
      queueProcessed = true;
    } catch (error) {
      console.warn("Failed to write question record", error);
    }

    return { queueProcessed };
<<<<<<< HEAD
  }
}

function generateQuestionUid(entryRef) {
  const key = entryRef?.key;
  if (typeof key === "string" && key.trim()) {
    return key.trim();
  }
  if (typeof crypto !== "undefined" && typeof crypto.randomUUID === "function") {
    return crypto.randomUUID();
  }
=======
  }
}

function generateQuestionUid(entryRef) {
  const key = entryRef?.key;
  if (typeof key === "string" && key.trim()) {
    return key.trim();
  }
  if (typeof crypto !== "undefined" && typeof crypto.randomUUID === "function") {
    return crypto.randomUUID();
  }
>>>>>>> e56443be
  return `q_${Date.now()}_${Math.random().toString(36).slice(2, 10)}`;
}

function buildQuestionRecord({
  uid,
  token,
  submission,
  context,
  timestamp
}) {
  const ensureString = (value) => (typeof value === "string" ? value.trim() : String(value ?? "").trim());
  const coalescedGroup = ensureString(submission.groupNumber) || ensureString(context?.groupNumber);
  const scheduleLabel = ensureString(submission.scheduleLabel) || ensureString(context?.scheduleLabel);
  const scheduleStart = ensureString(submission.scheduleStart) || ensureString(context?.scheduleStart);
  const scheduleEnd = ensureString(submission.scheduleEnd) || ensureString(context?.scheduleEnd);
  const participantId = ensureString(submission.participantId) || ensureString(context?.participantId);
  const eventId = ensureString(submission.eventId) || ensureString(context?.eventId);
  const scheduleId = ensureString(submission.scheduleId) || ensureString(context?.scheduleId);
  const questionLength = Number(submission.questionLength);

  const record = {
    uid,
    token: ensureString(token),
    name: ensureString(submission.radioName),
    question: ensureString(submission.question),
    group: coalescedGroup,
    genre: ensureString(submission.genre) || "その他",
    schedule: scheduleLabel,
    scheduleStart,
    scheduleEnd,
    participantId,
    eventId,
    scheduleId,
    ts: timestamp,
    answered: false,
    selecting: false,
    updatedAt: timestamp,
    type: "normal"
  };

  if (Number.isFinite(questionLength) && questionLength > 0) {
    record.questionLength = questionLength;
  }

  return record;
}<|MERGE_RESOLUTION|>--- conflicted
+++ resolved
@@ -483,7 +483,6 @@
     }
 
     return { queueProcessed };
-<<<<<<< HEAD
   }
 }
 
@@ -495,19 +494,6 @@
   if (typeof crypto !== "undefined" && typeof crypto.randomUUID === "function") {
     return crypto.randomUUID();
   }
-=======
-  }
-}
-
-function generateQuestionUid(entryRef) {
-  const key = entryRef?.key;
-  if (typeof key === "string" && key.trim()) {
-    return key.trim();
-  }
-  if (typeof crypto !== "undefined" && typeof crypto.randomUUID === "function") {
-    return crypto.randomUUID();
-  }
->>>>>>> e56443be
   return `q_${Date.now()}_${Math.random().toString(36).slice(2, 10)}`;
 }
 
