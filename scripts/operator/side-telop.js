// side-telop.js: 右サイドテロップのプリセット管理と送出更新を扱います。
import { get, onValue, serverTimestamp, update } from "./firebase.js";
import { getSideTelopsRef } from "./firebase.js";
import { normalizeScheduleId } from "../shared/channel-paths.js";
import { resolveNowShowingReference } from "./questions.js";
import { info as logDisplayLinkInfo, warn as logDisplayLinkWarn } from "../shared/display-link-logger.js";

const DEFAULT_SIDE_TELOP_ITEMS = [
  "まずは自己紹介です…",
  "質問や不安・悩みをどんどん送ってみよう！",
  "沢山の質問ありがとうございました！"
];
const DEFAULT_SIDE_TELOP = DEFAULT_SIDE_TELOP_ITEMS[0];

function ensureString(value) {
  return typeof value === "string" ? value.trim() : String(value ?? "").trim();
}

function resolveSideTelopChannel(app) {
  const hasChannelAccessor = app && typeof app.getActiveChannel === "function";
  const { eventId = "", scheduleId = "" } = hasChannelAccessor ? app.getActiveChannel() || {} : {};
  const normalizedEventId = ensureString(eventId);
  const normalizedScheduleId = normalizeScheduleId(scheduleId || "");
  if (!normalizedEventId || !normalizedScheduleId) {
    return { ref: null, eventId: "", scheduleId: "" };
  }
  return { ref: getSideTelopsRef(normalizedEventId, normalizedScheduleId), eventId: normalizedEventId, scheduleId: normalizedScheduleId };
}

function normalizeItems(items) {
  const base = Array.isArray(items) ? items : [];
  const normalized = base.map((item) => ensureString(item)).filter((text) => text.length > 0);
  return normalized.length ? normalized : [...DEFAULT_SIDE_TELOP_ITEMS];
}

function clampActiveIndex(activeIndex, items) {
  if (!Array.isArray(items) || !items.length) return 0;
  const normalized = Number.isInteger(activeIndex) ? activeIndex : 0;
  return Math.min(Math.max(normalized, 0), items.length - 1);
}

function clampSelectedIndex(selectedIndex, items, fallbackIndex = null) {
  if (!Array.isArray(items) || !items.length) return null;
  if (Number.isInteger(selectedIndex)) {
    const normalized = Math.min(Math.max(selectedIndex, 0), items.length - 1);
    return normalized;
  }
  if (Number.isInteger(fallbackIndex)) {
    return clampActiveIndex(fallbackIndex, items);
  }
  return null;
}

function renderSideTelopEmptyState(app, visible) {
  if (app.dom.sideTelopEmpty) {
    app.dom.sideTelopEmpty.hidden = !visible;
  }
  if (app.dom.sideTelopList) {
    app.dom.sideTelopList.hidden = visible;
  }
}

function renderSideTelopControls(app, enabled) {
  const disabled = !enabled;
  [
    app.dom.sideTelopFormSubmit,
    app.dom.sideTelopFormCancel,
    app.dom.sideTelopText,
    app.dom.sideTelopEditButton,
    app.dom.sideTelopDeleteButton
  ].forEach((el) => {
    if (el) el.disabled = disabled;
  });
  if (app.dom.sideTelopList) {
    app.dom.sideTelopList.querySelectorAll("button").forEach((el) => {
      el.disabled = disabled;
    });
  }
}

function getActiveSideTelopText(app) {
  const items = Array.isArray(app.state?.sideTelopEntries) ? app.state.sideTelopEntries : [];
  const activeIndex = clampActiveIndex(app.state?.sideTelopActiveIndex ?? 0, items);
  return ensureString(items[activeIndex] || DEFAULT_SIDE_TELOP) || DEFAULT_SIDE_TELOP;
}

async function pushActiveSideTelopToDisplay(app) {
  if (!app || typeof app.isDisplayOnline !== "function") return;
  const renderOnline = app.state?.renderChannelOnline !== false;
  const displayOnline = app.isDisplayOnline();
  if (!renderOnline || !displayOnline) return;

  const activeText = getActiveSideTelopText(app);
  const { ref: nowShowingRef, eventId, scheduleId } = resolveNowShowingReference(app);
  if (!eventId || !scheduleId || !nowShowingRef) {
    return;
  }
  try {
    await update(nowShowingRef, { sideTelopRight: activeText });
    logDisplayLinkInfo("Updated side telop (right) for display", { eventId, scheduleId });
  } catch (error) {
    logDisplayLinkWarn("Failed to update side telop text", error);
  }
}

async function persistSideTelops(app, items, activeIndex = 0) {
  const { ref: sideTelopRef, eventId, scheduleId } = resolveSideTelopChannel(app);
  if (!sideTelopRef || !eventId || !scheduleId) {
    app.toast("日程が未選択のため右サイドテロップを保存できません。", "error");
    return;
  }
  const normalizedItems = normalizeItems(items);
  const normalizedActiveIndex = clampActiveIndex(activeIndex, normalizedItems);
  try {
    await update(sideTelopRef, {
      right: {
        items: normalizedItems,
        activeIndex: normalizedActiveIndex,
        updatedAt: serverTimestamp()
      }
    });
    app.state.sideTelopEntries = normalizedItems;
    app.state.sideTelopActiveIndex = normalizedActiveIndex;
    await pushActiveSideTelopToDisplay(app);
    app.state.sideTelopLastPushedText = getActiveSideTelopText(app);
  } catch (error) {
    app.toast("サイドテロップの保存に失敗しました。", "error");
    logDisplayLinkWarn("Failed to persist side telops", error);
  }
}

export async function startSideTelopListener(app) {
  if (!app) return;
  if (app.sideTelopUnsubscribe) {
    app.sideTelopUnsubscribe();
    app.sideTelopUnsubscribe = null;
  }
  const { ref: sideTelopRef, eventId, scheduleId } = resolveSideTelopChannel(app);
  if (!sideTelopRef || !eventId || !scheduleId) {
    renderSideTelopControls(app, false);
    app.state.sideTelopEntries = [];
    app.state.sideTelopActiveIndex = 0;
    app.state.sideTelopEditingIndex = null;
    app.state.sideTelopSelectedIndex = null;
    app.state.sideTelopChannelKey = "";
    app.state.sideTelopLastPushedText = "";
    renderSideTelopList(app);
    return;
  }
  const channelKey = `${eventId}::${scheduleId}`;
  const channelChangedBeforeSubscribe = app.state.sideTelopChannelKey !== channelKey;
  if (channelChangedBeforeSubscribe) {
    renderSideTelopControls(app, false);
    app.state.sideTelopEntries = [];
    app.state.sideTelopActiveIndex = 0;
    app.state.sideTelopEditingIndex = null;
    app.state.sideTelopSelectedIndex = null;
    app.state.sideTelopLastPushedText = "";
    renderSideTelopList(app);
  } else {
    renderSideTelopControls(app, true);
  }
  let initialized = false;
  app.sideTelopUnsubscribe = onValue(sideTelopRef, async (snapshot) => {
    const channelChanged = app.state.sideTelopChannelKey !== channelKey;
    const data = snapshot?.exists?.() ? snapshot.val() || {} : {};
    const items = normalizeItems(data?.right?.items || []);
    const activeIndex = clampActiveIndex(data?.right?.activeIndex, items);
    if (!initialized) {
      initialized = true;
      renderSideTelopControls(app, true);
    }
    app.state.sideTelopEntries = items;
    app.state.sideTelopActiveIndex = activeIndex;
    if (!Number.isInteger(app.state.sideTelopEditingIndex) || app.state.sideTelopEditingIndex >= items.length) {
      app.state.sideTelopEditingIndex = null;
    }
    if (!Number.isInteger(app.state.sideTelopSelectedIndex) || app.state.sideTelopSelectedIndex >= items.length) {
      app.state.sideTelopSelectedIndex = clampSelectedIndex(null, items, activeIndex);
    }
    app.state.sideTelopChannelKey = channelKey;
    renderSideTelopList(app);
    const nextText = getActiveSideTelopText(app);
    if (channelChanged || app.state.sideTelopLastPushedText !== nextText) {
      await pushActiveSideTelopToDisplay(app);
      app.state.sideTelopLastPushedText = nextText;
    }
  });

  // 初期データが無ければ作成
  try {
    const initialSnap = await get(sideTelopRef);
    if (!initialSnap?.exists?.()) {
      await persistSideTelops(app, DEFAULT_SIDE_TELOP_ITEMS, 0);
    }
  } catch (error) {
    logDisplayLinkWarn("Failed to seed side telops", error);
  }
}

export function stopSideTelopListener(app) {
  if (app?.sideTelopUnsubscribe) {
    app.sideTelopUnsubscribe();
    app.sideTelopUnsubscribe = null;
  }
}

export function renderSideTelopList(app) {
  const listEl = app.dom?.sideTelopList;
  const emptyEl = app.dom?.sideTelopEmpty;
  const entries = Array.isArray(app.state?.sideTelopEntries) ? app.state.sideTelopEntries : [];
  const activeIndex = clampActiveIndex(app.state?.sideTelopActiveIndex ?? 0, entries);
  const selectedIndex = clampSelectedIndex(app.state?.sideTelopSelectedIndex, entries, activeIndex);
  app.state.sideTelopSelectedIndex = selectedIndex;
  if (!listEl) return;
  listEl.innerHTML = "";
  const hasEntries = entries.length > 0;
  renderSideTelopEmptyState(app, !hasEntries);
  if (!hasEntries) {
    updateSideTelopSelectionUI(app, entries);
    return;
  }

  entries.forEach((text, index) => {
    const li = document.createElement("li");
    li.className = "side-telop-item";
    const isActive = index === activeIndex;
<<<<<<< HEAD
    if (isActive) {
      li.classList.add("is-active");
    }
=======
>>>>>>> d354da94
    if (selectedIndex === index) {
      li.classList.add("is-selected");
    }
    li.dataset.index = String(index);
    li.tabIndex = 0;

    const header = document.createElement("div");
    header.className = "side-telop-item__header";
    const number = document.createElement("span");
    number.className = "side-telop-item__number";
    number.textContent = `#${index + 1}`;
<<<<<<< HEAD
    const activate = document.createElement("button");
    activate.type = "button";
    activate.className = "side-telop-item__activate";
    activate.dataset.action = "activate";
    activate.setAttribute("aria-label", `#${index + 1} を右サイドに表示する`);
    activate.innerHTML = `<span aria-hidden="true">⏵</span>${isActive ? "表示中" : "この文言を表示"}`;
    activate.disabled = isActive;
    activate.title = isActive ? "現在表示中" : "右サイドテロップを切り替え";
    header.append(number, activate);
=======
    const status = document.createElement("span");
    status.className = "side-telop-item__status";
    if (isActive) {
      status.classList.add("is-active");
      status.textContent = "表示中";
    } else {
      status.textContent = "待機中";
    }
    header.appendChild(number);
    header.appendChild(status);
>>>>>>> d354da94

    const body = document.createElement("p");
    body.className = "side-telop-item__text";
    body.textContent = ensureString(text) || "（未設定）";

    const meta = document.createElement("div");
    meta.className = "side-telop-item__meta";
    const hint = document.createElement("span");
    hint.className = "side-telop-item__hint";
    hint.textContent = isActive ? "現在表示中の文言です" : "クリックで選択、ボタンで表示";
    const activate = document.createElement("button");
    activate.type = "button";
    activate.className = "side-telop-item__activate";
    activate.dataset.action = "activate";
    activate.setAttribute("aria-label", `#${index + 1} を右サイドに表示する`);
    activate.innerHTML = `<span aria-hidden="true">⏵</span>${isActive ? "表示中" : "この文言を表示"}`;
    activate.disabled = isActive;
    activate.title = isActive ? "現在表示中" : "右サイドテロップを切り替え";
    meta.append(hint, activate);

    li.append(header, body, meta);
    listEl.appendChild(li);
  });
  if (emptyEl) emptyEl.hidden = hasEntries;
  if (app.dom.sideTelopText && app.state.sideTelopEditingIndex == null) {
    app.dom.sideTelopText.value = "";
  }
  updateSideTelopFormLabels(app, entries, app.state.sideTelopEditingIndex);
  updateSideTelopSelectionUI(app, entries);
}

function updateSideTelopFormLabels(app, entriesOverride = null, editingIndexOverride = undefined) {
  const entries = Array.isArray(entriesOverride)
    ? entriesOverride
    : Array.isArray(app.state?.sideTelopEntries)
    ? app.state.sideTelopEntries
    : [];
  const isEditing = Number.isInteger(editingIndexOverride)
    ? editingIndexOverride >= 0
    : Number.isInteger(app.state?.sideTelopEditingIndex) && app.state.sideTelopEditingIndex >= 0;
  const entryCount = entries.length;
  const textarea = app.dom?.sideTelopText;
  if (textarea) {
    if (isEditing) {
      textarea.placeholder = "編集するテロップの内容を入力";
    } else {
      const nextNumber = Math.max(1, entryCount + 1);
      textarea.placeholder = `右サイドテロップ${nextNumber}`;
    }
  }
  if (app.dom.sideTelopFormSubmit) {
    app.dom.sideTelopFormSubmit.textContent = isEditing ? "更新" : "追加";
  }
  if (app.dom.sideTelopFormCancel) {
    app.dom.sideTelopFormCancel.hidden = !isEditing;
  }
}

function updateSideTelopSelectionUI(app, entriesOverride = null) {
  const entries = Array.isArray(entriesOverride)
    ? entriesOverride
    : Array.isArray(app.state?.sideTelopEntries)
    ? app.state.sideTelopEntries
    : [];
  const selectedIndex = clampSelectedIndex(app.state?.sideTelopSelectedIndex, entries, app.state?.sideTelopActiveIndex);
  const hasSelection = Number.isInteger(selectedIndex);
  const selectionLabel = app.dom?.sideTelopSelectionLabel;
  const editBtn = app.dom?.sideTelopEditButton;
  const deleteBtn = app.dom?.sideTelopDeleteButton;

  if (app.dom?.sideTelopList) {
    app.dom.sideTelopList.querySelectorAll(".side-telop-item").forEach((itemEl) => {
      const index = Number(itemEl.dataset.index || "-1");
      itemEl.classList.toggle("is-selected", index === selectedIndex);
    });
  }

  if (selectionLabel) {
    selectionLabel.textContent = hasSelection
      ? `#${(selectedIndex || 0) + 1} を選択中`
      : "テロップを選択してください";
  }

  if (editBtn) {
    editBtn.disabled = !hasSelection;
  }

  if (deleteBtn) {
    deleteBtn.disabled = !hasSelection || entries.length <= 1;
    deleteBtn.title = deleteBtn.disabled && entries.length <= 1 ? "少なくとも1件は残してください" : "";
  }
}

function setSideTelopSelection(app, nextIndex, entriesOverride = null) {
  const entries = Array.isArray(entriesOverride)
    ? entriesOverride
    : Array.isArray(app.state?.sideTelopEntries)
    ? app.state.sideTelopEntries
    : [];
  const selection = clampSelectedIndex(nextIndex, entries, app.state?.sideTelopActiveIndex);
  app.state.sideTelopSelectedIndex = selection;
  updateSideTelopSelectionUI(app, entries);
  return selection;
}

export function handleSideTelopListKeydown(app, event) {
  if (!(event?.target instanceof HTMLElement)) return;
  const itemEl = event.target.closest(".side-telop-item");
  if (!itemEl) return;
  const index = Number(itemEl.dataset.index || "-1");
  if (!Number.isInteger(index) || index < 0) return;
  if (event.key === "Enter" || event.key === " ") {
    setSideTelopSelection(app, index);
  }
}

export function handleSideTelopEditRequest(app) {
  const entries = Array.isArray(app.state?.sideTelopEntries) ? app.state.sideTelopEntries : [];
  const selectedIndex = clampSelectedIndex(app.state?.sideTelopSelectedIndex, entries, app.state?.sideTelopActiveIndex);
  if (!Number.isInteger(selectedIndex)) {
    app.toast("テロップを選択してください。", "error");
    return;
  }
  app.state.sideTelopEditingIndex = selectedIndex;
  if (app.dom.sideTelopText) {
    app.dom.sideTelopText.value = ensureString(entries[selectedIndex] || "");
    app.dom.sideTelopText.focus();
  }
  updateSideTelopFormLabels(app, entries, selectedIndex);
}

export function handleSideTelopDeleteRequest(app) {
  const entries = Array.isArray(app.state?.sideTelopEntries) ? [...app.state.sideTelopEntries] : [];
  const selectedIndex = clampSelectedIndex(app.state?.sideTelopSelectedIndex, entries, app.state?.sideTelopActiveIndex);
  if (!Number.isInteger(selectedIndex)) {
    app.toast("テロップを選択してください。", "error");
    return;
  }
  if (entries.length <= 1) {
    app.toast("少なくとも1件は残してください。", "error");
    return;
  }
  entries.splice(selectedIndex, 1);
  const activeIndex = clampActiveIndex(app.state?.sideTelopActiveIndex ?? 0, entries);
  app.state.sideTelopEditingIndex = null;
  app.state.sideTelopSelectedIndex = clampSelectedIndex(selectedIndex, entries, activeIndex);
  updateSideTelopFormLabels(app, entries, null);
  updateSideTelopSelectionUI(app, entries);
  persistSideTelops(app, entries, activeIndex);
}

export function handleSideTelopFormSubmit(app, event) {
  event.preventDefault();
  const textarea = app.dom?.sideTelopText;
  if (!textarea) return;
  const text = ensureString(textarea.value);
  if (!text) {
    app.toast("テロップの文言を入力してください。", "error");
    return;
  }
  const entries = Array.isArray(app.state?.sideTelopEntries) ? [...app.state.sideTelopEntries] : [];
  const editingIndex = Number.isInteger(app.state?.sideTelopEditingIndex) ? app.state.sideTelopEditingIndex : -1;
  if (editingIndex >= 0 && editingIndex < entries.length) {
    entries[editingIndex] = text;
  } else {
    entries.push(text);
  }
  const activeIndex = clampActiveIndex(app.state?.sideTelopActiveIndex ?? 0, entries);
  const nextSelection = clampSelectedIndex(editingIndex >= 0 ? editingIndex : entries.length - 1, entries, activeIndex);
  app.state.sideTelopEditingIndex = null;
  app.state.sideTelopSelectedIndex = nextSelection;
  textarea.value = "";
  updateSideTelopFormLabels(app, entries, null);
  updateSideTelopSelectionUI(app, entries);
  persistSideTelops(app, entries, activeIndex);
}

export function handleSideTelopCancel(app) {
  app.state.sideTelopEditingIndex = null;
  if (app.dom.sideTelopText) {
    app.dom.sideTelopText.value = "";
  }
  updateSideTelopFormLabels(app, app.state?.sideTelopEntries || [], null);
  updateSideTelopSelectionUI(app);
}

export function handleSideTelopListClick(app, event) {
  const target = event.target;
  if (!(target instanceof HTMLElement)) return;
  const action = target.dataset.action;
  const itemEl = target.closest(".side-telop-item");
  if (!itemEl) return;
  const index = Number(itemEl.dataset.index || "-1");
  if (!Number.isInteger(index) || index < 0) return;

  const entries = Array.isArray(app.state?.sideTelopEntries) ? [...app.state.sideTelopEntries] : [];
  setSideTelopSelection(app, index, entries);
  if (action === "activate") {
    const activeIndex = clampActiveIndex(index, entries);
    persistSideTelops(app, entries, activeIndex);
  }
}

export function syncSideTelopToChannel(app) {
  startSideTelopListener(app);
}<|MERGE_RESOLUTION|>--- conflicted
+++ resolved
@@ -225,12 +225,9 @@
     const li = document.createElement("li");
     li.className = "side-telop-item";
     const isActive = index === activeIndex;
-<<<<<<< HEAD
     if (isActive) {
       li.classList.add("is-active");
     }
-=======
->>>>>>> d354da94
     if (selectedIndex === index) {
       li.classList.add("is-selected");
     }
@@ -242,7 +239,6 @@
     const number = document.createElement("span");
     number.className = "side-telop-item__number";
     number.textContent = `#${index + 1}`;
-<<<<<<< HEAD
     const activate = document.createElement("button");
     activate.type = "button";
     activate.className = "side-telop-item__activate";
@@ -252,18 +248,6 @@
     activate.disabled = isActive;
     activate.title = isActive ? "現在表示中" : "右サイドテロップを切り替え";
     header.append(number, activate);
-=======
-    const status = document.createElement("span");
-    status.className = "side-telop-item__status";
-    if (isActive) {
-      status.classList.add("is-active");
-      status.textContent = "表示中";
-    } else {
-      status.textContent = "待機中";
-    }
-    header.appendChild(number);
-    header.appendChild(status);
->>>>>>> d354da94
 
     const body = document.createElement("p");
     body.className = "side-telop-item__text";
