--- conflicted
+++ resolved
@@ -1062,7 +1062,6 @@
     const candidateKeys = new Set();
     if (rawScheduleKey) {
       candidateKeys.add(rawScheduleKey);
-<<<<<<< HEAD
     }
     if (canonicalScheduleKey) {
       candidateKeys.add(canonicalScheduleKey);
@@ -1164,109 +1163,6 @@
         }
       }
     }
-=======
-    }
-    if (canonicalScheduleKey) {
-      candidateKeys.add(canonicalScheduleKey);
-    }
-    if (normalizedCanonicalKey) {
-      candidateKeys.add(normalizedCanonicalKey);
-    }
-    const derivedFromAssignment = this.derivePresenceScheduleKey(
-      assignedEvent,
-      {
-        scheduleKey: rawScheduleKey || canonicalScheduleKey,
-        scheduleId: assignmentScheduleId,
-        scheduleLabel: assignment.scheduleLabel
-      },
-      ""
-    );
-    if (derivedFromAssignment) {
-      candidateKeys.add(derivedFromAssignment);
-    }
-
-    const currentKey = String(this.getCurrentScheduleKey() || "").trim();
-    const details = {
-      assignment: debugAssignment,
-      assignedEvent,
-      assignmentScheduleId,
-      normalizedAssignedSchedule,
-      normalizedCanonicalKey,
-      candidateKeys: Array.from(candidateKeys),
-      currentKey,
-      metadataMatch: null,
-      labelMatch: null
-    };
-
-    let mismatch = true;
-    let reason = "no-match";
-
-    if (currentKey) {
-      if (candidateKeys.has(currentKey)) {
-        mismatch = false;
-        reason = "current-key";
-      } else {
-        const assignmentLabelKey = this.derivePresenceScheduleKey(
-          assignedEvent,
-          { scheduleLabel: assignment.scheduleLabel },
-          ""
-        );
-        details.assignmentLabelKey = assignmentLabelKey || "";
-        if (assignmentLabelKey && assignmentLabelKey === currentKey) {
-          mismatch = false;
-          reason = "assignment-label-key";
-        } else {
-          const labelMatch = currentKey.match(/^(.*)::label::(.+)$/);
-          details.labelMatch = labelMatch ? { eventPart: labelMatch[1] || "", labelPart: labelMatch[2] || "" } : null;
-          if (labelMatch) {
-            const [, currentEventPart = "", labelPart = ""] = labelMatch;
-            const currentEvent = String(currentEventPart || "").trim();
-            if (!currentEvent || currentEvent === assignedEvent) {
-              const labelValue = String(labelPart || "").trim();
-              if (labelValue) {
-                const normalizedAssignmentLabel = sanitizePresenceLabel(assignment.scheduleLabel);
-                details.assignmentLabelNormalized = normalizedAssignmentLabel;
-                if (normalizedAssignmentLabel && normalizedAssignmentLabel === labelValue) {
-                  mismatch = false;
-                  reason = "normalized-label";
-                } else {
-                  const metadataMap =
-                    this.state?.scheduleMetadata instanceof Map ? this.state.scheduleMetadata : null;
-                  if (metadataMap) {
-                    const acceptableMetaKeys = new Set();
-                    if (normalizedCanonicalKey) {
-                      acceptableMetaKeys.add(normalizedCanonicalKey);
-                    }
-                    if (
-                      canonicalScheduleKey &&
-                      !canonicalScheduleKey.includes("::label::") &&
-                      !canonicalScheduleKey.includes("::session::")
-                    ) {
-                      acceptableMetaKeys.add(canonicalScheduleKey);
-                    }
-                    for (const [metaKey, metaValue] of metadataMap.entries()) {
-                      if (!assignedEvent || !metaKey.startsWith(`${assignedEvent}::`)) {
-                        continue;
-                      }
-                      const candidateLabel = sanitizePresenceLabel(metaValue?.label);
-                      if (candidateLabel && candidateLabel === labelValue) {
-                        details.metadataMatch = { key: metaKey, label: candidateLabel };
-                        if (!acceptableMetaKeys.size || acceptableMetaKeys.has(metaKey)) {
-                          mismatch = false;
-                          reason = "metadata-label";
-                        }
-                        break;
-                      }
-                    }
-                  }
-                }
-              }
-            }
-          }
-        }
-      }
-    }
->>>>>>> 8c65f93e
 
     details.activeChannel = activeChannel;
 
