<!DOCTYPE html>
<html lang="ja">
<head>
  <meta charset="UTF-8" />
  <title>Telop Display</title>
  <!-- 主要フォントを先読み（同一オリジン想定） -->
  <link rel="preload" as="font" href="assets/fonts/genei-gothic/GenEiGothicP-Bold.woff2" type="font/woff2" crossorigin>
  <link rel="preload" as="font" href="assets/fonts/genei-gothic/GenEiGothicP-SemiBold.woff2" type="font/woff2" crossorigin>
  <link rel="preload" as="font" href="assets/fonts/genei-gothic/GenEiGothicP-H-KL.woff2" type="font/woff2" crossorigin>
  <style>
    /* === GenEi Gothic P / H-KL を登録（アップ済みの woff2 を使用） === */
    @font-face{
      font-family: "GenEiGothicP";
      src: url("assets/fonts/genei-gothic/GenEiGothicP-ExtraLight.woff2") format("woff2");
      font-weight: 200; font-style: normal; font-display: swap;
    }
    @font-face{
      font-family: "GenEiGothicP";
      src: url("assets/fonts/genei-gothic/GenEiGothicP-Light.woff2") format("woff2");
      font-weight: 300; font-style: normal; font-display: swap;
    }
    @font-face{
      font-family: "GenEiGothicP";
      src: url("assets/fonts/genei-gothic/GenEiGothicP-Regular.woff2") format("woff2");
      font-weight: 400; font-style: normal; font-display: swap;
    }
    @font-face{
      font-family: "GenEiGothicP";
      src: url("assets/fonts/genei-gothic/GenEiGothicP-SemiBold.woff2") format("woff2");
      font-weight: 600; font-style: normal; font-display: swap;
    }
    @font-face{
      font-family: "GenEiGothicP";
      src: url("assets/fonts/genei-gothic/GenEiGothicP-Bold.woff2") format("woff2");
      font-weight: 700; font-style: normal; font-display: swap;
    }
    @font-face{
      font-family: "GenEiGothicP";
      src: url("assets/fonts/genei-gothic/GenEiGothicP-Heavy.woff2") format("woff2");
      font-weight: 900; font-style: normal; font-display: swap;
    }
    /* H-KL（質問本文用）
       → 日本語だけを担当させ、英数字は通常の P にフォールバックさせる */
    @font-face{
      font-family: "GenEiGothicP-HKL";
      src: url("assets/fonts/genei-gothic/GenEiGothicP-H-KL.woff2") format("woff2");
      font-weight: 400; font-style: normal; font-display: swap;
      unicode-range:
        U+3000-303F,      /* CJK記号・句読点 */
        U+3040-309F,      /* ひらがな */
        U+30A0-30FF,      /* カタカナ */
        U+4E00-9FFF,      /* CJK統合漢字 */
        U+FF01-FF60, U+FFE0-FFE6; /* 全角英数・記号 */
    }

    /* ====== Modern look (visual-only) ====== */
    :root{
      --neon-a: #00eaff;    /* シアン系 */
      --neon-b: #ff2a6d;    /* マゼンタ系 */
      --seat-bg1: rgba(4,7,12,.76);   /* 座布団の濃いめグラデ上 */
      --seat-bg2: rgba(3,5,9,.82);    /* 座布団の濃いめグラデ下 */
      --seat-border: rgba(255,255,255,.10);
      --radius: 1vw;
      --shadow: 0 1vw 2vw rgba(0,0,0,.38);
      /* レイアウト用の共通余白（横）と、16:9 に合わせた縦の余白を変数化 */
      --pad-x: 2.5vw;
      --pad-y: calc(var(--pad-x) * (1080 / 1920));
      /* アニメ共通の調整値（現場でCSSだけで調整できるように） */
      --dur-flip: 320ms;
      --ease-flip: cubic-bezier(.25,.9,.2,1);
      --blur-outer: 1vw;
    }
    /* 低負荷モード（?lowgpu=1 で body.low-gpu を付与） */
    .low-gpu {
      --dur-flip: 240ms;
      --blur-outer: .5vw;
    }
    /* 画面下部・全幅・16:9 の #telop-canvas を固定 */
    html, body {
      height: 100%;
      margin: 0;
    }
    #telop-canvas {
      position: fixed;
      left: 0; right: 0; bottom: 0;
      aspect-ratio: 1920 / 1080;   /* 幅から高さを16:9で算出 */
      display: flex;
      flex-direction: column;
      align-items: center;          /* 水平中央（テロップ塊を中央に） */
      justify-content: flex-end;    /* 垂直は下寄せ */
      box-sizing: border-box;
      padding: var(--pad-y) var(--pad-x) var(--pad-y);
      color: #fff;
      font-family: "Noto Sans JP","Hiragino Sans","Meiryo",system-ui,sans-serif;
    }

    /* ─ ラジオネーム“タブ座布団” ─ */
    #telop-canvas .name-tag{
      position: absolute;
      top:  calc(-1 * 5vw);
      padding: 0.5vw 1vw 2vw;
      border-radius: 1vw 1vw 0 0;          /* 左上にくっつくインデックス形状 */
      background: rgba(0,0,0,.38);              /* 現行デザイン踏襲（透明・ガラス感） */
      backdrop-filter: blur(1.2vw);
      -webkit-backdrop-filter: blur(1.2vw);
      border: 0.2vw solid rgba(255,255,255,.18);
      box-shadow:
        0 0 1vw color-mix(in srgb, var(--neon-a, #39f) 65%, transparent),
        0 0 1vw color-mix(in srgb, var(--neon-b, #9f3) 45%, transparent);
      pointer-events: none;                     /* 操作対象ではないため */
      z-index: 1;
      width: fit-content;               /* 内容幅に追従 */
      transform-origin: top left;       /* ← 左端を支点に横伸縮 */
      will-change: transform;
      backface-visibility: hidden;
      transform: translateZ(0);
    }
    
    /* ラッパ（タブ＋本文をまとめてスケール） */
    #telop-canvas .telop-wrap{
      position: relative;
      display: inline-block;
      width:100%;
      transform-origin: bottom center;
      will-change: transform;
      overflow: visible; /* ← タブを外側に“はみ出し”表示するため必須 */
      backface-visibility: hidden;
      transform: translateZ(0); /* 合成レイヤを確実化 */
    }
    /* 本文の座布団（中身だけ） */
    #telop-canvas .telop-box{
      position: relative;
      box-sizing: border-box;          /* ← これが肝心 */
      z-index: 2;
      text-align: left;
      width:100%;
      background: linear-gradient(180deg, var(--seat-bg1), var(--seat-bg2));
      border: 0.2vw solid var(--seat-border);
      border-radius: var(--radius);
      box-shadow: var(--shadow);
      backdrop-filter: blur(1vw) saturate(150%);
      -webkit-backdrop-filter: blur(1vw) saturate(150%);
      overflow: hidden;
      padding: calc(1.5vw * (1080 / 1920)) var(--pad-x);
    }
    /* ネオンの発光する枠線（細い管 + ぼんやりグロー） */
    #telop-canvas .telop-box::before,
    #telop-canvas .telop-box::after{
      content:""; position:absolute; inset:0; border-radius: inherit; pointer-events:none;
    }
    
    /* 細いネオンチューブ（輪郭） */
    #telop-canvas .telop-box::before{
      padding: 1px;                                 /* 細いチューブ */
      background: linear-gradient(135deg, var(--neon-a), var(--neon-b));
      -webkit-mask: linear-gradient(#000 0 0) content-box, linear-gradient(#000 0 0);
      -webkit-mask-composite: xor; mask-composite: exclude;
      opacity: .9;
    }
    
    /* ぼんやり広がるグロー（外側のにじみ） */
    #telop-canvas .telop-box::after{
      background: linear-gradient(135deg, var(--neon-a), var(--neon-b));
      filter: blur(var(--blur-outer));
      opacity: .45;
      transform: scale(1.03);
    }
    
    /* 質問未選択時：ラベルを出さない（保険） */
    #radio-name:empty::before { content: none; }

    /* ─ 表示状態（displayは使わずにアニメ可能にする） ─ */
    #telop-canvas.hidden { opacity: 0; visibility: hidden; pointer-events: none; }
    #telop-canvas.show   { opacity: 1; visibility: visible;  }
    #telop-canvas.hide   { opacity: 1; visibility: visible;  } /* 退場アニメ中 */

    /* 入退場はラッパに対して */
    #telop-canvas.show .telop-wrap{
      animation: telopIn .36s cubic-bezier(.2,.7,.2,1) both;
      will-change: transform, opacity, filter;
    }
    #telop-canvas.hide .telop-wrap{
      animation: telopOut .28s cubic-bezier(.2,.7,.2,1) both;
      will-change: transform, opacity, filter;
    }
    @keyframes telopIn{
      0%   { opacity:0; transform: translateY(1.2vw) scale(.985); filter: blur(0.5vw); }
      60%  { opacity:1; transform: translateY(-0.4vw) scale(1.005); filter: blur(0); }
      100% { opacity:1; transform: translateY(0)    scale(1); }
    }
    @keyframes telopOut{
      0%   { opacity:1; transform: translateY(0)    scale(1);    filter: blur(0); }
      100% { opacity:0; transform: translateY(1vw) scale(.985); filter: blur(0.5vw); }
    }
    @media (prefers-reduced-motion: reduce){
      #telop-canvas.show .telop-box,
      #telop-canvas.hide .telop-box{ animation: none; }
    }

    /* ───────── 内容入替アニメ（テキスト行用） ───────── */
    .text-swap-out{ animation: textOut .18s ease both; }
    .text-swap-in { animation: textIn  .22s ease both; }
    @keyframes textOut{
      0%   { opacity:1; transform: translateY(0);   filter: blur(0); }
      100% { opacity:0; transform: translateY(-0.4vw); filter: blur(0.8vw); }
    }
    @keyframes textIn{
      0%   { opacity:0; transform: translateY(0.5vw); filter: blur(0.8vw); }
      100% { opacity:1; transform: translateY(0);   filter: blur(0); }
    }
    @media (prefers-reduced-motion: reduce){
      .text-swap-out, .text-swap-in{ animation:none !important; }
    }

    /* FLIPはラッパに適用（タブも本文も一緒にスケール） */
    #telop-canvas .telop-wrap{
      transform-origin: bottom center;
      will-change: transform;
    }

    /* 見出し（任意） */
    #radio-name {
      color: #ffffff;
      width: fit-content;
      /* ラジオネーム本文＝Bold */
      font-family: "GenEiGothicP","Noto Sans JP",system-ui,sans-serif;
      font-weight: 700;
      font-size: calc(90vw / 23.9);
      line-height: 1.2;
      text-shadow:
        0.2vw 0 0 rgba(0,0,0,.55), -0.2vw 0 0 rgba(0,0,0,.55),
        0 0.2vw 0 rgba(0,0,0,.55),  0 -0.2vw 0 rgba(0,0,0,.55),
        0.2vw 0.2vw 0 rgba(0,0,0,.45), 0.2vw -0.2vw 0 rgba(0,0,0,.45),
        -0.2vw 0.2vw 0 rgba(0,0,0,.45), -0.2vw -0.2vw 0 rgba(0,0,0,.45),
        0 0 1.6vw rgba(0,234,255,.18);
      letter-spacing: .01em;
    }
    #radio-name::before{
      content: "ラジオネーム:";
      font-size: calc(90vw / 32); /* 小さめ */
      margin-right: .5em;
      color: #ffffff;
      opacity: .95;
      font-family: "GenEiGothicP","Noto Sans JP",system-ui,sans-serif;
      font-weight: 400;
    }
    #radio-name.no-label::before{ content:none; }

    /* ─ ここが“1行23文字”の肝 ─
       23ic（CJK全角23文字幅）に固定。非対応ブラウザは 23em にフォールバック。 */
    #question {
      width: fit-content;
      font-family: "GenEiGothicP-HKL","GenEiGothicP","Noto Sans JP",system-ui,sans-serif;
      font-weight: 800;
      font-size: calc(90vw / 22);              /* 56–72pxあたりで微調整OK */
      line-height: 1.25;
      letter-spacing: .01em;
      white-space: normal;
      line-break: strict;           /* 日本語の禁則寄り */
      overflow-wrap: anywhere;      /* 英数や句読点が続いても崩れにくく */
      color: #fff;
      text-shadow:
        0.3vw 0 0 rgba(0,0,0,.70),  -0.3vw 0 0 rgba(0,0,0,.70),
        0 0.3vw 0 rgba(0,0,0,.70),   0 -0.3vw 0 rgba(0,0,0,.70),
        0.3vw 0.3vw 0 rgba(0,0,0,.60), 0.3vw -0.3vw 0 rgba(0,0,0,.60),
        -0.3vw 0.3vw 0 rgba(0,0,0,.60), -0.3vw -0.3vw 0 rgba(0,0,0,.60),
        0 0 1vw rgba(0,234,255,.22),
        0 0 1.5vw rgba(255,42,109,.16);
      -webkit-font-smoothing: antialiased;
      -moz-osx-font-smoothing: grayscale;
      margin-top: auto;
    }

    /* プロポーショナル関連の機能を“明示的にON”にする */
    #radio-name,
    #question{
      /* 文字詰め（カーニング）を使う */
      font-kerning: normal;
      /* 東アジア文字をプロポーショナル幅に（'pwid' 相当） */
      /* かなも個別にプロポーショナルにしたいなら追加（'pkna' 相当） */
      font-variant-east-asian: proportional-width proportional-kana;
      /* OpenType 機能を明示（対応フォント・ブラウザで有効） */
      font-feature-settings: "palt" 1, "kern" 1; /* 横組み代替('palt')＋カーニング */
    }

    /* ルビは上に表示（標準）＋ 古い WebKit フォールバック */
    #telop-canvas ruby{
      ruby-position: over;           /* 標準: 上に */
      -webkit-ruby-position: before; /* 旧WebKit: 上に */
    }
    /* 既存サイズ指定はそのまま。line-heightだけ詰めたい時は以下を任意で */
    /* #telop-canvas rt{ line-height:1; } */
    
    /* 入れ替え時に“ふわっ”と表示（任意） */
    .animate-in{ animation: fadeSlideUp .28s ease-out both; }
    @keyframes fadeSlideUp{
      from{ opacity:0; transform: translateY(1.6vw) scale(.995); }
      to  { opacity:1; transform: translateY(0)   scale(1); }
    }
    @media (prefers-reduced-motion: no-preference){
      #telop-canvas .telop-box::after{
        animation: neonPulse 5s ease-in-out infinite;
      }
      @keyframes neonPulse{
        0%, 100% { opacity:.40; }
        15%      { opacity:.48; }
        20%      { opacity:.36; }
        55%      { opacity:.44; }
      }
    }
    rt   {
      font-size: .5em; line-height: 1;
      color:#ffffff;
      -webkit-text-stroke: 0.1vw rgba(0,0,0,.55);
      text-shadow:
        0.15vw 0 0 rgba(0,0,0,.45), -0.15vw 0 0 rgba(0,0,0,.45),
        0 0.15vw 0 rgba(0,0,0,.45),  0 -0.15vw 0 rgba(0,0,0,.45);
    }
    /* 計測用クローンでは一切のモーションを無効化（高さだけ測る） */
    [data-probe],
    [data-probe] * { animation: none !important; transition: none !important; }
    [data-probe] .telop-box::after { content: none !important; }
  </style>
</head>
<body>

  <!-- ★ あなたの条件：#telop-canvas を下部・全幅・16:9で固定 -->
  <div id="telop-canvas">
    <!-- ▼ タブ＋本文座布団をひとまとめにするラッパ（ここに FLIP を適用） -->
    <div class="telop-wrap">
      <!-- タブ座布団（兄） -->
      <div class="name-tag" id="name-tag">
        <span id="radio-name"></span>
      </div>
      <!-- 本文の座布団（弟） -->
      <div class="telop-box">
        <div id="question" role="status" aria-live="polite"></div>
      </div>
    </div>
  </div>

  <!-- Firebase スクリプトは既存のまま（IDも同じ） -->
  <script type="module">
        import { initializeApp } from "https://www.gstatic.com/firebasejs/10.12.2/firebase-app.js";
        import { getDatabase, ref, onValue, update, serverTimestamp, get } from "https://www.gstatic.com/firebasejs/10.12.2/firebase-database.js";
        import { getAuth, onAuthStateChanged, signInAnonymously } from "https://www.gstatic.com/firebasejs/10.12.2/firebase-auth.js";

        const firebaseConfig = {
            apiKey: "AIzaSyBh54ZKsM6uNph61QrP-Ypu7bzU_PHbNcY",
            authDomain: "subtitle-output-system-9bc14.firebaseapp.com",
            databaseURL: "https://subtitle-output-system-9bc14-default-rtdb.asia-southeast1.firebasedatabase.app",
            projectId: "subtitle-output-system-9bc14",
            storageBucket: "subtitle-output-system-9bc14.firebasestorage.app",
            messagingSenderId: "378400426909",
            appId: "1:378400426909:web:f1549aad61e3f7aacebd74"
         };

        const app = initializeApp(firebaseConfig);
        // 低負荷モード (?lowgpu=1) を有効化
        if (new URL(location.href).searchParams.get('lowgpu') === '1') {
          document.body.classList.add('low-gpu');
        }
        const database = getDatabase(app);
        const auth = getAuth(app);

        let canReportRender = false;
        let approvalChecked = false;
        let unsubscribeApproval = null;
        let approvalWaitingLogged = false;
        let approvalEnabledLogged = false;
        let approvalUnreadableLogged = false;
        let reportSuppressedLogged = false;

        onAuthStateChanged(auth, (user) => {
          if (typeof unsubscribeApproval === 'function') {
            unsubscribeApproval();
            unsubscribeApproval = null;
          }

          if (!user) {
            canReportRender = false;
            approvalChecked = false;
            approvalWaitingLogged = false;
            approvalEnabledLogged = false;
            approvalUnreadableLogged = false;
            reportSuppressedLogged = false;
            signInAnonymously(auth).catch(err => {
              console.error('Anonymous sign-in failed:', err);
            });
            return;
          }

          const approvalRef = ref(database, `screens/approved/${user.uid}`);
          unsubscribeApproval = onValue(approvalRef, (snapshot) => {
            approvalChecked = true;
            const approved = snapshot.exists() && snapshot.val() === true;

            if (approved) {
              canReportRender = true;
              reportSuppressedLogged = false;
              approvalWaitingLogged = false;
              approvalUnreadableLogged = false;
              if (!approvalEnabledLogged) {
                console.info('Display UID approved; render_state updates enabled.');
                approvalEnabledLogged = true;
              }
              return;
            }

            canReportRender = false;
            approvalEnabledLogged = false;
            if (!approvalWaitingLogged) {
              console.warn('Display UID is not yet approved. Waiting for operator approval before writing render_state.');
              approvalWaitingLogged = true;
            }
          }, (error) => {
            approvalChecked = true;
            canReportRender = false;
            approvalEnabledLogged = false;
            if (error && error.code === 'PERMISSION_DENIED') {
              if (!approvalUnreadableLogged) {
                console.warn('Display approval status is not readable under current Firebase rules; render_state writes suppressed until approval is granted.');
                approvalUnreadableLogged = true;
              }
              return;
            }
            console.error('Failed to confirm display approval status:', error);
          });
        });
    
<<<<<<< HEAD
        const currentTelopRef = ref(database, 'currentTelop');
        const renderRef = ref(database, 'render_state');
      
=======
>>>>>>> 055c3f2c
        // ★ 状態レポート（display → Firebase）
        function reportRender(phase, info = {}) {
          if (!canReportRender) {
            if (approvalChecked && !reportSuppressedLogged) {
              console.debug('render_state update skipped because this display is not approved yet.');
              reportSuppressedLogged = true;
            }
            return Promise.resolve();
          }

          const payload = {
            phase,                                        // 'showing' | 'visible' | 'hiding' | 'hidden' | 'error'
            updatedAt: serverTimestamp(),
            ...info                                       // { name, uid, seq など任意}
          };
          return update(renderRef, payload).catch(err => {
            if (err && err.code === 'PERMISSION_DENIED') {
              canReportRender = false;
              approvalEnabledLogged = false;
              if (!approvalWaitingLogged) {
                console.warn('render_state update was denied. Waiting for operator approval before retrying.');
                approvalWaitingLogged = true;
              }
              return;
            }
            console.error(err);
          });
        }
    
        const radioNameEl = document.getElementById('radio-name');
        const questionEl = document.getElementById('question');
        const telopCanvas = document.getElementById('telop-canvas');

        const telopWrap = document.querySelector('#telop-canvas .telop-wrap');
        const telopBox  = document.querySelector('#telop-canvas .telop-box');
        const nameTagEl = document.getElementById('name-tag');
    
        // 初期状態は非表示に（データ到着まで）
        telopCanvas.classList.add('hidden');
    
        // 表示/非表示の制御ヘルパ
        // ★ レース対策トークン
        let __updateToken = 0;
        let __currentToken = 0;

        async function showTelop(next){
          const token = (++__updateToken || 1);
          __currentToken = token;
          reportRender('showing', { nowShowing: { name: next?.name || '', question: next?.question || '', uid: next?.uid || null } });
          try{
            if (__currentToken !== token) return;
            await flipResize(next);
            if (__currentToken !== token) return;
            await reportRender('visible', { nowShowing: { name: next?.name || '', question: next?.question || '', uid: next?.uid || null } });
          } catch(e){
            console.error(e);
            await reportRender('error', { error: String(e && e.message || e) });
            // ★ 自動復帰：5秒後に hidden へ
            setTimeout(async () => {
              if (__currentToken === token) {
                try { await reportRender('hidden'); } catch(_) {}
              }
            }, 5000);
            return;
          }
          // 念のため：テキストは必ず可視状態に戻し、高さロックも解除してから入場
          ensureTextVisible();
          telopWrap.style.transform = '';
          telopWrap.style.transition = '';
          telopCanvas.classList.remove('hidden','hide');
          void telopCanvas.offsetWidth;            // アニメ再起動
          telopCanvas.classList.add('show');
        }
        async function hideTelop(){
          const token = (++__updateToken || 1);
          __currentToken = token;
          reportRender('hiding');
          try{
            if (__currentToken !== token) return;
            await buildOut();
            if (__currentToken !== token) return;
            // ビルドアウト完了時：中身もクリアしたいので nowShowing を null に
            await reportRender('hidden', { nowShowing: null });
          } catch(e){
            console.error(e);
            await reportRender('error', { error: String(e && e.message || e) });
            setTimeout(async () => {
              if (__currentToken === token) {
                try { await reportRender('hidden'); } catch(_) {}
              }
            }, 5000);
          }
        }
        // 入退場アニメ終了時の後始末
        let pendingClear = false;
        telopWrap?.addEventListener('animationend', (e)=>{
          if (e.animationName === 'telopIn'){
            // 入場アニメの transform をクリア（以降の FLIP と競合させない）
            telopCanvas.classList.remove('show');
          }
          if (e.animationName === 'telopOut'){
            telopCanvas.classList.add('hidden');
            telopCanvas.classList.remove('hide');
            if (pendingClear){
              radioNameEl.textContent = '';
              questionEl.innerHTML = '';
              radioNameEl.classList.remove('no-label');
              prevName = ''; prevQuestion = '';
              pendingClear = false;
            }
          }
        });
    
        // アニメの取りこぼし防止（animationend が飛ばなくても確実に進む）
        function fadeOut(el){
          el.classList.remove('text-swap-in','text-swap-out');
          void el.offsetWidth; el.classList.add('text-swap-out');
          return new Promise((resolve)=>{
            const done = ()=> resolve();
            el.addEventListener('animationend', done, { once:true });
            setTimeout(done, 280); // フォールバック
          });
        }
        function fadeIn(el){
          el.classList.remove('text-swap-out');
          void el.offsetWidth; el.classList.add('text-swap-in');
          const cleanup = ()=> el.classList.remove('text-swap-in');
          el.addEventListener('animationend', cleanup, { once:true });
          setTimeout(cleanup, 320); // フォールバック
        }
    
        // 念のため：強制的に可視へ戻すユーティリティ
        function ensureTextVisible(){
          [radioNameEl, questionEl].forEach(el=>{
            el.classList.remove('text-swap-out','text-swap-in');
            el.style.opacity = ''; // カスタムで触っていればリセット
          });
        }

        // ★ 退場アニメ（.hide を付けて telopOut の終了を待つ）
        function buildOut(){
          return new Promise((resolve)=>{
            // すでに hidden なら何もしない
            if (telopCanvas.classList.contains('hidden')) { resolve(); return; }
            // 入場状態を外し、退場を開始
            telopCanvas.classList.remove('show');
            void telopCanvas.offsetWidth; // reflow でアニメ再始動を安定化
            telopCanvas.classList.add('hide');

            let settled = false;
            const onEnd = (e)=>{
              if (e.animationName !== 'telopOut') return;
              telopWrap.removeEventListener('animationend', onEnd);
              settled = true;
              resolve();
            };
            telopWrap.addEventListener('animationend', onEnd);
            // フォールバック（アニメイベント取りこぼし対策）
            setTimeout(()=>{
              if (!settled){
                telopWrap.removeEventListener('animationend', onEnd);
                resolve();
              }
            }, 450);
          });
        }
    
        /* ===== FLIP（scaleY）で“現在→目標”にだけ補間：超なめらか ===== */
        function applyTexts(next){
          // ラベル制御 → テキストの順で（疑似要素の有無が高さに効くため）
          radioNameEl.classList.toggle('no-label', next.noLabel);
          radioNameEl.textContent = next.name || '';
          questionEl.innerHTML    = applyRuby(next.question || '');
        }
        async function fontsReady(){
          if (!document.fonts) return;
          if (document.fonts.status === 'loaded') return;
          await Promise.race([
            document.fonts.ready.catch(()=>{}),
            new Promise(res=>setTimeout(res,1500))
          ]);
        }
        // FLIP：ラッパ（タブ＋本文）を scaleY、タブを scaleX で滑らかに補間
        function flipResize(next){
          const reduce = window.matchMedia('(prefers-reduced-motion: reduce)').matches;
          const firstH = telopWrap.offsetHeight | 0;   // いまの見た目高さ（タブ含む）
          const firstW = nameTagEl.offsetWidth | 0;    // いまのタブ幅
          applyTexts(next);                             // ← 先に最終内容へ（レイアウト確定）
          void telopWrap.offsetHeight;                 // reflow
          const lastH  = telopWrap.offsetHeight | 0;   // 最終高さ
          const lastW  = nameTagEl.offsetWidth | 0;    // 最終タブ幅

          const doH = (!!firstH && !!lastH && Math.abs(lastH - firstH) >= 2);
          const doW = (!!firstW && !!lastW && Math.abs(lastW - firstW) >= 2);
          if (reduce || (!doH && !doW)) return Promise.resolve();

          if (doH){
            telopWrap.style.transition = 'none';
            telopWrap.style.transform  = `scaleY(${firstH / lastH})`;
          }
          if (doW){
            nameTagEl.style.transition = 'none';
            nameTagEl.style.transform  = `scaleX(${firstW / lastW})`;
          }
          // transform を同フレーム適用（チラつき防止）
          void getComputedStyle(telopWrap).transform;
          void getComputedStyle(nameTagEl).transform;

          return new Promise(resolve=>{
            requestAnimationFrame(()=>{
              requestAnimationFrame(()=>{
                const tr = `transform var(--dur-flip) var(--ease-flip)`;
                let pending = 0;
                const cleanup = ()=>{
                  if (doH){ telopWrap.style.transition=''; telopWrap.style.transform=''; }
                  if (doW){ nameTagEl.style.transition=''; nameTagEl.style.transform=''; }
                  resolve();
                };
                const done = ()=>{ if(--pending<=0) cleanup(); };
                if (doH){
                  pending++;
                  telopWrap.style.transition = tr;
                  telopWrap.style.transform  = 'scaleY(1)';
                  telopWrap.addEventListener('transitionend', done, {once:true});
                }
                if (doW){
                  pending++;
                  nameTagEl.style.transition = tr;
                  nameTagEl.style.transform  = 'scaleX(1)';
                  nameTagEl.addEventListener('transitionend', done, {once:true});
                }
                setTimeout(cleanup, 450); // フォールバック
              });
            });
          });
        }
  
        let prevName = '', prevQuestion = '';
        // 連続更新の競合防止用トークン
        let updateToken = 0;
    
        let dictionary = [];
        const dictRef = ref(database, 'dictionary');
        onValue(dictRef, snap => { dictionary = snap.val() || []; });
        
        // テキストにルビを適用する関数
        function applyRuby(text) {
            if (!text) return '';
            let processedText = escapeHtml(text); // ベースをサニタイズ
            dictionary.forEach(item => {
                // 正規表現で単語を検索し、<ruby>タグに置換する
                // 'g'フラグですべてのマッチを置換
                const regex = new RegExp(escapeRegExp(item.term), 'g');
                processedText = processedText.replace(
                  regex,
                  `<ruby>${escapeHtml(item.term)}<rt>${escapeHtml(item.ruby)}</rt></ruby>`
                );
            });
            return processedText;
        }
        
        function escapeHtml(s){
          return String(s).replace(/&/g,'&amp;').replace(/</g,'&lt;').replace(/>/g,'&gt;')
                          .replace(/"/g,'&quot;').replace(/'/g,'&#039;');
        }        

        // 正規表現用の特殊文字をエスケープするヘルパー関数
        function escapeRegExp(string) {
            return string.replace(/[.*+?^${}()|[\]\\]/g, '\\$&');
        }

        // Firebaseの 'currentTelop' の場所の変更を監視する
        onValue(currentTelopRef, (snapshot) => {
          const telopData  = snapshot.val() || null;
          const name       = telopData?.name ?? '';
          const question   = telopData?.question ?? '';
          const hasQuestion = !!(question && question.trim().length);
    
          if (!hasQuestion){
            // 非表示へ（座布団ごと退場）…中身は退場完了後に消す
            pendingClear = true;
            hideTelop();
            return;
          }
    
          // ラベル制御（Pick Up Question はラベル非表示）※ ここでは切り替え“しない”
          const isPickup = (n) => String(n).trim().toLowerCase().replace(/\s+/g,'') === 'pickupquestion';
          const willNoLabel = isPickup(name);
          // ★ currentTelop 更新時に前回値との差分を把握して、必要なDOMだけを入れ替える
          const nameChanged = name.trim() !== prevName.trim();
          const qChanged    = question.trim() !== prevQuestion.trim();
          const labelChanged = (radioNameEl.classList.contains('no-label') !== willNoLabel);
          const nameOrLabelChanged = nameChanged || labelChanged;
          const myToken     = ++updateToken;  // 後着優先
    
          // 座布団自体は出す（入場アニメは showTelop が担当）
          if (telopCanvas.classList.contains('hidden')) {
            // 初回は next を渡して入場（座布団サイズは telopIn アニメで表示）
            const next = { name, question, noLabel: willNoLabel };
            // 初回でも本文は先に適用してOK（入場はクラスで実施）
            radioNameEl.textContent = name;
            questionEl.innerHTML    = applyRuby(question);
            radioNameEl.classList.toggle('no-label', willNoLabel);
            showTelop(next);
          } else {
            // 表示中：変化した要素を同時にフェードアウト
            const outs = [];
            if (nameOrLabelChanged) outs.push(fadeOut(radioNameEl));
            if (qChanged)           outs.push(fadeOut(questionEl));
            if (outs.length){
              Promise.all(outs).then(async ()=>{
                if (myToken !== updateToken) return; // レース対策
                const next = { name, question, noLabel: willNoLabel };

                // ★ 変更開始＝showing（phase と updatedAt を更新）
                reportRender('showing', { nowShowing: { name, question } });

                await fontsReady();
                await flipResize(next);              // サイズ補間（座布団も滑らか）
                if (myToken !== updateToken) return; // レース対策

                // テキストはクロスフェードで復帰
                if (nameOrLabelChanged) fadeIn(radioNameEl);
                if (qChanged)           fadeIn(questionEl);
                ensureTextVisible();

                // ★ 反映完了＝visible（nowShowing と updatedAt を確定）
                reportRender('visible', { nowShowing: { name, question } });
              });
            } else {
              // 変更なしでも不可視が残っていたら強制復帰
              ensureTextVisible();
              // // 同一内容の再通知でも更新時刻を刻みたいなら↓を有効化
              // reportRender('visible', { nowShowing: { name, question } });
            }
          }
          prevName = name; prevQuestion = question;
        });
  </script>
</body>
</html><|MERGE_RESOLUTION|>--- conflicted
+++ resolved
@@ -428,12 +428,9 @@
           });
         });
     
-<<<<<<< HEAD
         const currentTelopRef = ref(database, 'currentTelop');
         const renderRef = ref(database, 'render_state');
       
-=======
->>>>>>> 055c3f2c
         // ★ 状態レポート（display → Firebase）
         function reportRender(phase, info = {}) {
           if (!canReportRender) {
