<!DOCTYPE html>
<html lang="ja">
<head>
  <meta charset="UTF-8" />
  <title>Telop Display</title>
  <!-- 主要フォントを先読み（同一オリジン想定） -->
  <link rel="preload" as="font" href="assets/fonts/genei-gothic/GenEiGothicP-Bold.woff2" type="font/woff2" crossorigin>
  <link rel="preload" as="font" href="assets/fonts/genei-gothic/GenEiGothicP-SemiBold.woff2" type="font/woff2" crossorigin>
  <link rel="preload" as="font" href="assets/fonts/genei-gothic/GenEiGothicP-H-KL.woff2" type="font/woff2" crossorigin>
  <style>
    /* === GenEi Gothic P / H-KL を登録（アップ済みの woff2 を使用） === */
    @font-face{
      font-family: "GenEiGothicP";
      src: url("assets/fonts/genei-gothic/GenEiGothicP-ExtraLight.woff2") format("woff2");
      font-weight: 200; font-style: normal; font-display: swap;
    }
    @font-face{
      font-family: "GenEiGothicP";
      src: url("assets/fonts/genei-gothic/GenEiGothicP-Light.woff2") format("woff2");
      font-weight: 300; font-style: normal; font-display: swap;
    }
    @font-face{
      font-family: "GenEiGothicP";
      src: url("assets/fonts/genei-gothic/GenEiGothicP-Regular.woff2") format("woff2");
      font-weight: 400; font-style: normal; font-display: swap;
    }
    @font-face{
      font-family: "GenEiGothicP";
      src: url("assets/fonts/genei-gothic/GenEiGothicP-SemiBold.woff2") format("woff2");
      font-weight: 600; font-style: normal; font-display: swap;
    }
    @font-face{
      font-family: "GenEiGothicP";
      src: url("assets/fonts/genei-gothic/GenEiGothicP-Bold.woff2") format("woff2");
      font-weight: 700; font-style: normal; font-display: swap;
    }
    @font-face{
      font-family: "GenEiGothicP";
      src: url("assets/fonts/genei-gothic/GenEiGothicP-Heavy.woff2") format("woff2");
      font-weight: 900; font-style: normal; font-display: swap;
    }
    /* H-KL（質問本文用）
       → 日本語だけを担当させ、英数字は通常の P にフォールバックさせる */
    @font-face{
      font-family: "GenEiGothicP-HKL";
      src: url("assets/fonts/genei-gothic/GenEiGothicP-H-KL.woff2") format("woff2");
      font-weight: 400; font-style: normal; font-display: swap;
      unicode-range:
        U+3000-303F,      /* CJK記号・句読点 */
        U+3040-309F,      /* ひらがな */
        U+30A0-30FF,      /* カタカナ */
        U+4E00-9FFF,      /* CJK統合漢字 */
        U+FF01-FF60, U+FFE0-FFE6; /* 全角英数・記号 */
    }

    /* ====== Modern look (visual-only) ====== */
    :root{
      --neon-a: #00eaff;    /* シアン系 */
      --neon-b: #ff2a6d;    /* マゼンタ系 */
      --seat-bg1: rgba(4,7,12,.76);   /* 座布団の濃いめグラデ上 */
      --seat-bg2: rgba(3,5,9,.82);    /* 座布団の濃いめグラデ下 */
      --seat-border: rgba(255,255,255,.10);
      --radius: 1vw;
      --shadow: 0 1vw 2vw rgba(0,0,0,.38);
      /* レイアウト用の共通余白（横）と、16:9 に合わせた縦の余白を変数化 */
      --pad-x: 2.5vw;
      --pad-y: calc(var(--pad-x) * (1080 / 1920));
      /* アニメ共通の調整値（現場でCSSだけで調整できるように） */
      --dur-flip: 320ms;
      --ease-flip: cubic-bezier(.25,.9,.2,1);
      --blur-outer: 1vw;
    }
    /* 低負荷モード（?lowgpu=1 で body.low-gpu を付与） */
    .low-gpu {
      --dur-flip: 240ms;
      --blur-outer: .5vw;
    }
    /* 画面下部・全幅・16:9 の #telop-canvas を固定 */
    html, body {
      height: 100%;
      margin: 0;
    }
    #telop-canvas {
      position: fixed;
      left: 0; right: 0; bottom: 0;
      aspect-ratio: 1920 / 1080;   /* 幅から高さを16:9で算出 */
      display: flex;
      flex-direction: column;
      align-items: center;          /* 水平中央（テロップ塊を中央に） */
      justify-content: flex-end;    /* 垂直は下寄せ */
      box-sizing: border-box;
      padding: var(--pad-y) var(--pad-x) var(--pad-y);
      color: #fff;
      font-family: "Noto Sans JP","Hiragino Sans","Meiryo",system-ui,sans-serif;
    }

    /* ─ ラジオネーム“タブ座布団” ─ */
    #telop-canvas .name-tag{
      position: absolute;
      top:  calc(-1 * 5vw);
      padding: 0.5vw 1vw 2vw;
      border-radius: 1vw 1vw 0 0;          /* 左上にくっつくインデックス形状 */
      background: rgba(0,0,0,.38);              /* 現行デザイン踏襲（透明・ガラス感） */
      backdrop-filter: blur(1.2vw);
      -webkit-backdrop-filter: blur(1.2vw);
      border: 0.2vw solid rgba(255,255,255,.18);
      box-shadow:
        0 0 1vw color-mix(in srgb, var(--neon-a, #39f) 65%, transparent),
        0 0 1vw color-mix(in srgb, var(--neon-b, #9f3) 45%, transparent);
      pointer-events: none;                     /* 操作対象ではないため */
      z-index: 1;
      width: fit-content;               /* 内容幅に追従 */
      transform-origin: top left;       /* ← 左端を支点に横伸縮 */
      will-change: transform;
      backface-visibility: hidden;
      transform: translateZ(0);
    }
    
    /* ラッパ（タブ＋本文をまとめてスケール） */
    #telop-canvas .telop-wrap{
      position: relative;
      display: inline-block;
      width:100%;
      transform-origin: bottom center;
      will-change: transform;
      overflow: visible; /* ← タブを外側に“はみ出し”表示するため必須 */
      backface-visibility: hidden;
      transform: translateZ(0); /* 合成レイヤを確実化 */
    }
    /* 本文の座布団（中身だけ） */
    #telop-canvas .telop-box{
      position: relative;
      box-sizing: border-box;          /* ← これが肝心 */
      z-index: 2;
      text-align: left;
      width:100%;
      background: linear-gradient(180deg, var(--seat-bg1), var(--seat-bg2));
      border: 0.2vw solid var(--seat-border);
      border-radius: var(--radius);
      box-shadow: var(--shadow);
      backdrop-filter: blur(1vw) saturate(150%);
      -webkit-backdrop-filter: blur(1vw) saturate(150%);
      overflow: hidden;
      padding: calc(1.5vw * (1080 / 1920)) var(--pad-x);
    }
    /* ネオンの発光する枠線（細い管 + ぼんやりグロー） */
    #telop-canvas .telop-box::before,
    #telop-canvas .telop-box::after{
      content:""; position:absolute; inset:0; border-radius: inherit; pointer-events:none;
    }
    
    /* 細いネオンチューブ（輪郭） */
    #telop-canvas .telop-box::before{
      padding: 1px;                                 /* 細いチューブ */
      background: linear-gradient(135deg, var(--neon-a), var(--neon-b));
      -webkit-mask: linear-gradient(#000 0 0) content-box, linear-gradient(#000 0 0);
      -webkit-mask-composite: xor; mask-composite: exclude;
      opacity: .9;
    }
    
    /* ぼんやり広がるグロー（外側のにじみ） */
    #telop-canvas .telop-box::after{
      background: linear-gradient(135deg, var(--neon-a), var(--neon-b));
      filter: blur(var(--blur-outer));
      opacity: .45;
      transform: scale(1.03);
    }
    
    /* 質問未選択時：ラベルを出さない（保険） */
    #radio-name:empty::before { content: none; }

    /* ─ 表示状態（displayは使わずにアニメ可能にする） ─ */
    #telop-canvas.hidden { opacity: 0; visibility: hidden; pointer-events: none; }
    #telop-canvas.show   { opacity: 1; visibility: visible;  }
    #telop-canvas.hide   { opacity: 1; visibility: visible;  } /* 退場アニメ中 */

    /* 入退場はラッパに対して */
    #telop-canvas.show .telop-wrap{
      animation: telopIn .36s cubic-bezier(.2,.7,.2,1) both;
      will-change: transform, opacity, filter;
    }
    #telop-canvas.hide .telop-wrap{
      animation: telopOut .28s cubic-bezier(.2,.7,.2,1) both;
      will-change: transform, opacity, filter;
    }
    @keyframes telopIn{
      0%   { opacity:0; transform: translateY(1.2vw) scale(.985); filter: blur(0.5vw); }
      60%  { opacity:1; transform: translateY(-0.4vw) scale(1.005); filter: blur(0); }
      100% { opacity:1; transform: translateY(0)    scale(1); }
    }
    @keyframes telopOut{
      0%   { opacity:1; transform: translateY(0)    scale(1);    filter: blur(0); }
      100% { opacity:0; transform: translateY(1vw) scale(.985); filter: blur(0.5vw); }
    }
    @media (prefers-reduced-motion: reduce){
      #telop-canvas.show .telop-box,
      #telop-canvas.hide .telop-box{ animation: none; }
    }

    /* ───────── 内容入替アニメ（テキスト行用） ───────── */
    .text-swap-out{ animation: textOut .18s ease both; }
    .text-swap-in { animation: textIn  .22s ease both; }
    @keyframes textOut{
      0%   { opacity:1; transform: translateY(0);   filter: blur(0); }
      100% { opacity:0; transform: translateY(-0.4vw); filter: blur(0.8vw); }
    }
    @keyframes textIn{
      0%   { opacity:0; transform: translateY(0.5vw); filter: blur(0.8vw); }
      100% { opacity:1; transform: translateY(0);   filter: blur(0); }
    }
    @media (prefers-reduced-motion: reduce){
      .text-swap-out, .text-swap-in{ animation:none !important; }
    }

    /* FLIPはラッパに適用（タブも本文も一緒にスケール） */
    #telop-canvas .telop-wrap{
      transform-origin: bottom center;
      will-change: transform;
    }

    /* 見出し（任意） */
    #radio-name {
      color: #ffffff;
      width: fit-content;
      /* ラジオネーム本文＝Bold */
      font-family: "GenEiGothicP","Noto Sans JP",system-ui,sans-serif;
      font-weight: 700;
      font-size: calc(90vw / 23.9);
      line-height: 1.2;
      text-shadow:
        0.2vw 0 0 rgba(0,0,0,.55), -0.2vw 0 0 rgba(0,0,0,.55),
        0 0.2vw 0 rgba(0,0,0,.55),  0 -0.2vw 0 rgba(0,0,0,.55),
        0.2vw 0.2vw 0 rgba(0,0,0,.45), 0.2vw -0.2vw 0 rgba(0,0,0,.45),
        -0.2vw 0.2vw 0 rgba(0,0,0,.45), -0.2vw -0.2vw 0 rgba(0,0,0,.45),
        0 0 1.6vw rgba(0,234,255,.18);
      letter-spacing: .01em;
    }
    #radio-name::before{
      content: "ラジオネーム:";
      font-size: calc(90vw / 32); /* 小さめ */
      margin-right: .5em;
      color: #ffffff;
      opacity: .95;
      font-family: "GenEiGothicP","Noto Sans JP",system-ui,sans-serif;
      font-weight: 400;
    }
    #radio-name.no-label::before{ content:none; }

    /* ─ ここが“1行23文字”の肝 ─
       23ic（CJK全角23文字幅）に固定。非対応ブラウザは 23em にフォールバック。 */
    #question {
      width: fit-content;
      font-family: "GenEiGothicP-HKL","GenEiGothicP","Noto Sans JP",system-ui,sans-serif;
      font-weight: 800;
      font-size: calc(90vw / 22);              /* 56–72pxあたりで微調整OK */
      line-height: 1.25;
      letter-spacing: .01em;
      white-space: normal;
      line-break: strict;           /* 日本語の禁則寄り */
      overflow-wrap: anywhere;      /* 英数や句読点が続いても崩れにくく */
      color: #fff;
      text-shadow:
        0.3vw 0 0 rgba(0,0,0,.70),  -0.3vw 0 0 rgba(0,0,0,.70),
        0 0.3vw 0 rgba(0,0,0,.70),   0 -0.3vw 0 rgba(0,0,0,.70),
        0.3vw 0.3vw 0 rgba(0,0,0,.60), 0.3vw -0.3vw 0 rgba(0,0,0,.60),
        -0.3vw 0.3vw 0 rgba(0,0,0,.60), -0.3vw -0.3vw 0 rgba(0,0,0,.60),
        0 0 1vw rgba(0,234,255,.22),
        0 0 1.5vw rgba(255,42,109,.16);
      -webkit-font-smoothing: antialiased;
      -moz-osx-font-smoothing: grayscale;
      margin-top: auto;
    }

    /* プロポーショナル関連の機能を“明示的にON”にする */
    #radio-name,
    #question{
      /* 文字詰め（カーニング）を使う */
      font-kerning: normal;
      /* 東アジア文字をプロポーショナル幅に（'pwid' 相当） */
      /* かなも個別にプロポーショナルにしたいなら追加（'pkna' 相当） */
      font-variant-east-asian: proportional-width proportional-kana;
      /* OpenType 機能を明示（対応フォント・ブラウザで有効） */
      font-feature-settings: "palt" 1, "kern" 1; /* 横組み代替('palt')＋カーニング */
    }

    /* ルビは上に表示（標準）＋ 古い WebKit フォールバック */
    #telop-canvas ruby{
      ruby-position: over;           /* 標準: 上に */
      -webkit-ruby-position: before; /* 旧WebKit: 上に */
    }
    /* 既存サイズ指定はそのまま。line-heightだけ詰めたい時は以下を任意で */
    /* #telop-canvas rt{ line-height:1; } */
    
    /* 入れ替え時に“ふわっ”と表示（任意） */
    .animate-in{ animation: fadeSlideUp .28s ease-out both; }
    @keyframes fadeSlideUp{
      from{ opacity:0; transform: translateY(1.6vw) scale(.995); }
      to  { opacity:1; transform: translateY(0)   scale(1); }
    }
    @media (prefers-reduced-motion: no-preference){
      #telop-canvas .telop-box::after{
        animation: neonPulse 5s ease-in-out infinite;
      }
      @keyframes neonPulse{
        0%, 100% { opacity:.40; }
        15%      { opacity:.48; }
        20%      { opacity:.36; }
        55%      { opacity:.44; }
      }
    }
    rt   {
      font-size: .5em; line-height: 1;
      color:#ffffff;
      -webkit-text-stroke: 0.1vw rgba(0,0,0,.55);
      text-shadow:
        0.15vw 0 0 rgba(0,0,0,.45), -0.15vw 0 0 rgba(0,0,0,.45),
        0 0.15vw 0 rgba(0,0,0,.45),  0 -0.15vw 0 rgba(0,0,0,.45);
    }
    /* 計測用クローンでは一切のモーションを無効化（高さだけ測る） */
    [data-probe],
    [data-probe] * { animation: none !important; transition: none !important; }
    [data-probe] .telop-box::after { content: none !important; }
  </style>
</head>
<body>

  <!-- ★ あなたの条件：#telop-canvas を下部・全幅・16:9で固定 -->
  <div id="telop-canvas">
    <!-- ▼ タブ＋本文座布団をひとまとめにするラッパ（ここに FLIP を適用） -->
    <div class="telop-wrap">
      <!-- タブ座布団（兄） -->
      <div class="name-tag" id="name-tag">
        <span id="radio-name"></span>
      </div>
      <!-- 本文の座布団（弟） -->
      <div class="telop-box">
        <div id="question" role="status" aria-live="polite"></div>
      </div>
    </div>
  </div>

  <!-- Firebase スクリプトは既存のまま（IDも同じ） -->
  <script type="module">
        import { initializeApp } from "https://www.gstatic.com/firebasejs/10.12.2/firebase-app.js";
        import { getDatabase, ref, onValue, update, serverTimestamp, get } from "https://www.gstatic.com/firebasejs/10.12.2/firebase-database.js";
        import { getAuth, onAuthStateChanged, signInAnonymously } from "https://www.gstatic.com/firebasejs/10.12.2/firebase-auth.js";

        const firebaseConfig = {
            apiKey: "AIzaSyBh54ZKsM6uNph61QrP-Ypu7bzU_PHbNcY",
            authDomain: "subtitle-output-system-9bc14.firebaseapp.com",
            databaseURL: "https://subtitle-output-system-9bc14-default-rtdb.asia-southeast1.firebasedatabase.app",
            projectId: "subtitle-output-system-9bc14",
            storageBucket: "subtitle-output-system-9bc14.firebasestorage.app",
            messagingSenderId: "378400426909",
            appId: "1:378400426909:web:f1549aad61e3f7aacebd74"
         };

        const app = initializeApp(firebaseConfig);
        // 低負荷モード (?lowgpu=1) を有効化
        if (new URL(location.href).searchParams.get('lowgpu') === '1') {
          document.body.classList.add('low-gpu');
        }
        const database = getDatabase(app);
        const auth = getAuth(app);
<<<<<<< HEAD

        let canReportRender = false;
        let approvalChecked = false;
        let unsubscribeApproval = null;
        let approvalWaitingLogged = false;
        let approvalEnabledLogged = false;
        let approvalUnreadableLogged = false;
        let reportSuppressedLogged = false;

        onAuthStateChanged(auth, (user) => {
          if (typeof unsubscribeApproval === 'function') {
            unsubscribeApproval();
            unsubscribeApproval = null;
          }

=======
    
        const telopRef = ref(database, 'currentTelop');
        const renderRef = ref(database, 'render_state');
        let canReportRender = false;
        let approvalChecked = false;

        onAuthStateChanged(auth, async (user) => {
>>>>>>> ede7ef3d
          if (!user) {
            canReportRender = false;
            approvalChecked = false;
            approvalWaitingLogged = false;
            approvalEnabledLogged = false;
            approvalUnreadableLogged = false;
            reportSuppressedLogged = false;
            signInAnonymously(auth).catch(err => {
              console.error('Anonymous sign-in failed:', err);
            });
            return;
<<<<<<< HEAD
=======
          }
        
          try {
            const approvedSnap = await get(ref(database, `screens/approved/${user.uid}`));
            canReportRender = approvedSnap.exists() && approvedSnap.val() === true;
            approvalChecked = true;
            if (!canReportRender) {
              console.warn('Display UID is not approved; suppressing render_state updates.');
            }
          } catch (err) {
            approvalChecked = true;
            canReportRender = false;
            console.error('Failed to confirm display approval status:', err);
>>>>>>> ede7ef3d
          }

          const approvalRef = ref(database, `screens/approved/${user.uid}`);
          unsubscribeApproval = onValue(approvalRef, (snapshot) => {
            approvalChecked = true;
            const approved = snapshot.exists() && snapshot.val() === true;

            if (approved) {
              canReportRender = true;
              reportSuppressedLogged = false;
              approvalWaitingLogged = false;
              approvalUnreadableLogged = false;
              if (!approvalEnabledLogged) {
                console.info('Display UID approved; render_state updates enabled.');
                approvalEnabledLogged = true;
              }
              return;
            }

            canReportRender = false;
            approvalEnabledLogged = false;
            if (!approvalWaitingLogged) {
              console.warn('Display UID is not yet approved. Waiting for operator approval before writing render_state.');
              approvalWaitingLogged = true;
            }
          }, (error) => {
            approvalChecked = true;
            canReportRender = false;
            approvalEnabledLogged = false;
            if (error && error.code === 'PERMISSION_DENIED') {
              if (!approvalUnreadableLogged) {
                console.warn('Display approval status is not readable under current Firebase rules; render_state writes suppressed until approval is granted.');
                approvalUnreadableLogged = true;
              }
              return;
            }
            console.error('Failed to confirm display approval status:', error);
          });
        });
    
        // ★ 状態レポート（display → Firebase）
        function reportRender(phase, info = {}) {
          if (!canReportRender) {
<<<<<<< HEAD
            if (approvalChecked && !reportSuppressedLogged) {
              console.debug('render_state update skipped because this display is not approved yet.');
              reportSuppressedLogged = true;
            }
            return Promise.resolve();
          }

=======
            if (approvalChecked) {
              console.debug('render_state update skipped because this device is not approved.');
            }
            return Promise.resolve();
          }
        
>>>>>>> ede7ef3d
          const payload = {
            phase,                                        // 'showing' | 'visible' | 'hiding' | 'hidden' | 'error'
            updatedAt: serverTimestamp(),
            ...info                                       // { name, uid, seq など任意}
          };
<<<<<<< HEAD
          return update(renderRef, payload).catch(err => {
            if (err && err.code === 'PERMISSION_DENIED') {
              canReportRender = false;
              approvalEnabledLogged = false;
              if (!approvalWaitingLogged) {
                console.warn('render_state update was denied. Waiting for operator approval before retrying.');
                approvalWaitingLogged = true;
              }
              return;
            }
            console.error(err);
          });
=======
          return update(renderRef, payload).catch(console.error);
>>>>>>> ede7ef3d
        }
    
        const radioNameEl = document.getElementById('radio-name');
        const questionEl = document.getElementById('question');
        const telopCanvas = document.getElementById('telop-canvas');

        const telopWrap = document.querySelector('#telop-canvas .telop-wrap');
        const telopBox  = document.querySelector('#telop-canvas .telop-box');
        const nameTagEl = document.getElementById('name-tag');
    
        // 初期状態は非表示に（データ到着まで）
        telopCanvas.classList.add('hidden');
    
        // 表示/非表示の制御ヘルパ
        // ★ レース対策トークン
        let __updateToken = 0;
        let __currentToken = 0;

        async function showTelop(next){
          const token = (++__updateToken || 1);
          __currentToken = token;
          reportRender('showing', { nowShowing: { name: next?.name || '', question: next?.question || '', uid: next?.uid || null } });
          try{
            if (__currentToken !== token) return;
            await flipResize(next);
            if (__currentToken !== token) return;
            await reportRender('visible', { nowShowing: { name: next?.name || '', question: next?.question || '', uid: next?.uid || null } });
          } catch(e){
            console.error(e);
            await reportRender('error', { error: String(e && e.message || e) });
            // ★ 自動復帰：5秒後に hidden へ
            setTimeout(async () => {
              if (__currentToken === token) {
                try { await reportRender('hidden'); } catch(_) {}
              }
            }, 5000);
            return;
          }
          // 念のため：テキストは必ず可視状態に戻し、高さロックも解除してから入場
          ensureTextVisible();
          telopWrap.style.transform = '';
          telopWrap.style.transition = '';
          telopCanvas.classList.remove('hidden','hide');
          void telopCanvas.offsetWidth;            // アニメ再起動
          telopCanvas.classList.add('show');
        }
        async function hideTelop(){
          const token = (++__updateToken || 1);
          __currentToken = token;
          reportRender('hiding');
          try{
            if (__currentToken !== token) return;
            await buildOut();
            if (__currentToken !== token) return;
            // ビルドアウト完了時：中身もクリアしたいので nowShowing を null に
            await reportRender('hidden', { nowShowing: null });
          } catch(e){
            console.error(e);
            await reportRender('error', { error: String(e && e.message || e) });
            setTimeout(async () => {
              if (__currentToken === token) {
                try { await reportRender('hidden'); } catch(_) {}
              }
            }, 5000);
          }
        }
        // 入退場アニメ終了時の後始末
        let pendingClear = false;
        telopWrap?.addEventListener('animationend', (e)=>{
          if (e.animationName === 'telopIn'){
            // 入場アニメの transform をクリア（以降の FLIP と競合させない）
            telopCanvas.classList.remove('show');
          }
          if (e.animationName === 'telopOut'){
            telopCanvas.classList.add('hidden');
            telopCanvas.classList.remove('hide');
            if (pendingClear){
              radioNameEl.textContent = '';
              questionEl.innerHTML = '';
              radioNameEl.classList.remove('no-label');
              prevName = ''; prevQuestion = '';
              pendingClear = false;
            }
          }
        });
    
        // アニメの取りこぼし防止（animationend が飛ばなくても確実に進む）
        function fadeOut(el){
          el.classList.remove('text-swap-in','text-swap-out');
          void el.offsetWidth; el.classList.add('text-swap-out');
          return new Promise((resolve)=>{
            const done = ()=> resolve();
            el.addEventListener('animationend', done, { once:true });
            setTimeout(done, 280); // フォールバック
          });
        }
        function fadeIn(el){
          el.classList.remove('text-swap-out');
          void el.offsetWidth; el.classList.add('text-swap-in');
          const cleanup = ()=> el.classList.remove('text-swap-in');
          el.addEventListener('animationend', cleanup, { once:true });
          setTimeout(cleanup, 320); // フォールバック
        }
    
        // 念のため：強制的に可視へ戻すユーティリティ
        function ensureTextVisible(){
          [radioNameEl, questionEl].forEach(el=>{
            el.classList.remove('text-swap-out','text-swap-in');
            el.style.opacity = ''; // カスタムで触っていればリセット
          });
        }

        // ★ 退場アニメ（.hide を付けて telopOut の終了を待つ）
        function buildOut(){
          return new Promise((resolve)=>{
            // すでに hidden なら何もしない
            if (telopCanvas.classList.contains('hidden')) { resolve(); return; }
            // 入場状態を外し、退場を開始
            telopCanvas.classList.remove('show');
            void telopCanvas.offsetWidth; // reflow でアニメ再始動を安定化
            telopCanvas.classList.add('hide');

            let settled = false;
            const onEnd = (e)=>{
              if (e.animationName !== 'telopOut') return;
              telopWrap.removeEventListener('animationend', onEnd);
              settled = true;
              resolve();
            };
            telopWrap.addEventListener('animationend', onEnd);
            // フォールバック（アニメイベント取りこぼし対策）
            setTimeout(()=>{
              if (!settled){
                telopWrap.removeEventListener('animationend', onEnd);
                resolve();
              }
            }, 450);
          });
        }
    
        /* ===== FLIP（scaleY）で“現在→目標”にだけ補間：超なめらか ===== */
        function applyTexts(next){
          // ラベル制御 → テキストの順で（疑似要素の有無が高さに効くため）
          radioNameEl.classList.toggle('no-label', next.noLabel);
          radioNameEl.textContent = next.name || '';
          questionEl.innerHTML    = applyRuby(next.question || '');
        }
        async function fontsReady(){
          if (!document.fonts) return;
          if (document.fonts.status === 'loaded') return;
          await Promise.race([
            document.fonts.ready.catch(()=>{}),
            new Promise(res=>setTimeout(res,1500))
          ]);
        }
        // FLIP：ラッパ（タブ＋本文）を scaleY、タブを scaleX で滑らかに補間
        function flipResize(next){
          const reduce = window.matchMedia('(prefers-reduced-motion: reduce)').matches;
          const firstH = telopWrap.offsetHeight | 0;   // いまの見た目高さ（タブ含む）
          const firstW = nameTagEl.offsetWidth | 0;    // いまのタブ幅
          applyTexts(next);                             // ← 先に最終内容へ（レイアウト確定）
          void telopWrap.offsetHeight;                 // reflow
          const lastH  = telopWrap.offsetHeight | 0;   // 最終高さ
          const lastW  = nameTagEl.offsetWidth | 0;    // 最終タブ幅

          const doH = (!!firstH && !!lastH && Math.abs(lastH - firstH) >= 2);
          const doW = (!!firstW && !!lastW && Math.abs(lastW - firstW) >= 2);
          if (reduce || (!doH && !doW)) return Promise.resolve();

          if (doH){
            telopWrap.style.transition = 'none';
            telopWrap.style.transform  = `scaleY(${firstH / lastH})`;
          }
          if (doW){
            nameTagEl.style.transition = 'none';
            nameTagEl.style.transform  = `scaleX(${firstW / lastW})`;
          }
          // transform を同フレーム適用（チラつき防止）
          void getComputedStyle(telopWrap).transform;
          void getComputedStyle(nameTagEl).transform;

          return new Promise(resolve=>{
            requestAnimationFrame(()=>{
              requestAnimationFrame(()=>{
                const tr = `transform var(--dur-flip) var(--ease-flip)`;
                let pending = 0;
                const cleanup = ()=>{
                  if (doH){ telopWrap.style.transition=''; telopWrap.style.transform=''; }
                  if (doW){ nameTagEl.style.transition=''; nameTagEl.style.transform=''; }
                  resolve();
                };
                const done = ()=>{ if(--pending<=0) cleanup(); };
                if (doH){
                  pending++;
                  telopWrap.style.transition = tr;
                  telopWrap.style.transform  = 'scaleY(1)';
                  telopWrap.addEventListener('transitionend', done, {once:true});
                }
                if (doW){
                  pending++;
                  nameTagEl.style.transition = tr;
                  nameTagEl.style.transform  = 'scaleX(1)';
                  nameTagEl.addEventListener('transitionend', done, {once:true});
                }
                setTimeout(cleanup, 450); // フォールバック
              });
            });
          });
        }
  
        let prevName = '', prevQuestion = '';
        // 連続更新の競合防止用トークン
        let updateToken = 0;
    
        let dictionary = [];
        const dictRef = ref(database, 'dictionary');
        onValue(dictRef, snap => { dictionary = snap.val() || []; });
        
        // テキストにルビを適用する関数
        function applyRuby(text) {
            if (!text) return '';
            let processedText = escapeHtml(text); // ベースをサニタイズ
            dictionary.forEach(item => {
                // 正規表現で単語を検索し、<ruby>タグに置換する
                // 'g'フラグですべてのマッチを置換
                const regex = new RegExp(escapeRegExp(item.term), 'g');
                processedText = processedText.replace(
                  regex,
                  `<ruby>${escapeHtml(item.term)}<rt>${escapeHtml(item.ruby)}</rt></ruby>`
                );
            });
            return processedText;
        }
        
        function escapeHtml(s){
          return String(s).replace(/&/g,'&amp;').replace(/</g,'&lt;').replace(/>/g,'&gt;')
                          .replace(/"/g,'&quot;').replace(/'/g,'&#039;');
        }        

        // 正規表現用の特殊文字をエスケープするヘルパー関数
        function escapeRegExp(string) {
            return string.replace(/[.*+?^${}()|[\]\\]/g, '\\$&');
        }

        // Firebaseの 'currentTelop' の場所の変更を監視する
        onValue(telopRef, (snapshot) => {
          const telopData  = snapshot.val() || null;
          const name       = telopData?.name ?? '';
          const question   = telopData?.question ?? '';
          const hasQuestion = !!(question && question.trim().length);
    
          if (!hasQuestion){
            // 非表示へ（座布団ごと退場）…中身は退場完了後に消す
            pendingClear = true;
            hideTelop();
            return;
          }
    
          // ラベル制御（Pick Up Question はラベル非表示）※ ここでは切り替え“しない”
          const isPickup = (n) => String(n).trim().toLowerCase().replace(/\s+/g,'') === 'pickupquestion';
          const willNoLabel = isPickup(name);
          // ★ ここが抜けていて ReferenceError → 以降の処理が止まっていました
          const nameChanged = name.trim() !== prevName.trim();
          const qChanged    = question.trim() !== prevQuestion.trim();
          const labelChanged = (radioNameEl.classList.contains('no-label') !== willNoLabel);
          const nameOrLabelChanged = nameChanged || labelChanged;
          const myToken     = ++updateToken;  // 後着優先
    
          // 座布団自体は出す（入場アニメは showTelop が担当）
          if (telopCanvas.classList.contains('hidden')) {
            // 初回は next を渡して入場（座布団サイズは telopIn アニメで表示）
            const next = { name, question, noLabel: willNoLabel };
            // 初回でも本文は先に適用してOK（入場はクラスで実施）
            radioNameEl.textContent = name;
            questionEl.innerHTML    = applyRuby(question);
            radioNameEl.classList.toggle('no-label', willNoLabel);
            showTelop(next);
          } else {
            // 表示中：変化した要素を同時にフェードアウト
            const outs = [];
            if (nameOrLabelChanged) outs.push(fadeOut(radioNameEl));
            if (qChanged)           outs.push(fadeOut(questionEl));
            if (outs.length){
              Promise.all(outs).then(async ()=>{
                if (myToken !== updateToken) return; // レース対策
                const next = { name, question, noLabel: willNoLabel };

                // ★ 変更開始＝showing（phase と updatedAt を更新）
                reportRender('showing', { nowShowing: { name, question } });

                await fontsReady();
                await flipResize(next);              // サイズ補間（座布団も滑らか）
                if (myToken !== updateToken) return; // レース対策

                // テキストはクロスフェードで復帰
                if (nameOrLabelChanged) fadeIn(radioNameEl);
                if (qChanged)           fadeIn(questionEl);
                ensureTextVisible();

                // ★ 反映完了＝visible（nowShowing と updatedAt を確定）
                reportRender('visible', { nowShowing: { name, question } });
              });
            } else {
              // 変更なしでも不可視が残っていたら強制復帰
              ensureTextVisible();
              // // 同一内容の再通知でも更新時刻を刻みたいなら↓を有効化
              // reportRender('visible', { nowShowing: { name, question } });
            }
          }
          prevName = name; prevQuestion = question;
        });
  </script>
</body>
</html><|MERGE_RESOLUTION|>--- conflicted
+++ resolved
@@ -362,7 +362,6 @@
         }
         const database = getDatabase(app);
         const auth = getAuth(app);
-<<<<<<< HEAD
 
         let canReportRender = false;
         let approvalChecked = false;
@@ -378,15 +377,6 @@
             unsubscribeApproval = null;
           }
 
-=======
-    
-        const telopRef = ref(database, 'currentTelop');
-        const renderRef = ref(database, 'render_state');
-        let canReportRender = false;
-        let approvalChecked = false;
-
-        onAuthStateChanged(auth, async (user) => {
->>>>>>> ede7ef3d
           if (!user) {
             canReportRender = false;
             approvalChecked = false;
@@ -398,22 +388,6 @@
               console.error('Anonymous sign-in failed:', err);
             });
             return;
-<<<<<<< HEAD
-=======
-          }
-        
-          try {
-            const approvedSnap = await get(ref(database, `screens/approved/${user.uid}`));
-            canReportRender = approvedSnap.exists() && approvedSnap.val() === true;
-            approvalChecked = true;
-            if (!canReportRender) {
-              console.warn('Display UID is not approved; suppressing render_state updates.');
-            }
-          } catch (err) {
-            approvalChecked = true;
-            canReportRender = false;
-            console.error('Failed to confirm display approval status:', err);
->>>>>>> ede7ef3d
           }
 
           const approvalRef = ref(database, `screens/approved/${user.uid}`);
@@ -457,7 +431,6 @@
         // ★ 状態レポート（display → Firebase）
         function reportRender(phase, info = {}) {
           if (!canReportRender) {
-<<<<<<< HEAD
             if (approvalChecked && !reportSuppressedLogged) {
               console.debug('render_state update skipped because this display is not approved yet.');
               reportSuppressedLogged = true;
@@ -465,20 +438,11 @@
             return Promise.resolve();
           }
 
-=======
-            if (approvalChecked) {
-              console.debug('render_state update skipped because this device is not approved.');
-            }
-            return Promise.resolve();
-          }
-        
->>>>>>> ede7ef3d
           const payload = {
             phase,                                        // 'showing' | 'visible' | 'hiding' | 'hidden' | 'error'
             updatedAt: serverTimestamp(),
             ...info                                       // { name, uid, seq など任意}
           };
-<<<<<<< HEAD
           return update(renderRef, payload).catch(err => {
             if (err && err.code === 'PERMISSION_DENIED') {
               canReportRender = false;
@@ -491,9 +455,6 @@
             }
             console.error(err);
           });
-=======
-          return update(renderRef, payload).catch(console.error);
->>>>>>> ede7ef3d
         }
     
         const radioNameEl = document.getElementById('radio-name');
