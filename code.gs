// code.gs: Google Apps Script上でSpreadsheetやFirebase連携を行うサーバー側スクリプトのエントリーです。
/**
 * WebAppとしてアクセスされた際に応答を生成するエントリポイント。
 * このAPIではGETをサポートしないため常に405相当のレスポンスを返します。
 * @param {GoogleAppsScript.Events.DoGet} e - リクエストコンテキスト
 * @returns {GoogleAppsScript.Content.TextOutput}
 */
function doGet(e) {
  const viewParam = e && e.parameter ? String(e.parameter.view || '').trim() : '';
  const pathInfo = e && typeof e.pathInfo === 'string' ? e.pathInfo.trim() : '';
  const view = viewParam || pathInfo;
  const normalizedView = view ? view.replace(/[^a-z0-9]/gi, '').toLowerCase() : '';
  if (normalizedView === 'participantmail') {
    return renderParticipantMailPage_(e);
  }
  if (normalizedView === 'qauploadstatus') {
    return renderQaUploadStatusResponse_(e);
  }
  return withCors_(
    ContentService
      .createTextOutput(JSON.stringify({ success: false, error: 'GET not allowed' }))
      .setMimeType(ContentService.MimeType.JSON),
    getRequestOrigin_(e)
  );
}

const DISPLAY_SESSION_TTL_MS = 60 * 1000;
const DEFAULT_SCHEDULE_KEY = '__default_schedule__';
const ALLOWED_ORIGINS = [
  'https://schop-hirosaki-univcoop.github.io',
  'https://schop-hirosaki-univcoop.github.io/'
];


function stringifyLogPayload_(payload) {
  const seen = [];
  return JSON.stringify(payload, function(key, value) {
    if (typeof value === 'bigint') {
      return value.toString();
    }
    if (value instanceof Date) {
      return value.toISOString();
    }
    if (value instanceof Error) {
      return {
        name: value.name || 'Error',
        message: value.message || String(value),
        stack: value.stack || ''
      };
    }
    if (typeof value === 'function') {
      return `<Function ${value.name || 'anonymous'}>`;
    }
    if (typeof value === 'symbol') {
      return value.toString();
    }
    if (value && typeof value === 'object') {
      if (seen.indexOf(value) !== -1) {
        return '<Circular>';
      }
      seen.push(value);
    }
    return value;
  });
}

function stringifyLogValueFallback_(value) {
  if (value === undefined) return 'undefined';
  if (value === null) return 'null';
  if (typeof value === 'string') return value;
  if (typeof value === 'number' || typeof value === 'boolean' || typeof value === 'bigint') {
    return String(value);
  }
  if (value instanceof Date) {
    return value.toISOString();
  }
  if (value instanceof Error) {
    const parts = [];
    if (value.name) parts.push(value.name);
    if (value.message) parts.push(value.message);
    if (value.stack) parts.push(value.stack);
    return parts.join(' | ') || String(value);
  }
  try {
    return stringifyLogPayload_(value);
  } catch (err) {
    return `${Object.prototype.toString.call(value)} (stringify failed: ${err && err.message ? err.message : err})`;
  }
}

function writeMailLog_(severity, message, error, details) {
  const prefix = `[Mail][${severity}] ${message}`;
  if (typeof console !== 'undefined') {
    const method = severity === 'ERROR' ? 'error' : severity === 'WARN' ? 'warn' : 'log';
    const consoleTarget = (typeof console[method] === 'function' ? console[method] : console.log) || null;
    if (consoleTarget) {
      const consoleArgs = [prefix];
      if (error !== undefined && error !== null) {
        consoleArgs.push(error);
      }
      if (details !== undefined) {
        consoleArgs.push(details);
      }
      try {
        consoleTarget.apply(console, consoleArgs);
      } catch (consoleError) {
        try {
          if (typeof console.log === 'function') {
            console.log(`${prefix} (console logging failed: ${consoleError && consoleError.message ? consoleError.message : consoleError})`);
          }
        } catch (ignore) {
          // ignore logging failures
        }
      }
    }
  }

  if (typeof Logger !== 'undefined' && typeof Logger.log === 'function') {
    const payload = {
      severity,
      message,
      timestamp: toIsoJst_(new Date())
    };
    if (error !== undefined && error !== null) {
      payload.error = error;
    }
    if (details !== undefined) {
      payload.details = details;
    }
    try {
      Logger.log(stringifyLogPayload_(payload));
    } catch (serializationError) {
      Logger.log(`${prefix}${error ? ` | error=${stringifyLogValueFallback_(error)}` : ''}${details !== undefined ? ` | details=${stringifyLogValueFallback_(details)}` : ''}`);
      Logger.log(`[Mail][WARN] ログ詳細のJSON化に失敗しました: ${serializationError && serializationError.message ? serializationError.message : serializationError}`);
    }
  }

  try {
    const sheet = ensureMailLogSheet_();
    const timestamp = new Date();
    const row = [
      timestamp,
      severity,
      message,
      error !== undefined && error !== null ? stringifyLogValueFallback_(error) : '',
      details !== undefined ? stringifyLogValueFallback_(details) : ''
    ];
    sheet.appendRow(row);
  } catch (sheetLoggingError) {
    try {
      if (typeof console !== 'undefined' && typeof console.error === 'function') {
        console.error('[Mail][WARN] メールログのシート書き込みに失敗しました', sheetLoggingError);
      }
    } catch (ignoreConsoleError) {
      // ignore logging failures
    }
  }
}

function logMail_(message, details) {
  writeMailLog_('INFO', message, null, details);
}

function logMailError_(message, error, details) {
  writeMailLog_('ERROR', message, error, details);
}


/**
 * Spreadsheetセル値をDateオブジェクトに変換します。
 * 数値シリアル値・UNIX秒・ISO文字列をサポートし、不正値はnullを返します。
 * @param {any} value
 * @returns {Date|null}
 */
function parseDateCell_(value) {
  if (!value && value !== 0) return null;
  if (value instanceof Date && !isNaN(value)) return value;
  if (typeof value === 'number' && !isNaN(value)) {
    if (value > 1e12) return new Date(value);
    if (value > 1e10) return new Date(value * 1000);
    if (value > 20000 && value < 70000) {
      return new Date(Math.round((value - 25569) * 86400 * 1000));
    }
    if (value > 1e6) return new Date(value * 1000);
    if (value > 0) return new Date(value);
  }
  if (typeof value === 'string') {
    const trimmed = value.trim();
    if (!trimmed) return null;
    const parsed = new Date(trimmed.replace(' ', 'T'));
    if (!isNaN(parsed)) return parsed;
  }
  return null;
}

function parseDateToMillis_(value, fallback) {
  const date = parseDateCell_(value);
  if (date) {
    return date.getTime();
  }
  return fallback == null ? 0 : fallback;
}

/**
 * セル値を人が読みやすいyyyy/MM/dd HH:mm形式に整形します。
 * 日付変換できない場合はトリムした文字列を返します。
 * @param {any} value
 * @returns {string}
 */
function formatDateLabel_(value) {
  const date = parseDateCell_(value);
  if (date) {
    return Utilities.formatDate(date, 'Asia/Tokyo', 'yyyy/MM/dd HH:mm');
  }
  return String(value || '').trim();
}

/**
 * 値をISO 8601(JST)文字列に正規化するか、生値のトリム結果を返します。
 * @param {any} value
 * @returns {string}
 */
function toIsoStringOrValue_(value) {
  const date = parseDateCell_(value);
  if (date) {
    return toIsoJst_(date);
  }
  return String(value || '').trim();
}

/**
 * 開始・終了日時を結合したスケジュール表示ラベルを生成します。
 * @param {any} startValue
 * @param {any} endValue
 * @returns {string}
 */
function formatScheduleLabel_(startValue, endValue) {
  const startLabel = formatDateLabel_(startValue);
  const endLabel = formatDateLabel_(endValue);
  if (startLabel && endLabel) {
    if (startLabel === endLabel) {
      return startLabel;
    }
    return `${startLabel}〜${endLabel}`;
  }
  return startLabel || endLabel || '';
}

function coalesceStrings_(...values) {
  for (let i = 0; i < values.length; i += 1) {
    const value = values[i];
    if (value == null) continue;
    const text = typeof value === 'string' ? value : String(value);
    const trimmed = text.trim();
    if (trimmed) {
      return trimmed;
    }
  }
  return '';
}

function truncateString_(value, maxLength) {
  const text = typeof value === 'string' ? value : String(value || '');
  if (!maxLength || text.length <= maxLength) {
    return text;
  }
  return `${text.slice(0, Math.max(0, maxLength - 1))}…`;
}

/**
 * セル値を真偽値に変換します。文字列や数値の一般的な truthy 記法にも対応します。
 * @param {any} value
 * @returns {boolean}
 */
function toBooleanCell_(value) {
  if (value === true) return true;
  if (value === false || value == null) return false;
  if (typeof value === 'number') return value !== 0;
  if (typeof value === 'string') {
    const normalized = value.trim().toLowerCase();
    return normalized === 'true' || normalized === '1' || normalized === 'yes' || normalized === 'y';
  }
  return false;
}

function formatQuestionTimestamp_(value) {
  const date = parseDateCell_(value) || new Date();
  return Utilities.formatDate(date, 'Asia/Tokyo', 'yyyy/MM/dd HH:mm:ss');
}

function include_(filename) {
  return HtmlService.createHtmlOutputFromFile(filename).getContent();
}

const PARTICIPANT_MAIL_TEMPLATE_CACHE_KEY = 'participantMailTemplate:v2';
const PARTICIPANT_MAIL_TEMPLATE_BODY_PLACEHOLDER = /<!--\s*@@INJECT:email-participant-body\.html@@\s*-->/;
const PARTICIPANT_MAIL_TEMPLATE_FALLBACK_BASE_URL = 'https://raw.githubusercontent.com/schop-hirosaki-univcoop/subtitle-output-system/main/';

function getParticipantMailTemplateBaseUrl_() {
  const properties = PropertiesService.getScriptProperties();
  const value = String(properties.getProperty('PARTICIPANT_MAIL_TEMPLATE_BASE_URL') || '').trim();
  if (value) {
    return value.replace(/\/+$/, '') + '/';
  }
  return PARTICIPANT_MAIL_TEMPLATE_FALLBACK_BASE_URL;
}

function fetchParticipantMailTemplateFile_(filename) {
  const baseUrl = getParticipantMailTemplateBaseUrl_();
  const url = `${baseUrl}${filename}`;
  logMail_('メールテンプレートファイルの取得を開始します', { filename, url });
  let status = 0;
  try {
    const response = UrlFetchApp.fetch(url, {
      followRedirects: true,
      muteHttpExceptions: true,
      validateHttpsCertificates: true
    });
    status = response.getResponseCode();
    if (status >= 200 && status < 300) {
      const content = response.getContentText();
      logMail_('メールテンプレートファイルの取得に成功しました', {
        filename,
        status,
        length: content.length
      });
      return content;
    }
    throw new Error(`HTTP ${status}`);
  } catch (error) {
    logMailError_('メールテンプレートファイルの取得に失敗しました', error, {
      filename,
      url,
      status
    });
    throw new Error(`メールテンプレート「${filename}」を取得できませんでした (${url}): ${error}`);
  }
}

<<<<<<< HEAD
=======
function namespaceParticipantMailTemplateMarkup_(html, namespace) {
  if (!html || typeof html !== 'string') {
    return html;
  }
  if (!/\bctx\b/.test(html)) {
    return html;
  }
  const ns = typeof namespace === 'string' ? namespace.trim() : '';
  const upperNs = ns ? ns.charAt(0).toUpperCase() + ns.slice(1) : 'Template';
  const replacement = `participantMail${upperNs}Ctx`;
  const rewritten = html.replace(/\bctx\b/g, replacement);
  if (rewritten !== html) {
    logMail_(
      'メールテンプレートのコンテキスト識別子を再マッピングしました',
      {
        namespace: ns || 'default',
        replacement
      }
    );
  }
  return rewritten;
}

>>>>>>> bf5d3663
function getParticipantMailTemplateMarkup_(options) {
  const forceRefresh = Boolean(options && options.forceRefresh);
  const cache = CacheService.getScriptCache();
  if (cache && forceRefresh) {
    cache.remove(PARTICIPANT_MAIL_TEMPLATE_CACHE_KEY);
  }
  if (cache && !forceRefresh) {
    const cached = cache.get(PARTICIPANT_MAIL_TEMPLATE_CACHE_KEY);
    if (cached) {
      logMail_('キャッシュされたメールテンプレートマークアップを使用します');
      return cached;
    }
    logMail_('メールテンプレートマークアップのキャッシュが見つからないため、取得を行います');
  }
  const shellHtml = namespaceParticipantMailTemplateMarkup_(
    fetchParticipantMailTemplateFile_('email-participant-shell.html'),
    'shell'
  );
  const bodyHtml = namespaceParticipantMailTemplateMarkup_(
    fetchParticipantMailTemplateFile_('email-participant-body.html'),
    'body'
  );
  if (!PARTICIPANT_MAIL_TEMPLATE_BODY_PLACEHOLDER.test(shellHtml)) {
    logMailError_('メールテンプレートに差し込みプレースホルダーが見つかりません', null, {
      placeholder: PARTICIPANT_MAIL_TEMPLATE_BODY_PLACEHOLDER.source
    });
    throw new Error('メールテンプレートに参加者本文の差し込みプレースホルダーが見つかりません。');
  }
  const composed = shellHtml.replace(PARTICIPANT_MAIL_TEMPLATE_BODY_PLACEHOLDER, bodyHtml);
  logMail_('メールテンプレートマークアップの組み立てが完了しました', {
    shellLength: shellHtml.length,
    bodyLength: bodyHtml.length
  });
  if (cache) {
    cache.put(PARTICIPANT_MAIL_TEMPLATE_CACHE_KEY, composed, 6 * 60 * 60);
    logMail_('メールテンプレートマークアップをキャッシュしました', {
      ttlSeconds: 6 * 60 * 60
    });
  }
  return composed;
}

function shouldRefreshParticipantMailTemplateCache_(error) {
  if (!error) {
    return false;
  }
  const message = String(error && error.message ? error.message : error);
  const name = String(error && error.name ? error.name : '');
  if (name === 'SyntaxError') {
    return true;
  }
  return /Identifier '\w+' has already been declared/.test(message);
}


function doPost(e) {
  try {
    ensureMailLogSheet_();
  } catch (sheetInitError) {
    try {
      if (typeof console !== 'undefined' && typeof console.error === 'function') {
        console.error('[Mail][WARN] ensureMailLogSheet_ failed during doPost bootstrap', sheetInitError);
      }
    } catch (ignoreConsoleError) {
      // ignore logging failures
    }
  }

  let requestOrigin = getRequestOrigin_(e);
  try {
    const req = parseBody_(e);
    requestOrigin = getRequestOrigin_(e, req) || requestOrigin;
    const { action, idToken } = req;
    logMail_('Apps Script doPost リクエストを受信しました', {
      action: action || '',
      origin: requestOrigin || '',
      hasIdToken: !!idToken
    });
    if (!action) throw new Error('Missing action');

    const displayActions = new Set(['beginDisplaySession', 'heartbeatDisplaySession', 'endDisplaySession']);
    const noAuthActions = new Set(['submitQuestion', 'processQuestionQueueForToken']);
    let principal = null;
    if (!noAuthActions.has(action)) {
      principal = requireAuth_(idToken, displayActions.has(action) ? { allowAnonymous: true } : {});
    }

    const ok = (payload) => jsonOk(payload, requestOrigin);

    switch (action) {
      case 'beginDisplaySession':
        return ok(beginDisplaySession_(principal));
      case 'heartbeatDisplaySession':
        return ok(heartbeatDisplaySession_(principal, req.sessionId));
      case 'endDisplaySession':
        return ok(endDisplaySession_(principal, req.sessionId, req.reason));
      case 'ensureAdmin':
        return ok(ensureAdmin_(principal));
      case 'submitQuestion':
        return ok(submitQuestion_(req));
      case 'processQuestionQueue':
        assertOperator_(principal);
        return ok(processQuestionSubmissionQueue_());
      case 'processQuestionQueueForToken':
        return ok(processQuestionQueueForToken_(req.token));
      case 'fetchSheet':
        assertOperator_(principal);
        if (String(req.sheet || '').trim().toLowerCase() !== 'users') {
          throw new Error('fetchSheet is only available for the users sheet.');
        }
        return ok({ data: getSheetData_(req.sheet) });
      case 'addTerm':
        assertOperator_(principal);
        return ok(addDictionaryTerm(req.term, req.ruby, req.uid));
      case 'updateTerm':
        assertOperator_(principal);
        return ok(updateDictionaryTerm(req.uid, req.term, req.ruby));
      case 'deleteTerm':
        assertOperator_(principal);
        return ok(deleteDictionaryTerm(req.uid, req.term));
      case 'toggleTerm':
        assertOperator_(principal);
        return ok(toggleDictionaryTerm(req.uid, req.enabled, req.term));
      case 'batchDeleteTerms':
        assertOperator_(principal);
        return ok(batchDeleteDictionaryTerms(req.uids));
      case 'batchToggleTerms':
        assertOperator_(principal);
        return ok(batchToggleDictionaryTerms(req.uids, req.enabled));
      case 'updateStatus':
        assertOperator_(principal);
        return ok(updateAnswerStatus(req.uid, req.status));
      case 'editQuestion':
        assertOperator_(principal);
        return ok(editQuestionText(req.uid, req.text));
      case 'batchUpdateStatus':
        assertOperator_(principal);
        return ok(batchUpdateStatus(req.uids, req.status, principal));
      case 'updateSelectingStatus':
        assertOperator_(principal);
        return ok(updateSelectingStatus(req.uid, principal));
      case 'clearSelectingStatus':
        assertOperator_(principal);
        return ok(clearSelectingStatus(principal));
      case 'lockDisplaySchedule':
        assertOperator_(principal);
        return ok(lockDisplaySchedule_(principal, req.eventId, req.scheduleId, req.scheduleLabel, req.operatorName));
      case 'saveScheduleRotation':
        assertOperator_(principal);
        return ok(saveScheduleRotation_(
          principal,
          req.eventId,
          req.entries != null ? req.entries : (req.rotation && req.rotation.entries) || req.rotation,
          {
            operatorName: req.operatorName,
            defaultDwellMs: req.defaultDwellMs,
            defaultDurationMs: req.defaultDurationMs,
            entries: req.rotation && req.rotation.entries
          }
        ));
      case 'clearScheduleRotation':
        assertOperator_(principal);
        return ok(clearScheduleRotation_(principal, req.eventId));
      case 'sendParticipantMail':
        return ok(sendParticipantMail_(principal, req));
      case 'logAction':
        assertOperator_(principal);
        return ok(logAction_(principal, req.action_type, req.details));
      case 'backupRealtimeDatabase':
        assertOperator_(principal);
        return ok(backupRealtimeDatabase_());
      case 'restoreRealtimeDatabase':
        assertOperator_(principal);
        return ok(restoreRealtimeDatabase_());
      case 'whoami':
        return ok({ principal });
      default:
        throw new Error('Unknown action: ' + action);
    }
  } catch (err) {
    return jsonErr_(err, requestOrigin);
  }
}

function doOptions(e) {
  const origin = getRequestOrigin_(e);
  const empty = ContentService.createTextOutput('');
  return withCors_(empty, origin);
}

function submitQuestion_(payload) {
  const radioName = String(payload.radioName || payload.name || '').trim();
  const questionText = String(payload.question || payload.text || '').trim();
  const payloadGroupNumber = String(payload.groupNumber || payload.group || '').trim();
  const payloadTeamNumber = String(payload.teamNumber || payload.team || '').trim();
  const rawGenre = String(payload.genre || '').trim();
  const payloadScheduleLabel = String(payload.schedule || payload.date || '').trim();
  const payloadScheduleStart = String(payload.scheduleStart || '').trim();
  const payloadScheduleEnd = String(payload.scheduleEnd || '').trim();
  const payloadEventId = String(payload.eventId || '').trim();
  const payloadEventName = String(payload.eventName || '').trim();
  const payloadScheduleId = String(payload.scheduleId || '').trim();
  const payloadParticipantId = String(payload.participantId || '').trim();
  const payloadScheduleDate = String(payload.scheduleDate || '').trim();
  const rawToken = String(payload.token || '').trim();
  const payloadQuestionLength = Number(payload.questionLength || 0);

  if (!radioName) throw new Error('ラジオネームを入力してください。');
  if (!questionText) throw new Error('質問・お悩みを入力してください。');
  if (!rawToken) {
    throw new Error('アクセス情報を確認できませんでした。配布されたリンクから再度アクセスしてください。');
  }
  if (!/^[A-Za-z0-9_-]{12,128}$/.test(rawToken)) {
    throw new Error('アクセスリンクが無効です。最新のURLからアクセスしてください。');
  }

  let accessToken;
  try {
    accessToken = getFirebaseAccessToken_();
  } catch (error) {
    throw new Error('アクセスリンクの検証に失敗しました。時間をおいて再試行してください。');
  }

  let tokenRecord = null;
  try {
    tokenRecord = fetchRtdb_('questionIntake/tokens/' + rawToken, accessToken);
  } catch (error) {
    throw new Error('アクセスリンクの検証に失敗しました。時間をおいて再試行してください。');
  }

  if (!tokenRecord) {
    throw new Error('このリンクは無効化されています。運営までお問い合わせください。');
  }
  if (tokenRecord.revoked) {
    throw new Error('このリンクは無効化されています。運営までお問い合わせください。');
  }
  const expiresAt = Number(tokenRecord.expiresAt || 0);
  if (expiresAt && Date.now() > expiresAt) {
    throw new Error('このリンクの有効期限が切れています。運営までお問い合わせください。');
  }

  const tokenEventId = String(tokenRecord.eventId || '').trim();
  const tokenScheduleId = String(tokenRecord.scheduleId || '').trim();
  const tokenParticipantId = String(tokenRecord.participantId || '').trim();
  if (!tokenEventId || !tokenScheduleId || !tokenParticipantId) {
    throw new Error('リンクに紐づくイベント情報が確認できません。運営までお問い合わせください。');
  }

  if (payloadEventId && payloadEventId !== tokenEventId) {
    throw new Error('送信されたイベント情報が一致しません。リンクを再度開き直してください。');
  }
  if (payloadScheduleId && payloadScheduleId !== tokenScheduleId) {
    throw new Error('送信された日程情報が一致しません。リンクを再度開き直してください。');
  }
  if (payloadParticipantId && payloadParticipantId !== tokenParticipantId) {
    throw new Error('送信された参加者情報が一致しません。リンクを再度開き直してください。');
  }

  const eventId = tokenEventId;
  const scheduleId = tokenScheduleId;
  const participantId = tokenParticipantId;
  const eventName = String(tokenRecord.eventName || payloadEventName || '').trim();
  const scheduleLabel = String(tokenRecord.scheduleLabel || payloadScheduleLabel || '').trim();
  const scheduleDate = String(tokenRecord.scheduleDate || payloadScheduleDate || '').trim();
  const scheduleStartRaw = String(tokenRecord.scheduleStart || payloadScheduleStart || '').trim();
  const scheduleEndRaw = String(tokenRecord.scheduleEnd || payloadScheduleEnd || '').trim();
  const participantName = String(tokenRecord.displayName || '').trim();
  const guidance = String(tokenRecord.guidance || payload.guidance || '').trim();
  const groupNumber = String(tokenRecord.teamNumber || tokenRecord.groupNumber || payloadTeamNumber || payloadGroupNumber || '').trim();

  const now = Date.now();
  const questionLength = Number.isFinite(payloadQuestionLength) && payloadQuestionLength > 0
    ? Math.floor(payloadQuestionLength)
    : String(questionText).length;
  const clientTimestampRaw = Number(payload.clientTimestamp || 0);
  const clientTimestamp = Number.isFinite(clientTimestampRaw) && clientTimestampRaw > 0
    ? clientTimestampRaw
    : now;
  const submissionBase = {
    token: rawToken,
    radioName,
    question: questionText,
    questionLength,
    genre: rawGenre || 'その他',
    groupNumber,
    teamNumber: groupNumber,
    scheduleLabel,
    scheduleDate,
    scheduleStart: scheduleStartRaw,
    scheduleEnd: scheduleEndRaw,
    eventId,
    eventName,
    scheduleId,
    participantId,
    participantName,
    guidance,
    clientTimestamp,
    language: String(payload.language || '').trim(),
    userAgent: String(payload.userAgent || '').trim(),
    referrer: String(payload.referrer || '').trim(),
    formVersion: String(payload.formVersion || '').trim(),
    origin: sanitizeOrigin_(payload.origin || payload.requestOrigin || ''),
    status: 'pending'
  };

  const submission = {};
  Object.keys(submissionBase).forEach(key => {
    const value = submissionBase[key];
    if (value == null || value === '') {
      return;
    }
    if (typeof value === 'string') {
      const trimmed = value.trim();
      if (trimmed) {
        submission[key] = trimmed;
      }
      return;
    }
    submission[key] = value;
  });

  submission.submittedAt = now;

  const entryId = Utilities.getUuid().replace(/-/g, '');
  const updates = {};
  updates[`questionIntake/submissions/${rawToken}/${entryId}`] = submission;

  try {
    patchRtdb_(updates, accessToken);
  } catch (error) {
    console.warn('Failed to queue question submission', error);
    throw new Error('質問の登録に失敗しました。時間をおいて再試行してください。');
  }

  return { queued: true, entryId, submittedAt: toIsoJst_(new Date(now)) };
}

function processQuestionQueueForToken_(rawToken) {
  const token = String(rawToken || '').trim();
  if (!token) {
    throw new Error('アクセスリンクが無効です。最新のURLからアクセスしてください。');
  }
  if (!/^[A-Za-z0-9_-]{12,128}$/.test(token)) {
    throw new Error('アクセスリンクが無効です。最新のURLからアクセスしてください。');
  }

  const accessToken = getFirebaseAccessToken_();
  let tokenRecord = null;
  try {
    tokenRecord = fetchRtdb_('questionIntake/tokens/' + token, accessToken);
  } catch (error) {
    throw new Error('アクセスリンクの検証に失敗しました。時間をおいて再試行してください。');
  }

  if (!tokenRecord || tokenRecord.revoked) {
    throw new Error('このリンクは無効化されています。運営までお問い合わせください。');
  }
  const expiresAt = Number(tokenRecord.expiresAt || 0);
  if (expiresAt && Date.now() > expiresAt) {
    throw new Error('このリンクの有効期限が切れています。運営までお問い合わせください。');
  }

  const result = processQuestionSubmissionQueue_(accessToken, { tokenFilter: [token] }) || {};
  return {
    processed: Number(result.processed || 0),
    discarded: Number(result.discarded || 0)
  };
}

function cleanupUnusedQuestionTokens_(participantsBranch, tokensBranch, accessToken) {
  const participantKeys = new Set();
  const activeTokens = new Set();

  Object.keys(participantsBranch || {}).forEach(eventId => {
    const schedules = participantsBranch[eventId] || {};
    Object.keys(schedules).forEach(scheduleId => {
      const entries = schedules[scheduleId] || {};
      Object.keys(entries).forEach(participantId => {
        const entry = entries[participantId] || {};
        const token = String(entry.token || '').trim();
        if (token) {
          activeTokens.add(token);
        }
        const key = `${eventId || ''}::${scheduleId || ''}::${participantId || ''}`;
        participantKeys.add(key);
      });
    });
  });

  Object.keys(tokensBranch || {}).forEach(token => {
    const trimmed = String(token || '').trim();
    if (!trimmed) {
      return;
    }
    const record = tokensBranch[token] || {};
    const key = `${record.eventId || ''}::${record.scheduleId || ''}::${record.participantId || ''}`;
    if (participantKeys.has(key)) {
      activeTokens.add(trimmed);
    }
  });

  const updates = {};
  let removed = 0;
  Object.keys(tokensBranch || {}).forEach(token => {
    const trimmed = String(token || '').trim();
    if (!trimmed) {
      return;
    }
    if (activeTokens.has(trimmed)) {
      return;
    }
    updates[`questionIntake/tokens/${trimmed}`] = null;
    removed += 1;
  });

  if (removed > 0 && accessToken) {
    try {
      patchRtdb_(updates, accessToken);
    } catch (error) {
      console.warn('cleanupUnusedQuestionTokens_ failed to patch RTDB', error);
      throw error;
    }
  }

  return { removed };
}
function normalizeNameKey_(value) {
  return String(value || '')
    .trim()
    .normalize('NFKC');
}

function normalizeNameForLookup_(value) {
  return normalizeNameKey_(value).replace(/[\u200B-\u200D\uFEFF]/g, '');
}
function ensureAdmin_(principal){
  const uid   = principal && principal.uid;
  const email = String(principal && principal.email || '').trim().toLowerCase();
  if (!uid || !email) throw new Error('No uid/email');

  const users = getSheetData_('users');
  const ok = users.some(row => {
    const m = String(row['メールアドレス'] || row['email'] || '').trim().toLowerCase();
    return m && m === email;
  });
  if (!ok) throw new Error('Not in users sheet');

  const token = getFirebaseAccessToken_();
  const res = UrlFetchApp.fetch(rtdbUrl_('admins/' + uid), {
    method: 'put',
    contentType: 'application/json',
    payload: 'true',
    headers: { Authorization: 'Bearer ' + token },
    muteHttpExceptions: true
  });
  return { status: res.getResponseCode() };
}

function rtdbUrl_(path){
  const FIREBASE_DB_URL = PropertiesService.getScriptProperties().getProperty('FIREBASE_DB_URL');
  return FIREBASE_DB_URL.replace(/\/$/, '') + '/' + String(path || '').replace(/^\//,'') + '.json';
}
function logAction_(principal, actionType, details) {
  const now = new Date();
  const timestampMs = now.getTime();
  const userEmail = String((principal && principal.email) || '').trim() || 'unknown';
  const payload = {
    Timestamp: toIsoJst_(now),
    timestamp: timestampMs,
    User: userEmail,
    UserId: String((principal && principal.uid) || '').trim(),
    Action: String(actionType || ''),
    Details: String(details || ''),
    createdAt: timestampMs,
    updatedAt: timestampMs
  };
  const token = getFirebaseAccessToken_();
  let name = '';
  try {
    const res = postRtdb_('logs/history', payload, token);
    if (res && typeof res === 'object' && res.name) {
      name = String(res.name || '');
    }
  } finally {
    try {
      notifyUpdate('logs');
    } catch (error) {
      console.error('notifyUpdate failed', error);
    }
  }
  return { ok: true, id: name };
}

function ensureBackupSheet_() {
  const ss = SpreadsheetApp.getActiveSpreadsheet();
  const sheetName = 'backups';
  let sheet = ss.getSheetByName(sheetName);
  if (!sheet) {
    sheet = ss.insertSheet(sheetName);
  }
  if (sheet.getLastRow() === 0) {
    sheet.appendRow(['Timestamp', 'Data']);
  }
  return sheet;
}

function ensureMailLogSheet_() {
  const ss = SpreadsheetApp.getActiveSpreadsheet();
  const sheetName = 'mail_logs';
  let sheet = ss.getSheetByName(sheetName);
  if (!sheet) {
    sheet = ss.insertSheet(sheetName);
  }
  if (sheet.getLastRow() === 0) {
    sheet.appendRow(['Timestamp', 'Severity', 'Message', 'Error', 'Details']);
  }
  return sheet;
}

function backupRealtimeDatabase_() {
  const token = getFirebaseAccessToken_();
  const snapshot = fetchRtdb_('', token) || {};
  const sheet = ensureBackupSheet_();
  const now = new Date();
  sheet.appendRow([now, JSON.stringify(snapshot)]);
  return {
    timestamp: toIsoJst_(now),
    rowCount: Math.max(0, sheet.getLastRow() - 1)
  };
}

function restoreRealtimeDatabase_() {
  const sheet = ensureBackupSheet_();
  const lastRow = sheet.getLastRow();
  if (lastRow < 2) {
    throw new Error('バックアップが存在しません。');
  }
  const [[rawTimestamp, rawPayload]] = sheet.getRange(lastRow, 1, 1, 2).getValues();
  if (!rawPayload) {
    throw new Error('バックアップデータが空です。');
  }
  let data;
  try {
    data = JSON.parse(rawPayload);
  } catch (error) {
    throw new Error('バックアップデータの解析に失敗しました。');
  }
  const token = getFirebaseAccessToken_();
  putRtdb_('', data, token);
  const timestamp = rawTimestamp instanceof Date ? toIsoJst_(rawTimestamp) : String(rawTimestamp || '');
  return { timestamp };
}

function getWebAppBaseUrl_() {
  const properties = PropertiesService.getScriptProperties();
  const propertyKeys = ['PUBLIC_WEB_APP_URL', 'WEB_APP_BASE_URL'];
  for (let i = 0; i < propertyKeys.length; i += 1) {
    const value = String(properties.getProperty(propertyKeys[i]) || '').trim();
    if (value) {
      return value;
    }
  }
  if (typeof ScriptApp !== 'undefined' && ScriptApp.getService) {
    try {
      const service = ScriptApp.getService();
      if (service && typeof service.getUrl === 'function') {
        const url = service.getUrl();
        if (url) {
          return String(url).trim();
        }
      }
    } catch (error) {
      // ignore and fall back
    }
  }
  return '';
}

function getParticipantMailSettings_() {
  const properties = PropertiesService.getScriptProperties();
  const settings = {
    contactEmail: String(properties.getProperty('PARTICIPANT_MAIL_CONTACT') || '').trim(),
    senderName: String(properties.getProperty('PARTICIPANT_MAIL_SENDER_NAME') || '').trim(),
    subjectTemplate: String(properties.getProperty('PARTICIPANT_MAIL_SUBJECT') || '').trim(),
    noteHtml: properties.getProperty('PARTICIPANT_MAIL_NOTE_HTML') || '',
    noteText: properties.getProperty('PARTICIPANT_MAIL_NOTE_TEXT') || '',
    location: String(properties.getProperty('PARTICIPANT_MAIL_LOCATION') || '').trim(),
    arrivalNote: String(properties.getProperty('PARTICIPANT_MAIL_ARRIVAL_NOTE') || '').trim(),
    tagline: String(properties.getProperty('PARTICIPANT_MAIL_TAGLINE') || '').trim(),
    contactLinkLabel: String(properties.getProperty('PARTICIPANT_MAIL_CONTACT_LINK_LABEL') || '').trim(),
    contactLinkUrl: String(properties.getProperty('PARTICIPANT_MAIL_CONTACT_LINK_URL') || '').trim(),
    footerNote: String(properties.getProperty('PARTICIPANT_MAIL_FOOTER_NOTE') || '').trim(),
    previewTextTemplate: String(properties.getProperty('PARTICIPANT_MAIL_PREVIEW_TEXT') || '').trim()
  };
  logMail_('参加者メール設定を読み込みました', {
    hasContactEmail: Boolean(settings.contactEmail),
    hasSenderName: Boolean(settings.senderName),
    hasSubjectTemplate: Boolean(settings.subjectTemplate),
    hasPreviewTextTemplate: Boolean(settings.previewTextTemplate)
  });
  return settings;
}

function buildParticipantMailViewUrl_(baseUrl, params) {
  const trimmed = String(baseUrl || '').trim();
  if (!trimmed) {
    return '';
  }
  const segments = [
    'view=participantMail',
    `eventId=${encodeURIComponent(params.eventId)}`,
    `scheduleId=${encodeURIComponent(params.scheduleId)}`,
    `participantId=${encodeURIComponent(params.participantId)}`
  ];
  if (params.token) {
    segments.push(`token=${encodeURIComponent(params.token)}`);
  }
  let separator = '?';
  if (trimmed.includes('?')) {
    separator = trimmed.endsWith('?') || trimmed.endsWith('&') ? '' : '&';
  }
  return `${trimmed}${separator}${segments.join('&')}`;
}

function formatMailDateWithWeekday_(date) {
  if (!(date instanceof Date) || isNaN(date)) {
    return '';
  }
  const weekdays = ['日', '月', '火', '水', '木', '金', '土'];
  const weekday = weekdays[date.getDay()] || '';
  return `${date.getMonth() + 1}月${date.getDate()}日(${weekday})`;
}

function formatMailTimeLabel_(date) {
  if (!(date instanceof Date) || isNaN(date)) {
    return '';
  }
  return Utilities.formatDate(date, 'Asia/Tokyo', 'H:mm');
}

function buildParticipantMailContext_(eventId, scheduleId, participantRecord, eventRecord, scheduleRecord, settings, baseUrl) {
  const participantId = String((participantRecord && (participantRecord.participantId || participantRecord.uid)) || '').trim();
  const participantName = String(participantRecord && participantRecord.name || '').trim();
  const eventName = coalesceStrings_(
    participantRecord && (participantRecord.eventName || participantRecord.eventLabel || participantRecord.eventTitle),
    scheduleRecord && (scheduleRecord.eventName || scheduleRecord.eventLabel),
    eventRecord && (eventRecord.name || eventRecord.title),
    eventId
  );
  const participantScheduleLabel = coalesceStrings_(
    participantRecord && participantRecord.scheduleLabel,
    participantRecord && participantRecord.schedule,
    participantRecord && participantRecord.scheduleName
  );
  const participantScheduleDate = coalesceStrings_(
    participantRecord && participantRecord.scheduleDate,
    participantRecord && participantRecord.date
  );
  const participantScheduleTime = coalesceStrings_(
    participantRecord && participantRecord.scheduleTime,
    participantRecord && participantRecord.time
  );
  const participantScheduleRange = coalesceStrings_(
    participantRecord && participantRecord.scheduleRange,
    participantRecord && participantRecord.timeRange
  );
  const scheduleLabel = coalesceStrings_(
    scheduleRecord && scheduleRecord.label,
    formatScheduleLabel_(scheduleRecord && scheduleRecord.startAt, scheduleRecord && scheduleRecord.endAt),
    participantScheduleLabel,
    participantScheduleDate,
    scheduleId
  );
  const startDate = parseDateCell_(scheduleRecord && (scheduleRecord.startAt || scheduleRecord.date));
  const endDate = parseDateCell_(scheduleRecord && scheduleRecord.endAt);
  const scheduleDateLabel = formatMailDateWithWeekday_(startDate);
  const startTimeLabel = formatMailTimeLabel_(startDate);
  const endTimeLabel = formatMailTimeLabel_(endDate);
  let scheduleTimeRange = '';
  if (startTimeLabel && endTimeLabel) {
    scheduleTimeRange = `${startTimeLabel}〜${endTimeLabel}`;
  } else if (startTimeLabel) {
    scheduleTimeRange = `${startTimeLabel}〜`;
  }
  const resolvedScheduleDateLabel = coalesceStrings_(scheduleDateLabel, participantScheduleDate, scheduleLabel);
  const resolvedScheduleTimeRange = coalesceStrings_(scheduleTimeRange, participantScheduleTime);
  const scheduleRangeLabel = coalesceStrings_(
    resolvedScheduleDateLabel && resolvedScheduleTimeRange
      ? `${resolvedScheduleDateLabel} ${resolvedScheduleTimeRange}`
      : '',
    participantScheduleRange,
    participantScheduleLabel && resolvedScheduleTimeRange
      ? `${participantScheduleLabel} ${resolvedScheduleTimeRange}`
      : '',
    resolvedScheduleDateLabel,
    scheduleLabel
  );
  const token = String(participantRecord && participantRecord.token || '').trim();
  const webViewUrl = buildParticipantMailViewUrl_(baseUrl, {
    eventId,
    scheduleId,
    participantId,
    token
  });
  const guidance = String(participantRecord && participantRecord.guidance || '').trim();
  const location = coalesceStrings_(
    participantRecord && (participantRecord.location || participantRecord.venue),
    scheduleRecord && (scheduleRecord.location || scheduleRecord.venue || scheduleRecord.place),
    eventRecord && (eventRecord.location || eventRecord.venue),
    settings.location
  );
  const contactEmail = coalesceStrings_(
    participantRecord && participantRecord.contactEmail,
    scheduleRecord && scheduleRecord.contactEmail,
    eventRecord && eventRecord.contactEmail
  );
  const arrivalNote = coalesceStrings_(
    participantRecord && (participantRecord.arrivalNote || participantRecord.arrivalWindow || participantRecord.checkinNote),
    scheduleRecord && (scheduleRecord.arrivalNote || scheduleRecord.arrivalWindow || scheduleRecord.checkinNote)
  );
  const tagline = coalesceStrings_(
    participantRecord && participantRecord.mailTagline,
    scheduleRecord && (scheduleRecord.mailTagline || scheduleRecord.tagline),
    eventRecord && (eventRecord.mailTagline || eventRecord.tagline),
    settings.tagline
  );
  const footerNote = coalesceStrings_(
    participantRecord && participantRecord.mailFooter,
    scheduleRecord && scheduleRecord.mailFooter,
    eventRecord && eventRecord.mailFooter,
    settings.footerNote
  );
  return {
    eventId,
    scheduleId,
    participantId,
    participantName,
    participantEmail: String(participantRecord && participantRecord.email || '').trim(),
    eventName,
    scheduleLabel,
    scheduleDateLabel: resolvedScheduleDateLabel,
    scheduleTimeRange: resolvedScheduleTimeRange,
    scheduleRangeLabel,
    contactEmail,
    senderName: String(settings.senderName || '').trim(),
    additionalHtml: settings.noteHtml || '',
    additionalText: settings.noteText || '',
    location,
    guidance,
    webViewUrl,
    token,
    arrivalNote,
    contactLinkLabel: settings.contactLinkLabel || '',
    contactLinkUrl: settings.contactLinkUrl || '',
    footerNote,
    tagline,
    previewText: '',
    scheduleDateDisplay: resolvedScheduleDateLabel,
    scheduleTimeDisplay: resolvedScheduleTimeRange
  };
}

function buildParticipantMailSubject_(context, settings) {
  const template = String(settings.subjectTemplate || '').trim();
  const eventName = context.eventName || context.eventId || '';
  const scheduleLabel = context.scheduleLabel || context.scheduleRangeLabel || '';
  const participantName = context.participantName || '';
  if (template) {
    return template
      .replace(/\{\{\s*eventName\s*\}\}/g, eventName)
      .replace(/\{\{\s*scheduleLabel\s*\}\}/g, scheduleLabel)
      .replace(/\{\{\s*participantName\s*\}\}/g, participantName);
  }
  return `【${eventName || 'イベント'}】参加日時のご案内`;
}

function buildParticipantMailPreviewText_(context, settings) {
  const template = settings && settings.previewTextTemplate ? String(settings.previewTextTemplate).trim() : '';
  const eventName = coalesceStrings_(context && context.eventName, context && context.eventId);
  const scheduleLabel = coalesceStrings_(context && context.scheduleRangeLabel, context && context.scheduleLabel);
  const participantName = coalesceStrings_(context && context.participantName);
  const arrivalNote = coalesceStrings_(context && context.arrivalNote);
  const location = coalesceStrings_(context && context.location);
  if (template) {
    return truncateString_(
      template
        .replace(/\{\{\s*eventName\s*\}\}/g, eventName)
        .replace(/\{\{\s*scheduleLabel\s*\}\}/g, scheduleLabel)
        .replace(/\{\{\s*participantName\s*\}\}/g, participantName)
        .replace(/\{\{\s*arrivalNote\s*\}\}/g, arrivalNote)
        .replace(/\{\{\s*location\s*\}\}/g, location),
      160
    );
  }
  const fragments = [];
  if (eventName) {
    fragments.push(`${eventName}のご案内`);
  }
  if (scheduleLabel) {
    fragments.push(scheduleLabel);
  }
  if (arrivalNote) {
    fragments.push(arrivalNote);
  } else if (location) {
    fragments.push(location);
  }
  const joined = fragments.filter(Boolean).join('｜');
  if (joined) {
    return truncateString_(joined, 160);
  }
  return 'ご参加に関する大切なお知らせです。';
}

function extractSubjectEventName_(subject) {
  if (!subject) {
    return '';
  }
  const text = String(subject);
  const match = text.match(/【([^】]+)】/);
  return match ? match[1].trim() : '';
}

function enrichParticipantMailContext_(context, settings) {
  if (!context || typeof context !== 'object') {
    return context;
  }
  if (!context.eventName) {
    const fallbackSources = [
      ['eventLabel', context.eventLabel],
      ['eventId', context.eventId],
      ['subject', extractSubjectEventName_(context.subject)]
    ];
    let fallbackEventName = '';
    let fallbackSource = '';
    for (let i = 0; i < fallbackSources.length; i += 1) {
      const [source, value] = fallbackSources[i];
      const candidate = coalesceStrings_(value);
      if (candidate) {
        fallbackEventName = candidate;
        fallbackSource = source;
        break;
      }
    }
    if (fallbackEventName) {
      context.eventName = fallbackEventName;
      logMail_('イベント名をフォールバックから補完しました', {
        fallbackSource,
        fallbackEventName
      });
    } else {
      logMailError_('イベント名を特定できませんでした', null, {
        eventId: context.eventId || '',
        eventLabel: context.eventLabel || '',
        subject: context.subject || ''
      });
    }
  }
  const effectiveArrival = coalesceStrings_(context.arrivalNote, settings && settings.arrivalNote);
  if (effectiveArrival) {
    context.arrivalNote = effectiveArrival;
  }
  const effectiveTagline = coalesceStrings_(context.tagline, settings && settings.tagline);
  if (effectiveTagline) {
    context.tagline = effectiveTagline;
  }
  const effectiveFooter = coalesceStrings_(context.footerNote, settings && settings.footerNote);
  if (effectiveFooter) {
    context.footerNote = effectiveFooter;
  }
  const contactLabel = coalesceStrings_(
    context.contactLinkLabel,
    settings && settings.contactLinkLabel,
    context.contactEmail ? 'お問い合わせする' : ''
  );
  if (contactLabel) {
    context.contactLinkLabel = contactLabel;
  }
  let contactLinkUrl = coalesceStrings_(context.contactLinkUrl, settings && settings.contactLinkUrl);
  if (!contactLinkUrl && context.contactEmail) {
    contactLinkUrl = `mailto:${context.contactEmail}`;
  }
  context.contactLinkUrl = contactLinkUrl;
  context.previewText = buildParticipantMailPreviewText_(context, settings);
  return context;
}

function createParticipantMailTemplateOutput_(context, mode) {
  function evaluateTemplate(markup) {
    const template = HtmlService.createTemplate(markup);
    const safeContext = context && typeof context === 'object'
      ? Object.assign({}, context)
      : {};
    safeContext.mode = mode;
    template.context = safeContext;
    template.mode = mode;
    if (context && typeof context === 'object') {
      Object.keys(context).forEach(key => {
        try {
          template[key] = context[key];
        } catch (error) {
          logMailError_('テンプレートプロパティの設定に失敗しました', error, { key });
        }
      });
    }
    return template.evaluate();
  }

  try {
    const markup = getParticipantMailTemplateMarkup_();
    return evaluateTemplate(markup);
  } catch (error) {
    if (!shouldRefreshParticipantMailTemplateCache_(error)) {
      throw error;
    }
    logMailError_('メールテンプレートの評価に失敗したため、キャッシュを更新します', error);
    try {
      const refreshedMarkup = getParticipantMailTemplateMarkup_({ forceRefresh: true });
      return evaluateTemplate(refreshedMarkup);
    } catch (retryError) {
      logMailError_('メールテンプレートの再評価に失敗しました', retryError);
      throw retryError;
    }
  }
}

function stripHtmlToPlainText_(input) {
  if (!input) {
    return '';
  }
  return String(input)
    .replace(/<\s*br\s*\/?>/gi, '\n')
    .replace(/<\/(p|div|section|h[1-6])>/gi, '\n')
    .replace(/<\s*li\s*>/gi, '\n・')
    .replace(/<[^>]+>/g, '')
    .replace(/&nbsp;/gi, ' ')
    .replace(/\r/g, '')
    .replace(/\n{3,}/g, '\n\n')
    .trim();
}

function renderParticipantMailPlainText_(context) {
  const lines = [];
  if (context.participantName) {
    lines.push(`${context.participantName} 様`, '');
  }
  const eventName = coalesceStrings_(
    context.eventName,
    context.eventLabel,
    context.eventId,
    extractSubjectEventName_(context.subject),
    'イベント'
  );
  lines.push(`「${eventName}」にご参加いただきありがとうございます。`);
  if (context.tagline) {
    lines.push('', context.tagline);
  }
  if (context.scheduleRangeLabel) {
    lines.push('', `ご参加予定日時: ${context.scheduleRangeLabel}`);
  } else if (context.scheduleLabel) {
    lines.push('', `ご参加予定: ${context.scheduleLabel}`);
  }
  if (context.location) {
    lines.push('', `会場: ${context.location}`);
  }
  if (context.arrivalNote) {
    lines.push('', context.arrivalNote);
  }
  if (context.guidance) {
    lines.push('', context.guidance);
  }
  if (context.additionalText) {
    lines.push('', context.additionalText);
  }
  if (context.additionalHtml) {
    const htmlText = stripHtmlToPlainText_(context.additionalHtml);
    if (htmlText) {
      lines.push('', htmlText);
    }
  }
  if (context.webViewUrl) {
    lines.push('', `メールが正しく表示されない場合: ${context.webViewUrl}`);
  }
  if (context.contactLinkUrl && !/^mailto:/i.test(context.contactLinkUrl)) {
    lines.push('', `お問い合わせフォーム: ${context.contactLinkUrl}`);
  }
  if (context.contactEmail) {
    lines.push('', `お問い合わせ先: ${context.contactEmail}`);
  }
  if (context.footerNote) {
    lines.push('', context.footerNote);
  }
  lines.push('', context.senderName || 'イベント運営チーム');
  return lines.join('\n');
}

function sendParticipantMail_(principal, req) {
  const eventId = normalizeEventId_(req && req.eventId);
  const scheduleId = normalizeKey_(req && req.scheduleId);
  if (!eventId) {
    throw new Error('eventId is required.');
  }
  if (!scheduleId) {
    throw new Error('scheduleId is required.');
  }
  assertOperatorForEvent_(principal, eventId);

  const force = req && req.force === true;
  logMail_('参加者メール送信処理を開始します', {
    eventId,
    scheduleId,
    force
  });
  const accessToken = getFirebaseAccessToken_();
  const eventRecord = fetchRtdb_(`questionIntake/events/${eventId}`, accessToken) || {};
  const scheduleRecord = fetchRtdb_(`questionIntake/schedules/${eventId}/${scheduleId}`, accessToken) || {};
  if (!scheduleRecord || typeof scheduleRecord !== 'object') {
    throw new Error('指定された日程が見つかりません。');
  }
  const eventRecordName = coalesceStrings_(
    eventRecord && (eventRecord.name || eventRecord.title || eventRecord.eventName || eventRecord.eventLabel),
    ''
  );
  const scheduleRecordLabel = coalesceStrings_(
    scheduleRecord && (scheduleRecord.label || scheduleRecord.scheduleLabel),
    formatScheduleLabel_(scheduleRecord && scheduleRecord.startAt, scheduleRecord && scheduleRecord.endAt),
    ''
  );
  logMail_('イベント・日程情報の取得結果を確認しました', {
    eventId,
    scheduleId,
    eventRecordName,
    scheduleRecordLabel
  });
  const participantsBranch = fetchRtdb_(`questionIntake/participants/${eventId}/${scheduleId}`, accessToken) || {};
  logMail_('参加者情報を取得しました', {
    eventId,
    scheduleId,
    participantCount: Object.keys(participantsBranch || {}).length
  });
  const settings = getParticipantMailSettings_();
  const baseUrl = getWebAppBaseUrl_();
  const normalizedPrincipalEmail = normalizeEmail_(principal && principal.email);
  const fallbackContactEmail = coalesceStrings_(settings.contactEmail, normalizedPrincipalEmail);
  const senderName = settings.senderName || String(eventRecord && eventRecord.name || '').trim() || 'イベント運営チーム';

  const recipients = [];
  let skippedMissingEmail = 0;
  let skippedAlreadySent = 0;

  Object.keys(participantsBranch || {}).forEach(participantKey => {
    const value = participantsBranch[participantKey];
    if (!value || typeof value !== 'object') {
      return;
    }
    const email = String(value.email || '').trim();
    if (!email) {
      skippedMissingEmail += 1;
      return;
    }
    const status = String(value.mailStatus || '').trim().toLowerCase();
    const mailSentAt = Number(value.mailSentAt || 0);
    const mailError = String(value.mailError || '').trim();
    if (!force && status === 'sent' && !mailError && mailSentAt > 0) {
      skippedAlreadySent += 1;
      return;
    }
    recipients.push({ id: participantKey, record: value, email });
  });

  logMail_('メール送信対象の参加者を抽出しました', {
    eventId,
    scheduleId,
    totalParticipants: Object.keys(participantsBranch || {}).length,
    recipients: recipients.length,
    skippedMissingEmail,
    skippedAlreadySent
  });

  if (!recipients.length) {
    logMail_('送信対象が存在しないためメール送信を終了します', {
      eventId,
      scheduleId,
      skippedMissingEmail,
      skippedAlreadySent
    });
    return {
      summary: {
        total: 0,
        sent: 0,
        failed: 0,
        skippedMissingEmail,
        skippedAlreadySent
      },
      results: [],
      message: '送信対象の参加者が見つかりませんでした。'
    };
  }

  const remainingQuota = MailApp.getRemainingDailyQuota();
  logMail_('残りのメール送信枠を確認しました', {
    remainingQuota,
    required: recipients.length
  });
  if (remainingQuota < recipients.length) {
    logMailError_('メール送信枠が不足しています', null, {
      remainingQuota,
      required: recipients.length
    });
    throw new Error(`本日の残り送信可能数（${remainingQuota}件）を超えるため送信できません。`);
  }

  const updates = {};
  const results = [];
  let sentCount = 0;
  let failedCount = 0;

  recipients.forEach(({ id, record, email }) => {
    const participantRecord = Object.assign({}, record, { participantId: id });
    logMail_('参加者へのメール送信を試行します', {
      participantId: id,
      email
    });
    const context = buildParticipantMailContext_(
      eventId,
      scheduleId,
      participantRecord,
      eventRecord,
      scheduleRecord,
      settings,
      baseUrl
    );
    context.contactEmail = coalesceStrings_(context.contactEmail, fallbackContactEmail);
    context.senderName = senderName;
    const eventNameBeforeSubject = context.eventName || '';
    const subject = buildParticipantMailSubject_(context, settings);
    context.subject = subject;
    const subjectEventName = extractSubjectEventName_(subject);
    enrichParticipantMailContext_(context, settings);
    logMail_('参加者メール用コンテキストを検証しました', {
      participantId: id,
      email,
      eventNameBeforeSubject,
      eventNameAfterEnrich: context.eventName || '',
      eventLabel: context.eventLabel || '',
      eventId: context.eventId || '',
      subject,
      subjectEventName,
      scheduleLabel: context.scheduleLabel || '',
      scheduleRangeLabel: context.scheduleRangeLabel || ''
    });
    const htmlBody = createParticipantMailTemplateOutput_(context, 'email').getContent();
    const textBody = renderParticipantMailPlainText_(context);
    const contactEmail = String(context.contactEmail || '').trim();
    const attemptAt = Date.now();
    try {
      MailApp.sendEmail({
        to: email,
        subject,
        htmlBody,
        body: textBody,
        name: senderName || context.eventName || '',
        replyTo: contactEmail || undefined
      });
      sentCount += 1;
      logMail_('参加者へのメール送信に成功しました', {
        participantId: id,
        email,
        attemptAt,
        subject
      });
      updates[`questionIntake/participants/${eventId}/${scheduleId}/${id}/mailStatus`] = 'sent';
      updates[`questionIntake/participants/${eventId}/${scheduleId}/${id}/mailSentAt`] = attemptAt;
      updates[`questionIntake/participants/${eventId}/${scheduleId}/${id}/mailLastSubject`] = subject;
      updates[`questionIntake/participants/${eventId}/${scheduleId}/${id}/mailLastMessageId`] = '';
      updates[`questionIntake/participants/${eventId}/${scheduleId}/${id}/mailError`] = null;
      updates[`questionIntake/participants/${eventId}/${scheduleId}/${id}/mailSentBy`] =
        normalizedPrincipalEmail || contactEmail || '';
      updates[`questionIntake/participants/${eventId}/${scheduleId}/${id}/mailLastAttemptAt`] = attemptAt;
      updates[`questionIntake/participants/${eventId}/${scheduleId}/${id}/mailLastAttemptBy`] =
        normalizedPrincipalEmail || contactEmail || '';
      results.push({
        participantId: id,
        mailStatus: 'sent',
        mailSentAt: attemptAt,
        mailLastSubject: subject,
        mailLastMessageId: '',
        mailError: '',
        mailSentBy: normalizedPrincipalEmail || contactEmail || '',
        mailLastAttemptAt: attemptAt,
        mailLastAttemptBy: normalizedPrincipalEmail || contactEmail || ''
      });
    } catch (error) {
      failedCount += 1;
      const message = String(error && error.message || error || '送信に失敗しました。');
      logMailError_('参加者へのメール送信でエラーが発生しました', error, {
        participantId: id,
        email,
        attemptAt,
        subject,
        message
      });
      updates[`questionIntake/participants/${eventId}/${scheduleId}/${id}/mailStatus`] = 'error';
      updates[`questionIntake/participants/${eventId}/${scheduleId}/${id}/mailError`] = message;
      updates[`questionIntake/participants/${eventId}/${scheduleId}/${id}/mailLastSubject`] = subject;
      updates[`questionIntake/participants/${eventId}/${scheduleId}/${id}/mailLastAttemptAt`] = attemptAt;
      updates[`questionIntake/participants/${eventId}/${scheduleId}/${id}/mailLastAttemptBy`] =
        normalizedPrincipalEmail || contactEmail || '';
      results.push({
        participantId: id,
        mailStatus: 'error',
        mailError: message,
        mailLastSubject: subject,
        mailLastAttemptAt: attemptAt,
        mailLastAttemptBy: normalizedPrincipalEmail || contactEmail || ''
      });
    }
  });

  if (Object.keys(updates).length) {
    const timestamp = Date.now();
    updates[`questionIntake/schedules/${eventId}/${scheduleId}/updatedAt`] = timestamp;
    updates[`questionIntake/events/${eventId}/updatedAt`] = timestamp;
    patchRtdb_(updates, accessToken);
    logMail_('メール送信結果をRealtime Databaseへ反映しました', {
      eventId,
      scheduleId,
      updatedPaths: Object.keys(updates).length
    });
  } else {
    logMail_('Realtime Databaseへの更新はありませんでした', {
      eventId,
      scheduleId
    });
  }

  const summary = {
    total: recipients.length,
    sent: sentCount,
    failed: failedCount,
    skippedMissingEmail,
    skippedAlreadySent
  };

  const messageParts = [];
  if (sentCount > 0) {
    messageParts.push(`${sentCount}件のメールを送信しました。`);
  }
  if (failedCount > 0) {
    messageParts.push(`${failedCount}件でエラーが発生しました。`);
  }
  if (!messageParts.length) {
    messageParts.push('送信対象の参加者が見つかりませんでした。');
  }

  const logDetails = [
    `event=${eventId}`,
    `schedule=${scheduleId}`,
    `sent=${sentCount}`,
    `failed=${failedCount}`,
    `skipped_missing_email=${skippedMissingEmail}`,
    `skipped_sent=${skippedAlreadySent}`
  ].join(', ');
  logAction_(principal, 'sendParticipantMail', logDetails);

  const message = messageParts.join(' ');
  logMail_('参加者メール送信処理が完了しました', {
    eventId,
    scheduleId,
    sent: sentCount,
    failed: failedCount,
    skippedMissingEmail,
    skippedAlreadySent,
    message
  });

  return {
    summary,
    results,
    message
  };
}

function renderQaUploadStatusResponse_(e) {
  const payload = {
    success: true,
    status: 'ok',
    timestamp: toIsoJst_(new Date())
  };
  return withCors_(
    ContentService
      .createTextOutput(JSON.stringify(payload))
      .setMimeType(ContentService.MimeType.JSON),
    getRequestOrigin_(e)
  );
}

function renderParticipantMailErrorPage_() {
  const output = HtmlService.createHtmlOutput(
    "<!DOCTYPE html><html lang='ja'><head><meta charset='UTF-8'><meta name='viewport' content='width=device-width, initial-scale=1'><title>リンクが無効です</title></head><body><main style=\"font-family:system-ui,-apple-system,BlinkMacSystemFont,'Segoe UI',sans-serif;padding:24px;max-width:560px;margin:0 auto;\"><h1>リンクが無効です</h1><p>アクセスされたリンクは無効、または期限が切れています。</p></main></body></html>"
  );
  output.setXFrameOptionsMode(HtmlService.XFrameOptionsMode.ALLOWALL);
  return output;
}

function renderParticipantMailPage_(e) {
  const eventId = normalizeEventId_(e && e.parameter && e.parameter.eventId);
  const scheduleId = normalizeKey_(e && e.parameter && e.parameter.scheduleId);
  const participantId = normalizeKey_(e && e.parameter && (e.parameter.participantId || e.parameter.uid));
  const tokenParam = normalizeKey_(e && e.parameter && e.parameter.token);
  if (!eventId || !scheduleId || !participantId) {
    return renderParticipantMailErrorPage_();
  }
  logMail_('参加者メールプレビューページのレンダリングを開始します', {
    eventId,
    scheduleId,
    participantId
  });
  try {
    const accessToken = getFirebaseAccessToken_();
    const participant = fetchRtdb_(`questionIntake/participants/${eventId}/${scheduleId}/${participantId}`, accessToken);
    if (!participant || typeof participant !== 'object') {
      return renderParticipantMailErrorPage_();
    }
    const storedToken = String(participant.token || '').trim();
    if (storedToken) {
      const normalizedParam = String(tokenParam || '').trim();
      if (!normalizedParam || normalizedParam !== storedToken) {
        return renderParticipantMailErrorPage_();
      }
    }
    const eventRecord = fetchRtdb_(`questionIntake/events/${eventId}`, accessToken) || {};
    const scheduleRecord = fetchRtdb_(`questionIntake/schedules/${eventId}/${scheduleId}`, accessToken) || {};
    const settings = getParticipantMailSettings_();
    const baseUrl = getWebAppBaseUrl_();
    const context = buildParticipantMailContext_(
      eventId,
      scheduleId,
      Object.assign({}, participant, { participantId }),
      eventRecord,
      scheduleRecord,
      settings,
      baseUrl
    );
    const subject = buildParticipantMailSubject_(context, settings);
    context.subject = subject;
    context.contactEmail = coalesceStrings_(context.contactEmail, settings.contactEmail);
    context.senderName = coalesceStrings_(context.senderName, settings.senderName);
    enrichParticipantMailContext_(context, settings);
    const output = createParticipantMailTemplateOutput_(context, 'web');
    output.setTitle(`${context.eventName || 'ご案内'} - ${context.scheduleLabel || ''}`);
    output.addMetaTag('viewport', 'width=device-width, initial-scale=1');
    output.addMetaTag('referrer', 'no-referrer');
    output.setXFrameOptionsMode(HtmlService.XFrameOptionsMode.ALLOWALL);
    logMail_('参加者メールプレビューページのレンダリングが完了しました', {
      eventId,
      scheduleId,
      participantId
    });
    return output;
  } catch (error) {
    logMailError_('参加者メールプレビューページのレンダリングに失敗しました', error, {
      eventId,
      scheduleId,
      participantId
    });
    console.error('renderParticipantMailPage_ failed', error);
    return renderParticipantMailErrorPage_();
  }
}

function parseBody_(e) {
  if (!e) throw new Error('No body');

  const postData = e.postData;
  const parameter = e && typeof e.parameter === 'object' ? e.parameter : null;
  const parameters = e && typeof e.parameters === 'object' ? e.parameters : null;

  if (postData) {
    const type = String(postData.type || '').toLowerCase();
    const contents = postData.contents || '';

    if (type.indexOf('application/json') !== -1) {
      try {
        return contents ? JSON.parse(contents) : {};
      } catch (error) {
        throw new Error('Invalid JSON');
      }
    }

    if (type.indexOf('application/x-www-form-urlencoded') !== -1 || type.indexOf('multipart/form-data') !== -1) {
      return parseParameterObject_(parameter, parameters);
    }

    if (contents) {
      try {
        return JSON.parse(contents);
      } catch (error) {
        if (!parameter || !Object.keys(parameter).length) {
          throw new Error('Invalid JSON');
        }
      }
    }
  }

  if (parameter && Object.keys(parameter).length) {
    return parseParameterObject_(parameter, parameters);
  }

  throw new Error('No body');
}

function parseParameterObject_(parameter, parameters) {
  const single = parameter && typeof parameter === 'object' ? parameter : {};
  const multi = parameters && typeof parameters === 'object' ? parameters : {};
  const result = {};

  Object.keys(single).forEach(key => {
    result[key] = single[key];
  });

  Object.keys(multi).forEach(key => {
    const values = multi[key];
    if (Array.isArray(values) && values.length > 1) {
      result[key] = values.slice();
    }
  });

  return result;
}

function requireAuth_(idToken, options){
  options = options || {};
  if (!idToken) throw new Error('Missing idToken');

  const KEY = PropertiesService.getScriptProperties().getProperty('FIREBASE_WEB_API_KEY');
  if (!KEY) throw new Error('Missing FIREBASE_WEB_API_KEY');

  const url = 'https://identitytoolkit.googleapis.com/v1/accounts:lookup?key=' + KEY;
  const res = UrlFetchApp.fetch(url, {
    method: 'post',
    contentType: 'application/json',
    payload: JSON.stringify({ idToken }),
    muteHttpExceptions: true,
  });
  const code = res.getResponseCode();
  if (code !== 200) throw new Error('Auth HTTP ' + code);

  const obj = JSON.parse(res.getContentText());
  const user = obj.users && obj.users[0];
  if (!user) throw new Error('Auth failed: user not found');

  const providerInfo = Array.isArray(user.providerUserInfo) ? user.providerUserInfo : [];
  let tokenPayload = null;
  try {
    tokenPayload = parseJwt_(idToken);
  } catch (e) {
    tokenPayload = null;
  }

  const providerIds = providerInfo.map(info => String(info && info.providerId || '')).filter(Boolean);
  const normalizedProviderIds = providerIds.map(id => id.toLowerCase());
  const signInProvider = tokenPayload && tokenPayload.firebase && tokenPayload.firebase['sign_in_provider'];
  const allowAnonymous = options.allowAnonymous === true;

  const resolvedEmail = user.email ||
    (providerInfo.find(p => p.email) || {}).email ||
    (tokenPayload && tokenPayload.email ? tokenPayload.email : '') || '';

  const providersLookAnonymous = normalizedProviderIds.length === 0 || normalizedProviderIds.every(id => id === 'anonymous' || id === 'firebase');
  let isAnonymous = signInProvider === 'anonymous';
  if (!isAnonymous) {
    if (!resolvedEmail && providersLookAnonymous) {
      isAnonymous = true;
    } else if (!resolvedEmail && allowAnonymous) {
      isAnonymous = true;
    }
  }

  if (isAnonymous && !allowAnonymous) throw new Error('Anonymous auth not allowed');

  let email = '';
  if (!isAnonymous) {
    email = String(resolvedEmail || '').trim();

    const allowed = getAllowedDomains_().map(d => String(d).toLowerCase());
    if (allowed.length && email) {
      const domain = String(email).split('@')[1] || '';
      if (!allowed.includes(domain.toLowerCase())) throw new Error('Unauthorized domain');
    }
    if (user.emailVerified !== true) throw new Error('Email not verified');
  }

  if (user.disabled === true) throw new Error('User disabled');

  return {
    uid: user.localId,
    email: String(email || '').trim(),
    emailVerified: user.emailVerified === true,
    isAnonymous: isAnonymous
  };
}

function parseJwt_(t){
  const p = t.split('.')[1];
  return JSON.parse(Utilities.newBlob(Utilities.base64DecodeWebSafe(p)).getDataAsString());
}

function getAllowedDomains_(){
  const raw = PropertiesService.getScriptProperties().getProperty('ALLOWED_EMAIL_DOMAINS') || '';
  return raw.split(',').map(s => s.trim()).filter(Boolean);
}

function assertOperator_(principal){
  const email = String(principal && principal.email || '').trim().toLowerCase();
  if (!email) throw new Error('Forbidden: missing email');
  const users = getSheetData_('users');
  const ok = users.some(row =>
    String(row['メールアドレス'] || row['email'] || '')
      .trim().toLowerCase() === email
  );
  if (!ok) throw new Error('Forbidden: not in users sheet');
}

function jsonOk(payload, requestOrigin){
  const body = Object.assign({ success: true }, payload || {});
  return withCors_(
    ContentService.createTextOutput(JSON.stringify(body))
      .setMimeType(ContentService.MimeType.JSON),
    requestOrigin
  );
}

function jsonErr_(err, requestOrigin){
  const id = Utilities.getUuid().slice(0, 8);
  console.error('[' + id + ']', err && err.stack || err);
  return withCors_(
    ContentService.createTextOutput(JSON.stringify({
      success: false,
      error: String(err && err.message || err),
      errorId: id
    })).setMimeType(ContentService.MimeType.JSON),
    requestOrigin
  );
}

function withCors_(output, requestOrigin) {
  if (!output || typeof output.setHeader !== 'function') {
    return output;
  }
  const origin = normalizeAllowedOrigin_(requestOrigin);
  return output
    .setHeader('Access-Control-Allow-Origin', origin)
    .setHeader('Access-Control-Allow-Methods', 'GET,POST,OPTIONS')
    .setHeader('Access-Control-Allow-Headers', 'Content-Type, Accept, X-Requested-With, Origin')
    .setHeader('Access-Control-Max-Age', '600')
    .setHeader('Vary', 'Origin');
}

function normalizeAllowedOrigin_(requestOrigin) {
  const origin = String(requestOrigin || '').trim();
  if (origin && ALLOWED_ORIGINS.indexOf(origin) !== -1) {
    return origin;
  }
  if (ALLOWED_ORIGINS.indexOf('*') !== -1) {
    return '*';
  }
  return ALLOWED_ORIGINS[0] || '*';
}

function normalizeKey_(value) {
  return String(value || '').trim();
}

function normalizeEmail_(value) {
  return String(value || '').trim().toLowerCase();
}

function normalizeEventId_(eventId) {
  return normalizeKey_(eventId);
}

function normalizeScheduleId_(scheduleId) {
  const normalized = normalizeKey_(scheduleId);
  return normalized || DEFAULT_SCHEDULE_KEY;
}

function toPositiveInteger_(value) {
  if (value == null || value === '') {
    return null;
  }
  const number = Number(value);
  if (!isFinite(number) || number <= 0) {
    return null;
  }
  return Math.round(number);
}

function buildScheduleKey_(eventId, scheduleId) {
  const eventKey = normalizeEventId_(eventId);
  if (!eventKey) {
    return '';
  }
  return eventKey + '::' + normalizeScheduleId_(scheduleId);
}

function buildRenderEventBasePath_(eventId, scheduleId) {
  const eventKey = normalizeEventId_(eventId);
  if (!eventKey) {
    return '';
  }
  const scheduleKey = normalizeScheduleId_(scheduleId);
  return `render/events/${eventKey}/${scheduleKey}`;
}

function getRenderStatePath_(eventId, scheduleId) {
  const basePath = buildRenderEventBasePath_(eventId, scheduleId);
  return basePath ? `${basePath}/state` : 'render/state';
}

function getNowShowingPath_(eventId, scheduleId) {
  const basePath = buildRenderEventBasePath_(eventId, scheduleId);
  return basePath ? `${basePath}/nowShowing` : 'render/state/nowShowing';
}

function getEventActiveSchedulePath_(eventId) {
  const eventKey = normalizeEventId_(eventId);
  return eventKey ? `render/events/${eventKey}/activeSchedule` : '';
}

function getEventRotationPath_(eventId) {
  const eventKey = normalizeEventId_(eventId);
  return eventKey ? `render/events/${eventKey}/rotationAssignments` : '';
}

function getActiveSchedulePathForSession_(session) {
  if (!session || typeof session !== 'object') {
    return '';
  }
  const assignment = session.assignment && typeof session.assignment === 'object' ? session.assignment : null;
  if (assignment && normalizeEventId_(assignment.eventId)) {
    return getEventActiveSchedulePath_(assignment.eventId);
  }
  if (normalizeEventId_(session.eventId)) {
    return getEventActiveSchedulePath_(session.eventId);
  }
  return '';
}

function buildActiveScheduleRecord_(assignment, session, operatorUid) {
  if (!assignment || typeof assignment !== 'object') {
    return null;
  }
  const eventId = normalizeEventId_(assignment.eventId);
  if (!eventId) {
    return null;
  }
  const scheduleId = normalizeScheduleId_(assignment.scheduleId);
  const scheduleKey = buildScheduleKey_(eventId, scheduleId);
  const sessionUid = normalizeKey_(session && session.uid);
  const sessionId = normalizeKey_(session && session.sessionId);
  const lockedAt = Number(assignment.lockedAt || Date.now());
  return {
    eventId,
    scheduleId,
    scheduleKey,
    scheduleLabel: String(assignment.scheduleLabel || '').trim(),
    mode: 'locked',
    lockedAt,
    updatedAt: lockedAt,
    lockedByUid: normalizeKey_(assignment.lockedByUid || operatorUid),
    lockedByEmail: String(assignment.lockedByEmail || '').trim(),
    lockedByName: String(assignment.lockedByName || '').trim(),
    sessionUid,
    sessionId,
    expiresAt: Number(session && session.expiresAt || 0) || null
  };
}

function getRequestOrigin_(event, body) {
  const fallback = extractOriginFromBody_(body) || extractOriginFromParams_(event);
  if (fallback) {
    return fallback;
  }
  return '';
}

function extractOriginFromBody_(body) {
  if (!body || typeof body !== 'object') {
    return '';
  }
  return sanitizeOrigin_(body.origin || body.requestOrigin || '');
}

function extractOriginFromParams_(event) {
  if (!event) return '';
  const single = event.parameter && event.parameter.origin;
  if (single) {
    const value = Array.isArray(single) ? single[0] : single;
    const normalized = sanitizeOrigin_(value);
    if (normalized) {
      return normalized;
    }
  }
  const multi = event.parameters && event.parameters.origin;
  if (Array.isArray(multi) && multi.length) {
    for (let i = 0; i < multi.length; i++) {
      const normalized = sanitizeOrigin_(multi[i]);
      if (normalized) {
        return normalized;
      }
    }
  }
  return '';
}

function sanitizeOrigin_(value) {
  const raw = String(value || '').trim();
  if (!raw) return '';
  try {
    const url = new URL(raw);
    return url.origin;
  } catch (error) {
    return '';
  }
}

function requireSessionId_(raw) {
  const sessionId = String(raw || '').trim();
  if (!sessionId) throw new Error('Missing sessionId');
  return sessionId;
}

function fetchRtdb_(path, token) {
  const res = UrlFetchApp.fetch(rtdbUrl_(path), {
    method: 'get',
    headers: token ? { Authorization: 'Bearer ' + token } : {},
    muteHttpExceptions: true
  });
  const code = res.getResponseCode();
  if (code === 200) {
    const text = res.getContentText();
    if (!text || text === 'null') return null;
    return JSON.parse(text);
  }
  if (code === 404) return null;
  throw new Error('RTDB fetch failed: HTTP ' + code);
}

function patchRtdb_(updates, token) {
  if (!updates || typeof updates !== 'object') return;
  const res = UrlFetchApp.fetch(rtdbUrl_(''), {
    method: 'patch',
    contentType: 'application/json',
    payload: JSON.stringify(updates),
    headers: { Authorization: 'Bearer ' + token },
    muteHttpExceptions: true
  });
  const code = res.getResponseCode();
  if (code >= 400) {
    throw new Error('RTDB patch failed: HTTP ' + code + ' ' + res.getContentText());
  }
}

function putRtdb_(path, data, token) {
  const res = UrlFetchApp.fetch(rtdbUrl_(path), {
    method: 'put',
    contentType: 'application/json',
    payload: JSON.stringify(data),
    headers: { Authorization: 'Bearer ' + token },
    muteHttpExceptions: true
  });
  const code = res.getResponseCode();
  if (code >= 400) {
    throw new Error('RTDB put failed: HTTP ' + code + ' ' + res.getContentText());
  }
}

function postRtdb_(path, data, token) {
  const res = UrlFetchApp.fetch(rtdbUrl_(path), {
    method: 'post',
    contentType: 'application/json',
    payload: JSON.stringify(data),
    headers: { Authorization: 'Bearer ' + token },
    muteHttpExceptions: true
  });
  const code = res.getResponseCode();
  if (code >= 400) {
    throw new Error('RTDB post failed: HTTP ' + code + ' ' + res.getContentText());
  }
  const textBody = res.getContentText();
  return textBody ? JSON.parse(textBody) : null;
}

function isDisplayPrincipal_(principal) {
  if (!principal) return false;
  if (principal.isAnonymous === true) return true;
  const email = String(principal.email || '').trim();
  return email === '';
}

function ensureDisplayPrincipal_(principal, message) {
  if (!isDisplayPrincipal_(principal)) {
    throw new Error(message || 'Only anonymous display accounts can perform this action');
  }
  return principal;
}

function beginDisplaySession_(principal) {
  ensureDisplayPrincipal_(principal, 'Only anonymous display accounts can begin sessions');
  const token = getFirebaseAccessToken_();
  const now = Date.now();
  const current = fetchRtdb_('render/session', token);
  const updates = {};
  const principalUid = normalizeKey_(principal && principal.uid);
  if (!principalUid) {
    throw new Error('Missing display uid for session start');
  }

  const previousUid = normalizeKey_(current && current.uid);
  if (current && current.sessionId) {
    const normalizedCurrentUid = normalizeKey_(current.uid);
    const currentExpires = Number(current.expiresAt || 0);
    const currentExpired = currentExpires && currentExpires <= now;
    if (normalizedCurrentUid && normalizedCurrentUid !== principalUid) {
      updates[`screens/approved/${normalizedCurrentUid}`] = null;
      updates[`screens/sessions/${normalizedCurrentUid}`] = Object.assign({}, current, {
        status: currentExpired ? 'expired' : 'superseded',
        endedAt: now,
        expiresAt: now,
        lastSeenAt: Number(current.lastSeenAt || now)
      });
      updates[`render/displayPresence/${normalizedCurrentUid}`] = null;
    } else if (normalizedCurrentUid && normalizedCurrentUid === principalUid && currentExpired) {
      updates[`screens/sessions/${normalizedCurrentUid}`] = Object.assign({}, current, {
        status: 'expired',
        endedAt: now,
        expiresAt: now,
        lastSeenAt: Number(current.lastSeenAt || now)
      });
      updates[`render/displayPresence/${normalizedCurrentUid}`] = null;
    }
    const previousActivePath = getActiveSchedulePathForSession_(current);
    if (previousActivePath) {
      updates[previousActivePath] = null;
    }
  }
  if (previousUid && previousUid !== principalUid) {
    updates[`render/displayPresence/${previousUid}`] = null;
  }

  const sessionId = Utilities.getUuid();
  const expiresAt = now + DISPLAY_SESSION_TTL_MS;
  let preservedAssignment = null;
  if (current && current.assignment && typeof current.assignment === 'object') {
    const preservedEvent = normalizeKey_(current.assignment.eventId);
    const preservedSchedule = normalizeScheduleId_(current.assignment.scheduleId);
    preservedAssignment = Object.assign({}, current.assignment, {
      eventId: preservedEvent,
      scheduleId: preservedSchedule,
      scheduleLabel: String(current.assignment.scheduleLabel || '').trim(),
      scheduleKey: buildScheduleKey_(preservedEvent, preservedSchedule)
    });
    if (!preservedAssignment.scheduleLabel) {
      preservedAssignment.scheduleLabel = preservedSchedule === DEFAULT_SCHEDULE_KEY
        ? '未選択'
        : (preservedSchedule || preservedEvent);
    }
  }
  const session = {
    uid: principalUid,
    sessionId,
    status: 'active',
    startedAt: now,
    lastSeenAt: now,
    expiresAt,
    grantedBy: 'gas'
  };
  if (preservedAssignment) {
    session.assignment = preservedAssignment;
    session.eventId = preservedAssignment.eventId;
    session.scheduleId = preservedAssignment.scheduleId;
    session.scheduleLabel = preservedAssignment.scheduleLabel;
  } else if (current) {
    if (current.eventId) session.eventId = normalizeKey_(current.eventId);
    if (current.scheduleId) session.scheduleId = normalizeScheduleId_(current.scheduleId);
    if (current.scheduleLabel) session.scheduleLabel = String(current.scheduleLabel || '').trim();
  }

  updates[`screens/approved/${principalUid}`] = true;
  updates[`screens/sessions/${principalUid}`] = session;
  updates['render/session'] = session;
  updates[`render/displayPresence/${principalUid}`] = null;
  const activeSchedulePath = getActiveSchedulePathForSession_(session);
  const activeRecord = buildActiveScheduleRecord_(session.assignment, session, principalUid);
  if (activeSchedulePath && activeRecord) {
    updates[activeSchedulePath] = activeRecord;
  }
  patchRtdb_(updates, token);
  return { session };
}

function heartbeatDisplaySession_(principal, rawSessionId) {
  ensureDisplayPrincipal_(principal, 'Only anonymous display accounts can send heartbeats');
  const sessionId = requireSessionId_(rawSessionId);
  const token = getFirebaseAccessToken_();
  const now = Date.now();
  const current = fetchRtdb_('render/session', token);
  const principalUid = normalizeKey_(principal && principal.uid);
  if (!principalUid) {
    throw new Error('Missing display uid for heartbeat');
  }
  const currentUid = normalizeKey_(current && current.uid);
  if (!current || currentUid !== principalUid || current.sessionId !== sessionId) {
    const updates = {};
    if (current && Number(current.expiresAt || 0) <= now) {
      updates['render/session'] = null;
      if (currentUid) {
        updates[`screens/approved/${currentUid}`] = null;
        updates[`screens/sessions/${currentUid}`] = Object.assign({}, current, {
          status: 'expired',
          endedAt: now,
          expiresAt: now,
          lastSeenAt: Number(current.lastSeenAt || now)
        });
        updates[`render/displayPresence/${currentUid}`] = null;
      }
      const activePath = getActiveSchedulePathForSession_(current);
      if (activePath) {
        updates[activePath] = null;
      }
    }
    updates[`render/displayPresence/${principalUid}`] = null;
    patchRtdb_(updates, token);
    return { active: false };
  }

  if (Number(current.expiresAt || 0) <= now) {
    const updates = {};
    updates['render/session'] = null;
    updates[`screens/approved/${currentUid}`] = null;
    updates[`screens/sessions/${currentUid}`] = Object.assign({}, current, {
      status: 'expired',
      endedAt: now,
      expiresAt: now,
      lastSeenAt: Number(current.lastSeenAt || now)
    });
    const activePath = getActiveSchedulePathForSession_(current);
    if (activePath) {
      updates[activePath] = null;
    }
    updates[`render/displayPresence/${currentUid}`] = null;
    patchRtdb_(updates, token);
    return { active: false };
  }

  const session = Object.assign({}, current, {
    status: 'active',
    lastSeenAt: now,
    expiresAt: now + DISPLAY_SESSION_TTL_MS,
    uid: principalUid
  });
  const updates = {};
  updates[`screens/approved/${principalUid}`] = true;
  updates[`screens/sessions/${principalUid}`] = session;
  updates['render/session'] = session;
  updates[`render/displayPresence/${principalUid}`] = null;
  patchRtdb_(updates, token);
  return { active: true, session };
}

function endDisplaySession_(principal, rawSessionId, reason) {
  ensureDisplayPrincipal_(principal, 'Only anonymous display accounts can end sessions');
  const sessionId = requireSessionId_(rawSessionId);
  const token = getFirebaseAccessToken_();
  const now = Date.now();
  const current = fetchRtdb_('render/session', token);
  const principalUid = normalizeKey_(principal && principal.uid);
  if (!principalUid) {
    throw new Error('Missing display uid for session end');
  }
  const currentUid = normalizeKey_(current && current.uid);
  if (!current || currentUid !== principalUid || current.sessionId !== sessionId) {
    return { ended: false };
  }

  const session = Object.assign({}, current, {
    status: 'ended',
    endedAt: now,
    expiresAt: now,
    lastSeenAt: now,
    endedReason: reason || null,
    uid: principalUid
  });
  const updates = {};
  updates[`screens/approved/${principalUid}`] = null;
  updates[`screens/sessions/${principalUid}`] = session;
  updates['render/session'] = null;
  updates[`render/displayPresence/${principalUid}`] = null;
  const activePath = getActiveSchedulePathForSession_(current);
  if (activePath) {
    updates[activePath] = null;
  }
  patchRtdb_(updates, token);
  return { ended: true };
}

function lockDisplaySchedule_(principal, rawEventId, rawScheduleId, rawScheduleLabel, rawOperatorName) {
  const eventId = normalizeEventId_(rawEventId);
  if (!eventId) {
    throw new Error('eventId is required.');
  }
  const scheduleId = normalizeKey_(rawScheduleId);
  const scheduleLabel = String(rawScheduleLabel || '').trim();
  const operatorName = String(rawOperatorName || '').trim();
  const operatorUid = normalizeKey_(principal && principal.uid);
  if (!operatorUid) {
    throw new Error('操作アカウントを特定できませんでした。');
  }
  assertOperatorForEvent_(principal, eventId);
  const token = getFirebaseAccessToken_();
  const now = Date.now();
  const session = fetchRtdb_('render/session', token);
  if (!session || session.status !== 'active') {
    throw new Error('ディスプレイのセッションが有効ではありません。');
  }
  if (Number(session.expiresAt || 0) <= now) {
    throw new Error('ディスプレイのセッションが期限切れです。');
  }
  const sessionUid = normalizeKey_(session.uid);
  if (!sessionUid) {
    throw new Error('ディスプレイのセッション情報が不完全です。');
  }
  const normalizedScheduleId = normalizeScheduleId_(scheduleId);
  const scheduleKey = buildScheduleKey_(eventId, normalizedScheduleId);
  const existingAssignment = session.assignment && typeof session.assignment === 'object' ? session.assignment : null;
  if (existingAssignment) {
    const existingKey = buildScheduleKey_(existingAssignment.eventId, existingAssignment.scheduleId);
    const lockedByUid = normalizeKey_(existingAssignment.lockedByUid);
    if (existingKey === scheduleKey) {
      return {
        assignment: Object.assign({}, existingAssignment, { scheduleKey: existingKey })
      };
    }
    if (lockedByUid && lockedByUid !== operatorUid) {
      throw new Error('他のオペレーターがディスプレイを固定しています。');
    }
  }
  const fallbackLabel = normalizedScheduleId === DEFAULT_SCHEDULE_KEY ? '未選択' : normalizedScheduleId || eventId;
  const assignment = {
    eventId,
    scheduleId: normalizedScheduleId,
    scheduleLabel: scheduleLabel || fallbackLabel,
    scheduleKey,
    lockedAt: now,
    lockedByUid: operatorUid,
    lockedByEmail: String(principal.email || '').trim(),
    lockedByName: operatorName || String(principal.email || '').trim()
  };
  const nextSession = Object.assign({}, session, {
    eventId,
    scheduleId: normalizedScheduleId,
    scheduleLabel: assignment.scheduleLabel,
    assignment
  });
  const updates = {};
  if (existingAssignment) {
    const previousActivePath = getEventActiveSchedulePath_(existingAssignment.eventId);
    const nextActivePath = getEventActiveSchedulePath_(eventId);
    if (previousActivePath && previousActivePath !== nextActivePath) {
      updates[previousActivePath] = null;
    }
  }
  updates[`screens/approved/${sessionUid}`] = true;
  updates[`screens/sessions/${sessionUid}`] = nextSession;
  updates['render/session'] = nextSession;
  const activeSchedulePath = getEventActiveSchedulePath_(eventId);
  const activeRecord = buildActiveScheduleRecord_(assignment, nextSession, operatorUid);
  if (activeSchedulePath && activeRecord) {
    updates[activeSchedulePath] = activeRecord;
  }
  const rotationPath = getEventRotationPath_(eventId);
  if (rotationPath) {
    updates[rotationPath] = null;
  }
  patchRtdb_(updates, token);
  return { assignment };
}

function normalizeRotationEntries_(eventId, rawEntries) {
  const list = Array.isArray(rawEntries) ? rawEntries : [];
  const seenKeys = new Set();
  const normalized = [];
  list.forEach((entry) => {
    if (!entry || typeof entry !== 'object') {
      return;
    }
    const scheduleId = normalizeScheduleId_(entry.scheduleId);
    const scheduleKey = buildScheduleKey_(eventId, scheduleId);
    if (!scheduleKey) {
      return;
    }
    if (seenKeys.has(scheduleKey)) {
      return;
    }
    seenKeys.add(scheduleKey);
    const label = String(entry.scheduleLabel || entry.label || '').trim();
    const dwellMs = toPositiveInteger_(entry.dwellMs)
      || toPositiveInteger_(entry.durationMs)
      || (toPositiveInteger_(entry.dwellSeconds) ? toPositiveInteger_(entry.dwellSeconds) * 1000 : null)
      || (toPositiveInteger_(entry.durationSeconds) ? toPositiveInteger_(entry.durationSeconds) * 1000 : null);
    const record = {
      eventId,
      scheduleId,
      scheduleKey,
      scheduleLabel: label,
      dwellMs: dwellMs || null,
      order: normalized.length
    };
    if (record.dwellMs != null) {
      record.dwellSeconds = Math.round(record.dwellMs / 100) / 10;
    }
    normalized.push(record);
  });
  return normalized;
}

function buildRotationActiveScheduleRecord_(eventId, rotationRecord, timestamp) {
  const eventKey = normalizeEventId_(eventId);
  if (!eventKey) {
    return null;
  }
  const now = Number(timestamp || (rotationRecord && rotationRecord.updatedAt)) || Date.now();
  const updatedByUid = normalizeKey_(rotationRecord && rotationRecord.updatedByUid);
  const updatedByEmail = String(rotationRecord && rotationRecord.updatedByEmail || '').trim();
  let updatedByName = String(rotationRecord && rotationRecord.updatedByName || '').trim();
  if (!updatedByName) {
    updatedByName = updatedByEmail || updatedByUid || '';
  }
  const dwellDefault = toPositiveInteger_(rotationRecord && rotationRecord.dwellMsDefault) || null;
  const entries = Array.isArray(rotationRecord && rotationRecord.entries) ? rotationRecord.entries : [];
  return {
    eventId: eventKey,
    mode: 'rotation',
    type: 'rotation',
    scheduleId: null,
    scheduleKey: null,
    scheduleLabel: 'rotation',
    lockedAt: now,
    lockedByUid: updatedByUid,
    lockedByEmail: updatedByEmail,
    lockedByName: updatedByName,
    sessionUid: null,
    sessionId: null,
    expiresAt: null,
    rotation: {
      entries,
      dwellMsDefault: dwellDefault
    },
    updatedAt: now
  };
}

function saveScheduleRotation_(principal, rawEventId, rawRotationEntries, rawOptions) {
  const eventId = normalizeEventId_(rawEventId);
  if (!eventId) {
    throw new Error('eventId is required.');
  }
  assertOperatorForEvent_(principal, eventId);

  let entriesSource = rawRotationEntries;
  if (entriesSource && typeof entriesSource === 'object' && !Array.isArray(entriesSource)) {
    entriesSource = entriesSource.entries;
  }
  if (!Array.isArray(entriesSource) && rawOptions && Array.isArray(rawOptions.entries)) {
    entriesSource = rawOptions.entries;
  }

  const entries = normalizeRotationEntries_(eventId, entriesSource);
  if (!entries.length) {
    throw new Error('ローテーションに設定する日程を1件以上指定してください。');
  }

  const operatorUid = normalizeKey_(principal && principal.uid);
  const operatorEmail = String(principal && principal.email || '').trim();
  const operatorName = String(rawOptions && rawOptions.operatorName || '').trim();
  const defaultDwell = toPositiveInteger_(rawOptions && (rawOptions.defaultDwellMs || rawOptions.defaultDurationMs)) || null;
  const now = Date.now();
  const rotationRecord = {
    eventId,
    entries,
    dwellMsDefault: defaultDwell,
    updatedAt: now,
    updatedByUid: operatorUid,
    updatedByEmail: operatorEmail,
    updatedByName: operatorName || operatorEmail || operatorUid || ''
  };

  const token = getFirebaseAccessToken_();
  const updates = {};
  const rotationPath = getEventRotationPath_(eventId);
  if (rotationPath) {
    updates[rotationPath] = rotationRecord;
  }
  const activePath = getEventActiveSchedulePath_(eventId);
  const activeRecord = buildRotationActiveScheduleRecord_(eventId, rotationRecord, now);
  if (activePath && activeRecord) {
    updates[activePath] = activeRecord;
  }
  patchRtdb_(updates, token);
  return { rotation: rotationRecord, active: activeRecord };
}

function clearScheduleRotation_(principal, rawEventId) {
  const eventId = normalizeEventId_(rawEventId);
  if (!eventId) {
    throw new Error('eventId is required.');
  }
  assertOperatorForEvent_(principal, eventId);
  const token = getFirebaseAccessToken_();
  const updates = {};
  const rotationPath = getEventRotationPath_(eventId);
  if (rotationPath) {
    updates[rotationPath] = null;
  }
  const activePath = getEventActiveSchedulePath_(eventId);
  if (activePath) {
    let currentActive = null;
    try {
      currentActive = fetchRtdb_(activePath, token);
    } catch (error) {
      currentActive = null;
    }
    const mode = String(currentActive && (currentActive.mode || currentActive.type) || '').toLowerCase();
    if (!currentActive || mode === 'rotation') {
      updates[activePath] = null;
    }
  }
  if (!Object.keys(updates).length) {
    return { cleared: false };
  }
  patchRtdb_(updates, token);
  return { cleared: true };
}

let eventOperatorAclCache_ = null;

function parseEventOperatorAclRaw_(raw) {
  if (!raw) {
    return {};
  }
  if (typeof raw !== 'string') {
    return {};
  }
  const trimmed = raw.trim();
  if (!trimmed) {
    return {};
  }
  if (trimmed[0] === '{') {
    try {
      const parsed = JSON.parse(trimmed);
      if (parsed && typeof parsed === 'object') {
        return parsed;
      }
    } catch (error) {
      // fall through to line parsing
    }
  }
  const map = {};
  const segments = trimmed.split(/[\n;]+/);
  segments.forEach(segment => {
    const value = String(segment || '').trim();
    if (!value) {
      return;
    }
    let separatorIndex = value.indexOf(':');
    const equalsIndex = value.indexOf('=');
    if (separatorIndex === -1 || (equalsIndex !== -1 && equalsIndex < separatorIndex)) {
      separatorIndex = equalsIndex;
    }
    if (separatorIndex === -1) {
      return;
    }
    const key = value.slice(0, separatorIndex).trim();
    const rest = value.slice(separatorIndex + 1).trim();
    if (!key || !rest) {
      return;
    }
    map[key] = rest.split(',').map(item => String(item || '').trim()).filter(Boolean);
  });
  return map;
}

function getEventOperatorAcl_() {
  if (eventOperatorAclCache_) {
    return eventOperatorAclCache_;
  }
  const properties = PropertiesService.getScriptProperties();
  const raw = properties.getProperty('EVENT_OPERATOR_ACL') || '';
  const parsed = parseEventOperatorAclRaw_(raw);
  const normalized = {};
  Object.keys(parsed || {}).forEach(key => {
    const trimmedKey = String(key || '').trim();
    if (!trimmedKey) {
      return;
    }
    const entries = Array.isArray(parsed[key]) ? parsed[key] : [];
    const normalizedEntries = entries
      .map(value => String(value || '').trim())
      .filter(Boolean);
    if (!normalizedEntries.length) {
      normalized[trimmedKey === '*' ? '_default' : normalizeEventId_(trimmedKey) || trimmedKey] = [];
      return;
    }
    if (trimmedKey === '*' || trimmedKey === '_default') {
      normalized['_default'] = normalizedEntries;
    } else {
      const eventKey = normalizeEventId_(trimmedKey);
      if (eventKey) {
        normalized[eventKey] = normalizedEntries;
      }
    }
  });
  eventOperatorAclCache_ = normalized;
  return normalized;
}

function isOperatorAllowedForEvent_(principal, eventId) {
  const acl = getEventOperatorAcl_();
  const eventKey = normalizeEventId_(eventId);
  if (!eventKey) {
    return false;
  }
  const email = normalizeEmail_(principal && principal.email);
  if (!email) {
    return false;
  }
  let list = [];
  let explicit = false;
  if (acl && Object.prototype.hasOwnProperty.call(acl, eventKey)) {
    list = acl[eventKey];
    explicit = true;
  } else if (acl && Object.prototype.hasOwnProperty.call(acl, '_default')) {
    list = acl['_default'];
  }
  if (!Array.isArray(list) || !list.length) {
    return !explicit;
  }
  return list.some(entry => {
    const raw = String(entry || '').trim();
    if (!raw) {
      return false;
    }
    if (raw === '*' || raw.toLowerCase() === 'all') {
      return true;
    }
    if (raw[0] === '@') {
      return email.endsWith(raw.toLowerCase());
    }
    return normalizeEmail_(raw) === email;
  });
}

function assertOperatorForEvent_(principal, eventId) {
  assertOperator_(principal);
  const eventKey = normalizeEventId_(eventId);
  if (!eventKey) {
    throw new Error('eventId is required.');
  }
  if (!isOperatorAllowedForEvent_(principal, eventKey)) {
    throw new Error('このイベントに対する操作権限がありません。');
  }
}
function normalizeDictionaryEnabled_(value) {
  if (value === true || value === false) {
    return value;
  }
  if (typeof value === 'string') {
    const normalized = value.trim().toLowerCase();
    if (['', '0', 'false', 'off', 'no'].includes(normalized)) {
      return false;
    }
    if (['1', 'true', 'on', 'yes'].includes(normalized)) {
      return true;
    }
  }
  if (typeof value === 'number') {
    return value !== 0;
  }
  return Boolean(value);
}

function normalizeDictionaryTermKey_(value) {
  return normalizeNameForLookup_(value).toLowerCase();
}

function loadDictionaryBranch_() {
  const token = getFirebaseAccessToken_();
  const branch = fetchRtdb_('dictionary', token) || {};
  return { token, branch };
}

function resolveDictionaryEntry_(branch, uid) {
  if (!branch || typeof branch !== 'object') {
    return null;
  }
  const key = String(uid || '').trim();
  if (!key) {
    return null;
  }
  const entry = branch[key];
  if (!entry) {
    return null;
  }
  return {
    uid: key,
    term: String(entry.term || '').trim(),
    ruby: String(entry.ruby || '').trim(),
    enabled: normalizeDictionaryEnabled_(entry.enabled),
    createdAt: parseDateToMillis_(entry.createdAt, 0),
    updatedAt: parseDateToMillis_(entry.updatedAt, 0)
  };
}

function findDictionaryUidByTerm_(branch, termKey) {
  if (!branch || typeof branch !== 'object') {
    return '';
  }
  const normalizedKey = String(termKey || '').trim();
  if (!normalizedKey) {
    return '';
  }
  const entries = Object.entries(branch);
  for (let i = 0; i < entries.length; i++) {
    const [uid, entry] = entries[i];
    const candidateKey = normalizeDictionaryTermKey_(entry && entry.term);
    if (candidateKey === normalizedKey) {
      return uid;
    }
  }
  return '';
}

function addDictionaryTerm(term, ruby, providedUid) {
  const normalizedTerm = String(term || '').trim();
  const normalizedRuby = String(ruby || '').trim();
  if (!normalizedTerm || !normalizedRuby) {
    throw new Error('Term and ruby are required.');
  }
  const { token, branch } = loadDictionaryBranch_();
  const termKey = normalizeDictionaryTermKey_(normalizedTerm);
  const now = Date.now();
  const existingUid = findDictionaryUidByTerm_(branch, termKey);
  const updates = {};
  if (existingUid) {
    const existing = resolveDictionaryEntry_(branch, existingUid) || {};
    updates[`dictionary/${existingUid}`] = {
      uid: existingUid,
      term: normalizedTerm,
      ruby: normalizedRuby,
      enabled: true,
      termKey,
      createdAt: existing.createdAt || now,
      updatedAt: now
    };
    patchRtdb_(updates, token);
    return { success: true, message: `Term "${normalizedTerm}" updated.`, uid: existingUid };
  }
  const uid = String(providedUid || '').trim() || Utilities.getUuid();
  updates[`dictionary/${uid}`] = {
    uid,
    term: normalizedTerm,
    ruby: normalizedRuby,
    enabled: true,
    termKey,
    createdAt: now,
    updatedAt: now
  };
  patchRtdb_(updates, token);
  return { success: true, message: `Term "${normalizedTerm}" added.`, uid };
}

function updateDictionaryTerm(uid, term, ruby) {
  const normalizedUid = String(uid || '').trim();
  if (!normalizedUid) {
    throw new Error('uid is required.');
  }
  const normalizedTerm = String(term || '').trim();
  const normalizedRuby = String(ruby || '').trim();
  if (!normalizedTerm || !normalizedRuby) {
    throw new Error('Term and ruby are required.');
  }
  const { token, branch } = loadDictionaryBranch_();
  const current = resolveDictionaryEntry_(branch, normalizedUid);
  if (!current) {
    throw new Error(`UID: ${normalizedUid} not found.`);
  }
  const termKey = normalizeDictionaryTermKey_(normalizedTerm);
  const now = Date.now();
  const updates = {};
  updates[`dictionary/${normalizedUid}`] = {
    uid: normalizedUid,
    term: normalizedTerm,
    ruby: normalizedRuby,
    enabled: true,
    termKey,
    createdAt: current.createdAt || now,
    updatedAt: now
  };
  patchRtdb_(updates, token);
  return { success: true, message: `UID: ${normalizedUid} updated.` };
}

function deleteDictionaryTerm(uid, term) {
  const normalizedUid = String(uid || '').trim();
  if (!normalizedUid) {
    throw new Error('uid is required.');
  }
  const { token, branch } = loadDictionaryBranch_();
  const current = resolveDictionaryEntry_(branch, normalizedUid);
  if (!current) {
    throw new Error(`UID: ${normalizedUid} not found.`);
  }
  const updates = {};
  updates[`dictionary/${normalizedUid}`] = null;
  patchRtdb_(updates, token);
  return { success: true, message: `UID: ${normalizedUid} deleted.` };
}

function toggleDictionaryTerm(uid, enabled, term) {
  const normalizedUid = String(uid || '').trim();
  if (!normalizedUid) {
    throw new Error('uid is required.');
  }
  const normalizedEnabled = normalizeDictionaryEnabled_(enabled);
  const { token, branch } = loadDictionaryBranch_();
  const current = resolveDictionaryEntry_(branch, normalizedUid);
  if (!current) {
    throw new Error(`UID: ${normalizedUid} not found.`);
  }
  const now = Date.now();
  const termKey = normalizeDictionaryTermKey_(current.term || term || '');
  const updates = {};
  updates[`dictionary/${normalizedUid}`] = {
    uid: normalizedUid,
    term: current.term || String(term || '').trim(),
    ruby: current.ruby,
    enabled: normalizedEnabled,
    termKey,
    createdAt: current.createdAt || now,
    updatedAt: now
  };
  patchRtdb_(updates, token);
  return { success: true, message: `UID: ${normalizedUid} toggled.` };
}

function batchDeleteDictionaryTerms(uids) {
  if (!Array.isArray(uids) || !uids.length) {
    return { success: true, message: 'No entries specified.' };
  }
  const normalized = uids.map(uid => String(uid || '').trim()).filter(Boolean);
  if (!normalized.length) {
    return { success: true, message: 'No entries specified.' };
  }
  const { token, branch } = loadDictionaryBranch_();
  const updates = {};
  let deleted = 0;
  normalized.forEach(uid => {
    if (resolveDictionaryEntry_(branch, uid)) {
      updates[`dictionary/${uid}`] = null;
      deleted++;
    }
  });
  if (deleted) {
    patchRtdb_(updates, token);
  }
  return { success: true, message: `${deleted} entries deleted.` };
}

function batchToggleDictionaryTerms(uids, enabled) {
  if (!Array.isArray(uids) || !uids.length) {
    return { success: true, message: 'No entries specified.' };
  }
  const normalized = uids.map(uid => String(uid || '').trim()).filter(Boolean);
  if (!normalized.length) {
    return { success: true, message: 'No entries specified.' };
  }
  const { token, branch } = loadDictionaryBranch_();
  const normalizedEnabled = normalizeDictionaryEnabled_(enabled);
  const now = Date.now();
  const updates = {};
  let updated = 0;
  normalized.forEach(uid => {
    const current = resolveDictionaryEntry_(branch, uid);
    if (!current) {
      return;
    }
    updates[`dictionary/${uid}`] = {
      uid,
      term: current.term,
      ruby: current.ruby,
      enabled: normalizedEnabled,
      termKey: normalizeDictionaryTermKey_(current.term),
      createdAt: current.createdAt || now,
      updatedAt: now
    };
    updated++;
  });
  if (updated) {
    patchRtdb_(updates, token);
  }
  return { success: true, message: `${updated} entries updated.` };
}
function dailyCheckAndResetUserForm() {
    const today = new Date();
    const month = today.getMonth() + 1;
    const day = today.getDate();

    if (month === 5 && day === 1) {
        const ss = SpreadsheetApp.getActiveSpreadsheet();
        const formUrl = ss.getFormUrl(); 
        
        if (formUrl) {
            const form = FormApp.openByUrl(formUrl);
            form.deleteAllResponses();
            Logger.log("User registration form has been reset.");
        } else {
            const userSheet = ss.getSheetByName('users');
            if(userSheet && userSheet.getLastRow() > 1) {
               userSheet.getRange(2, 1, userSheet.getLastRow() - 1, userSheet.getLastColumn()).clearContent();
               Logger.log("User sheet has been cleared.");
            }
        }
    }
}

function getFirebaseAccessToken_() {
  const properties = PropertiesService.getScriptProperties();
  const CLIENT_EMAIL = properties.getProperty('CLIENT_EMAIL');
  const privateKeyFromProperties = properties.getProperty('PRIVATE_KEY');
  const PRIVATE_KEY = privateKeyFromProperties.replace(/\\n/g, '\n');

  const header = {
    alg: "RS256",
    typ: "JWT"
  };

  const now = Math.floor(Date.now() / 1000);
  const claimSet = {
    iss: CLIENT_EMAIL,
    sub: CLIENT_EMAIL,
    aud: "https://oauth2.googleapis.com/token",
    iat: now,
    exp: now + 3600,
    scope: "https://www.googleapis.com/auth/userinfo.email https://www.googleapis.com/auth/firebase.database"
  };

  const jwtHeader = Utilities.base64EncodeWebSafe(JSON.stringify(header));
  const jwtClaimSet = Utilities.base64EncodeWebSafe(JSON.stringify(claimSet));
  const signatureInput = `${jwtHeader}.${jwtClaimSet}`;

  const signature = Utilities.computeRsaSha256Signature(signatureInput, PRIVATE_KEY);
  const encodedSignature = Utilities.base64EncodeWebSafe(signature);

  const signedJwt = `${signatureInput}.${encodedSignature}`;

  const response = UrlFetchApp.fetch("https://oauth2.googleapis.com/token", {
    method: "post",
    contentType: "application/x-www-form-urlencoded",
    payload: {
      grant_type: "urn:ietf:params:oauth:grant-type:jwt-bearer",
      assertion: signedJwt
    }
  });

  const responseData = JSON.parse(response.getContentText());
  return responseData.access_token;
}

function notifyUpdate(kind, maybeKind) {
  function coerceKind(value) {
    if (typeof value === 'string') {
      const trimmed = value.trim();
      return trimmed || '';
    }
    if (typeof value === 'number' || typeof value === 'boolean') {
      return String(value);
    }
    return '';
  }

  let resolvedKind = coerceKind(kind);
  if (!resolvedKind) {
    resolvedKind = coerceKind(maybeKind);
  }
  if (!resolvedKind && kind && typeof kind === 'object') {
    resolvedKind =
      coerceKind(kind.kind) ||
      coerceKind(kind.parameter && kind.parameter.kind) ||
      coerceKind(kind.namedValues && kind.namedValues.kind);
  }
  if (!resolvedKind) {
    resolvedKind = 'misc';
  }

  const sanitizedKind = resolvedKind.replace(/[^A-Za-z0-9_-]/g, '-').replace(/-+/g, '-').replace(/^-|-$/g, '');
  const safeKind = sanitizedKind || 'misc';

  const lock = LockService.getScriptLock();
  if (lock.tryLock(10000)) {
    try {
      const properties = PropertiesService.getScriptProperties();
      const FIREBASE_DB_URL = properties.getProperty('FIREBASE_DB_URL');
      if (!FIREBASE_DB_URL) {
        throw new Error('FIREBASE_DB_URL script property is not configured.');
      }
      const accessToken = getFirebaseAccessToken_();

      const baseUrl = FIREBASE_DB_URL.replace(/\/+$/, '');
      const url = `${baseUrl}/signals/${encodeURIComponent(safeKind)}.json`;
      const payload = { triggeredAt: new Date().getTime(), resolvedKind: safeKind };

      const options = {
        method: 'put',
        contentType: 'application/json',
        payload: JSON.stringify(payload),
        headers: {
          Authorization: 'Bearer ' + accessToken
        },
        muteHttpExceptions: true
      };

      const response = UrlFetchApp.fetch(url, options);
      Logger.log('Firebase notified via OAuth2. Response: ' + response.getContentText());

    } finally {
      lock.releaseLock();
    }
  }
}
function toIsoJst_(d){ return Utilities.formatDate(d,'Asia/Tokyo',"yyyy-MM-dd'T'HH:mm:ssXXX"); }

function getSheetData_(sheetKey) {
  const normalized = String(sheetKey || '').trim().toLowerCase();
  if (normalized !== 'users') {
    throw new Error('Invalid sheet: ' + sheetKey);
  }

  const sheet = SpreadsheetApp.getActiveSpreadsheet().getSheetByName('users');
  if (!sheet) {
    throw new Error('Sheet not found: users');
  }

  const values = sheet.getDataRange().getValues();
  if (!values || values.length < 2) {
    return [];
  }

  const headers = values[0].map((header, index) => {
    const label = String(header || '').trim();
    return label || `column_${index}`;
  });

  const rows = [];
  for (let r = 1; r < values.length; r++) {
    const row = values[r];
    if (!row || row.length === 0 || row.every(value => value === '' || value == null)) {
      continue;
    }
    const entry = {};
    headers.forEach((header, index) => {
      entry[header] = row[index];
    });
    rows.push(entry);
  }

  return rows;
}
function processQuestionSubmissionQueue_(providedAccessToken, options) {
  const accessToken = providedAccessToken || getFirebaseAccessToken_();
  const queueBranch = fetchRtdb_('questionIntake/submissions', accessToken) || {};
  const opts = options || {};
  let tokenFilter = null;
  if (opts && opts.tokenFilter != null) {
    const list = Array.isArray(opts.tokenFilter) ? opts.tokenFilter : [opts.tokenFilter];
    tokenFilter = new Set(list.map((value) => String(value || '').trim()).filter(Boolean));
  }

  const ensureString = (value) => String(value || '').trim();

  const queueTokens = Object.keys(queueBranch || {})
    .map((token) => ensureString(token))
    .filter((token) => {
      if (!token) return false;
      if (tokenFilter && !tokenFilter.has(token)) {
        return false;
      }
      return true;
    });

  if (!queueTokens.length) {
    return { processed: 0, discarded: 0 };
  }

  const tokenRecords = fetchRtdb_('questionIntake/tokens', accessToken) || {};
  const updates = {};
  let processed = 0;
  let discarded = 0;

  queueTokens.forEach((token) => {
    const submissions = queueBranch[token] && typeof queueBranch[token] === 'object' ? queueBranch[token] : {};
    const tokenRecord = tokenRecords[token] || {};
    const revoked = tokenRecord && tokenRecord.revoked === true;
    const expiresAt = Number(tokenRecord && tokenRecord.expiresAt || 0);
    const eventId = ensureString(tokenRecord && tokenRecord.eventId);
    const scheduleId = ensureString(tokenRecord && tokenRecord.scheduleId);
    const participantId = ensureString(tokenRecord && tokenRecord.participantId);

    Object.keys(submissions).forEach((entryId) => {
      const submissionPath = `questionIntake/submissions/${token}/${entryId}`;
      const entry = submissions[entryId] && typeof submissions[entryId] === 'object' ? submissions[entryId] : null;

      updates[submissionPath] = null;

      if (!entry) {
        discarded += 1;
        return;
      }

      if (!tokenRecord || !eventId || !scheduleId || !participantId || revoked || (expiresAt && Date.now() > expiresAt)) {
        discarded += 1;
        return;
      }

      try {
        const radioName = ensureString(entry.radioName);
        const questionText = ensureString(entry.question);
        if (!radioName) throw new Error('ラジオネームが空です。');
        if (!questionText) throw new Error('質問内容が空です。');

        const questionLength = Number(entry.questionLength);
        if (!Number.isFinite(questionLength) || questionLength <= 0) {
          throw new Error('質問文字数が不正です。');
        }

        const now = Date.now();
        const timestampCandidate = Number(entry.submittedAt || entry.clientTimestamp || now);
        const ts = Number.isFinite(timestampCandidate) && timestampCandidate > 0 ? timestampCandidate : now;
        const scheduleLabel = ensureString(entry.scheduleLabel || tokenRecord.scheduleLabel);
        const scheduleDate = ensureString(entry.scheduleDate || tokenRecord.scheduleDate);
        const scheduleStart = ensureString(entry.scheduleStart || tokenRecord.scheduleStart);
        const scheduleEnd = ensureString(entry.scheduleEnd || tokenRecord.scheduleEnd);
        const eventName = ensureString(entry.eventName || tokenRecord.eventName);
        const participantName = ensureString(entry.participantName || tokenRecord.displayName);
        const guidance = ensureString(entry.guidance || tokenRecord.guidance);
        const genreValue = ensureString(entry.genre) || 'その他';
        const groupNumber = ensureString(entry.groupNumber || tokenRecord.teamNumber || tokenRecord.groupNumber);
        const providedUid = ensureString(entry.uid) || ensureString(entryId);
        const uid = providedUid || Utilities.getUuid();

        const record = {
          uid,
          name: radioName,
          question: questionText,
          genre: genreValue,
          group: groupNumber,
          teamNumber: groupNumber,
          schedule: scheduleLabel,
          scheduleDate,
          scheduleStart,
          scheduleEnd,
          eventId,
          eventName,
          scheduleId,
          participantId,
          participantName,
          guidance,
          token,
          ts,
          updatedAt: ts,
          type: 'normal'
        };

        if (Number.isFinite(questionLength) && questionLength > 0) {
          record.questionLength = Math.round(questionLength);
        }

        updates[`questions/normal/${uid}`] = record;
        updates[`questionStatus/${uid}`] = {
          answered: false,
          selecting: false,
          pickup: false,
          updatedAt: ts
        };
        processed += 1;
      } catch (error) {
        console.warn('Failed to process queued submission', error);
        discarded += 1;
      }
    });
  });

  if (Object.keys(updates).length) {
    patchRtdb_(updates, accessToken);
  }

  return { processed, discarded };
}

function resolveQuestionRecordForUid_(uid, token) {
  const normalizedUid = String(uid || '').trim();
  if (!normalizedUid) {
    return { branch: '', record: null };
  }
  const accessToken = token || getFirebaseAccessToken_();
  const branches = ['normal', 'pickup'];
  for (let i = 0; i < branches.length; i++) {
    const branch = branches[i];
    const path = `questions/${branch}/${normalizedUid}`;
    try {
      const record = fetchRtdb_(path, accessToken);
      if (record && typeof record === 'object') {
        return { branch, record, token: accessToken };
      }
    } catch (error) {
      // Ignore missing branch errors and continue searching other branches.
    }
  }
  return { branch: '', record: null, token: accessToken };
}

function updateAnswerStatus(uid, status) {
  const normalizedUid = String(uid || '').trim();
  if (!normalizedUid) {
    throw new Error('UID is required.');
  }

  const token = getFirebaseAccessToken_();
  const statusPath = `questionStatus/${normalizedUid}`;
  const currentStatus = fetchRtdb_(statusPath, token);
  if (!currentStatus || typeof currentStatus !== 'object') {
    throw new Error(`UID: ${normalizedUid} not found.`);
  }

  const isAnswered = status === true || status === 'true' || status === 1 || status === '1';
  const now = Date.now();
  const updates = {};
  updates[`${statusPath}/answered`] = isAnswered;
  updates[`${statusPath}/updatedAt`] = now;

  const { branch } = resolveQuestionRecordForUid_(normalizedUid, token);
  if (branch) {
    updates[`questions/${branch}/${normalizedUid}/answered`] = isAnswered;
    updates[`questions/${branch}/${normalizedUid}/updatedAt`] = now;
  }

  patchRtdb_(updates, token);
  return { success: true, message: `UID: ${normalizedUid} updated.` };
}

function batchUpdateStatus(uids, status) {
  if (!Array.isArray(uids)) {
    throw new Error('UIDs array is required.');
  }
  const normalized = Array.from(new Set(
    uids
      .map((value) => String(value || '').trim())
      .filter(Boolean)
  ));
  if (!normalized.length) {
    return { success: true, message: '0 items updated.' };
  }

  const token = getFirebaseAccessToken_();
  const statusBranch = fetchRtdb_('questionStatus', token) || {};
  const isAnswered = status === true || status === 'true' || status === 1 || status === '1';
  const now = Date.now();
  const updates = {};
  let updatedCount = 0;

  normalized.forEach((uid) => {
    if (!statusBranch || typeof statusBranch !== 'object' || !statusBranch[uid]) {
      return;
    }
    updatedCount += 1;
    updates[`questionStatus/${uid}/answered`] = isAnswered;
    updates[`questionStatus/${uid}/updatedAt`] = now;
    const { branch } = resolveQuestionRecordForUid_(uid, token);
    if (branch) {
      updates[`questions/${branch}/${uid}/answered`] = isAnswered;
      updates[`questions/${branch}/${uid}/updatedAt`] = now;
    }
  });

  if (!updatedCount) {
    return { success: true, message: '0 items updated.' };
  }

  patchRtdb_(updates, token);
  return { success: true, message: `${updatedCount} items updated.` };
}

function updateSelectingStatus(uid) {
  const normalizedUid = String(uid || '').trim();
  if (!normalizedUid) {
    throw new Error('UID is required.');
  }
  const token = getFirebaseAccessToken_();
  const statusBranch = fetchRtdb_('questionStatus', token) || {};
  if (!statusBranch || typeof statusBranch !== 'object' || !statusBranch[normalizedUid]) {
    throw new Error(`UID: ${normalizedUid} not found.`);
  }

  const now = Date.now();
  const updates = {};
  Object.keys(statusBranch).forEach((key) => {
    const normalizedKey = String(key || '').trim();
    if (!normalizedKey) {
      return;
    }
    const selecting = normalizedKey === normalizedUid;
    updates[`questionStatus/${normalizedKey}/selecting`] = selecting;
    updates[`questionStatus/${normalizedKey}/updatedAt`] = now;
    const { branch } = resolveQuestionRecordForUid_(normalizedKey, token);
    if (branch) {
      updates[`questions/${branch}/${normalizedKey}/selecting`] = selecting;
      updates[`questions/${branch}/${normalizedKey}/updatedAt`] = now;
    }
  });

  patchRtdb_(updates, token);
  return { success: true, message: `UID: ${normalizedUid} is now selecting.` };
}

function clearSelectingStatus() {
  const token = getFirebaseAccessToken_();
  const statusBranch = fetchRtdb_('questionStatus', token) || {};
  if (!statusBranch || typeof statusBranch !== 'object') {
    return { success: true, changed: false };
  }

  const updates = {};
  let changed = false;
  const now = Date.now();
  Object.entries(statusBranch).forEach(([uid, record]) => {
    if (!uid) {
      return;
    }
    if (record && record.selecting === true) {
      changed = true;
      updates[`questionStatus/${uid}/selecting`] = false;
      updates[`questionStatus/${uid}/updatedAt`] = now;
      const { branch } = resolveQuestionRecordForUid_(uid, token);
      if (branch) {
        updates[`questions/${branch}/${uid}/selecting`] = false;
        updates[`questions/${branch}/${uid}/updatedAt`] = now;
      }
    }
  });

  if (changed) {
    patchRtdb_(updates, token);
  }

  return { success: true, changed };
}

function editQuestionText(uid, newText) {
  const normalizedUid = String(uid || '').trim();
  if (!normalizedUid) {
    throw new Error('UID is required.');
  }
  if (typeof newText === 'undefined') {
    throw new Error('New text is required.');
  }
  const trimmed = String(newText || '').trim();
  if (!trimmed) {
    throw new Error('質問内容を入力してください。');
  }

  const token = getFirebaseAccessToken_();
  const { branch, record } = resolveQuestionRecordForUid_(normalizedUid, token);
  if (!branch || !record) {
    throw new Error(`UID: ${normalizedUid} not found.`);
  }

  const now = Date.now();
  const updates = {};
  updates[`questions/${branch}/${normalizedUid}/question`] = trimmed;
  updates[`questions/${branch}/${normalizedUid}/updatedAt`] = now;
  updates[`questionStatus/${normalizedUid}/updatedAt`] = now;
  patchRtdb_(updates, token);
  return { success: true, message: `UID: ${normalizedUid} question updated.` };
}<|MERGE_RESOLUTION|>--- conflicted
+++ resolved
@@ -337,32 +337,6 @@
   }
 }
 
-<<<<<<< HEAD
-=======
-function namespaceParticipantMailTemplateMarkup_(html, namespace) {
-  if (!html || typeof html !== 'string') {
-    return html;
-  }
-  if (!/\bctx\b/.test(html)) {
-    return html;
-  }
-  const ns = typeof namespace === 'string' ? namespace.trim() : '';
-  const upperNs = ns ? ns.charAt(0).toUpperCase() + ns.slice(1) : 'Template';
-  const replacement = `participantMail${upperNs}Ctx`;
-  const rewritten = html.replace(/\bctx\b/g, replacement);
-  if (rewritten !== html) {
-    logMail_(
-      'メールテンプレートのコンテキスト識別子を再マッピングしました',
-      {
-        namespace: ns || 'default',
-        replacement
-      }
-    );
-  }
-  return rewritten;
-}
-
->>>>>>> bf5d3663
 function getParticipantMailTemplateMarkup_(options) {
   const forceRefresh = Boolean(options && options.forceRefresh);
   const cache = CacheService.getScriptCache();
