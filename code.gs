--- conflicted
+++ resolved
@@ -292,11 +292,7 @@
   return HtmlService.createHtmlOutputFromFile(filename).getContent();
 }
 
-<<<<<<< HEAD
 const PARTICIPANT_MAIL_TEMPLATE_CACHE_KEY = 'participantMailTemplate:v3';
-=======
-const PARTICIPANT_MAIL_TEMPLATE_CACHE_KEY = 'participantMailTemplate:v2';
->>>>>>> 136309ec
 const PARTICIPANT_MAIL_TEMPLATE_BODY_PLACEHOLDER = /<!--\s*@@INJECT:email-participant-body\.html@@\s*-->/;
 const PARTICIPANT_MAIL_TEMPLATE_FALLBACK_BASE_URL = 'https://raw.githubusercontent.com/schop-hirosaki-univcoop/subtitle-output-system/main/';
 
@@ -1282,11 +1278,7 @@
 }
 
 function createParticipantMailTemplateOutput_(context, mode) {
-<<<<<<< HEAD
   function evaluateTemplate(markup, injectedVars) {
-=======
-  function evaluateTemplate(markup) {
->>>>>>> 136309ec
     const template = HtmlService.createTemplate(markup);
     const safeContext = context && typeof context === 'object'
       ? Object.assign({}, context)
@@ -1294,18 +1286,11 @@
     safeContext.mode = mode;
     template.context = safeContext;
     template.mode = mode;
-<<<<<<< HEAD
     if (injectedVars && typeof injectedVars === 'object') {
       Object.keys(injectedVars).forEach(key => {
         safeContext[key] = injectedVars[key];
         try {
           template[key] = injectedVars[key];
-=======
-    if (context && typeof context === 'object') {
-      Object.keys(context).forEach(key => {
-        try {
-          template[key] = context[key];
->>>>>>> 136309ec
         } catch (error) {
           logMailError_('テンプレートプロパティの設定に失敗しました', error, { key });
         }
@@ -1315,34 +1300,24 @@
   }
 
   try {
-<<<<<<< HEAD
     const { shellHtml, bodyHtml } = getParticipantMailTemplateMarkup_();
     const sharedValues = deriveParticipantMailTemplateSharedValues_(context);
     const bodyOutput = evaluateTemplate(bodyHtml, sharedValues);
     const bodyMarkup = bodyOutput.getContent();
     const composed = shellHtml.replace(PARTICIPANT_MAIL_TEMPLATE_BODY_PLACEHOLDER, bodyMarkup);
     return evaluateTemplate(composed, sharedValues);
-=======
-    const markup = getParticipantMailTemplateMarkup_();
-    return evaluateTemplate(markup);
->>>>>>> 136309ec
   } catch (error) {
     if (!shouldRefreshParticipantMailTemplateCache_(error)) {
       throw error;
     }
     logMailError_('メールテンプレートの評価に失敗したため、キャッシュを更新します', error);
     try {
-<<<<<<< HEAD
       const { shellHtml, bodyHtml } = getParticipantMailTemplateMarkup_({ forceRefresh: true });
       const sharedValues = deriveParticipantMailTemplateSharedValues_(context);
       const bodyOutput = evaluateTemplate(bodyHtml, sharedValues);
       const bodyMarkup = bodyOutput.getContent();
       const composed = shellHtml.replace(PARTICIPANT_MAIL_TEMPLATE_BODY_PLACEHOLDER, bodyMarkup);
       return evaluateTemplate(composed, sharedValues);
-=======
-      const refreshedMarkup = getParticipantMailTemplateMarkup_({ forceRefresh: true });
-      return evaluateTemplate(refreshedMarkup);
->>>>>>> 136309ec
     } catch (retryError) {
       logMailError_('メールテンプレートの再評価に失敗しました', retryError);
       throw retryError;
