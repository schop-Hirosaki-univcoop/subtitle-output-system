import { initializeApp } from "https://www.gstatic.com/firebasejs/10.12.2/firebase-app.js";
import { getDatabase, ref, set, update, remove, get, onValue, off } from "https://www.gstatic.com/firebasejs/10.12.2/firebase-database.js";
import {
    initializeAuth,
    browserSessionPersistence,
    browserPopupRedirectResolver,
    GoogleAuthProvider,
    signInWithPopup,
    signOut,
    onAuthStateChanged
} from "https://www.gstatic.com/firebasejs/10.12.2/firebase-auth.js";

const firebaseConfig = {
    apiKey: "AIzaSyBh54ZKsM6uNph61QrP-Ypu7bzU_PHbNcY",
    authDomain: "subtitle-output-system-9bc14.firebaseapp.com",
    databaseURL: "https://subtitle-output-system-9bc14-default-rtdb.asia-southeast1.firebasedatabase.app",
    projectId: "subtitle-output-system-9bc14",
    storageBucket: "subtitle-output-system-9bc14.firebasestorage.app",
    messagingSenderId: "378400426909",
    appId: "1:378400426909:web:f1549aad61e3f7aacebd74"
};

const GAS_API_URL = 'https://script.google.com/macros/s/AKfycbxYtklsVbr2OmtaMISPMw0x2u0shjiUdwkym2oTZW7Xk14pcWxXG1lTcVC2GZAzjobapQ/exec'; 

// --- 初期化処理 ---
const app = initializeApp(firebaseConfig);
const database = getDatabase(app);
// ★ Display 側の状態ランプ購読
const renderRef = ref(database, 'render_state');
const displaySessionRef = ref(database, 'render_control/session');
const questionsRef = ref(database, 'questions');
const lampEl = document.getElementById('render-lamp');
const phaseEl = document.getElementById('render-phase');
const sumEl    = document.getElementById('render-summary');
const titleEl  = document.getElementById('render-title');
const qEl      = document.getElementById('render-question');
const updEl    = document.getElementById('render-updated');
const indicatorEl = document.querySelector('.render-indicator'); // ★ “古さ”の視覚表示に使用
let lastUpdatedAt = 0;
let renderTicker = null;

function setLamp(phase){
    lampEl.className = 'lamp';
    switch (phase) {
        case 'visible': lampEl.classList.add('is-visible'); break;
        case 'showing':
        case 'hiding':  lampEl.classList.add('is-showing'); break;
        case 'hidden':  lampEl.classList.add('is-hidden');  break;
        case 'error':   lampEl.classList.add('is-error');   break;
        default:        lampEl.classList.add('is-hidden');  break;
    }
    phaseEl.textContent = phase || '-';
}

  function normalizeUpdatedAt(u){
    if (!u) return 0;
    if (typeof u === 'number') return u;        // RTDB: serverTimestamp → number(millis)
    if (u.seconds) return u.seconds*1000;       // もしオブジェクト形式なら
    return 0;
  }
  function formatRelative(ms){
    if (!ms) return '—';
    const diff = Math.max(0, Date.now() - ms);
    const s = Math.floor(diff/1000);
    if (s < 60) return `${s}秒前`;
    const m = Math.floor(s/60);
    if (m < 60) return `${m}分前`;
    const h = Math.floor(m/60);
    if (h < 24) return `${h}時間前`;
    const d = Math.floor(h/24);
    return `${d}日前`;
  }

  onValue(renderRef, (snap)=>{
    const v = snap.val() || {};
    setLamp(v.phase);
    // 表示内容の反映（hidden のときは中身が来ていても“非表示”優先）
    const isHidden = v.phase === 'hidden';
    const now = isHidden ? null : (v.nowShowing || null);
    if (!now){
      titleEl.textContent = '（非表示）';
      qEl.textContent     = '';
    }else{
      const name = (now.name || '').trim();
      // “Pick Up Question” なら「ラジオネーム：」は付けない
      titleEl.textContent = name === 'Pick Up Question' ? name : `ラジオネーム：${name}`;
      qEl.textContent     = (now.question || '').replace(/\s+/g,' ').trim();
    }
    // 更新時刻（前回値と比較してフラッシュ）
    const at = normalizeUpdatedAt(v.updatedAt) || 0;
    const prev = lastUpdatedAt || 0;
    if (at > 0) {
      lastUpdatedAt = at;
      redrawUpdatedAt();
    } else {
      lastUpdatedAt = 0;
      redrawUpdatedAt();
    }
    if (at > prev){
      sumEl.classList.add('is-updated');
      document.querySelector('.render-indicator')?.classList.add('is-updated');
      setTimeout(()=>{
        sumEl.classList.remove('is-updated');
        document.querySelector('.render-indicator')?.classList.remove('is-updated');
      }, 800);
    }
    // ticker を起動（多重起動防止）
    if (!renderTicker){
      // 相対時刻と“古さ”の状態を毎秒更新
      renderTicker = setInterval(()=>{ redrawUpdatedAt(); refreshStaleness(); }, 1000);
     }
    // 値が来たタイミングでも一度だけ評価
    refreshStaleness();
  });

// タブを閉じたら消えるセッション保存 + ポップアップ resolver を設定
const auth = initializeAuth(app, {
  persistence: browserSessionPersistence,
  popupRedirectResolver: browserPopupRedirectResolver
});
const provider = new GoogleAuthProvider();
provider.setCustomParameters({ prompt: 'select_account' });
const telopRef = ref(database, 'currentTelop');
const updateTriggerRef = ref(database, 'update_trigger');

// === 追加: 認証フローのゲート用フラグ ===
let _authFlow = 'idle';           // 'idle' | 'prompting' | 'done'
let _pendingAuthUser = null;      // prompting 中に onAuthStateChanged が渡してくる user を一時保持
// ローダー制御
function showLoader(msg){ document.getElementById('loading-overlay')?.removeAttribute('hidden'); updateLoader(msg); document.body.setAttribute('aria-busy','true'); }
function updateLoader(msg){ if (msg) { const t = document.getElementById('loading-text'); if (t) t.textContent = msg; } }
function hideLoader(){ document.getElementById('loading-overlay')?.setAttribute('hidden',''); document.body.removeAttribute('aria-busy'); }

// ===== 追加：段階ステップ（loader-steps が無ければ黙って何もしない） =====
const domSteps = { list: document.getElementById('loader-steps') };
const STEP_LABELS = [
  '認証', '在籍チェック', '管理者付与',
  '初期ミラー', '購読開始', '辞書取得', 'ログ取得', '準備完了'
];
function initLoaderSteps(){
  if (!domSteps.list) return;
  domSteps.list.innerHTML = STEP_LABELS.map((s,i)=>`<li data-step="${i}">${escapeHtml(s)}</li>`).join('');
}
function setStep(i, message){
  if (message) updateLoader(message);
  if (!domSteps.list) return;
  const items = domSteps.list.querySelectorAll('li');
  items.forEach((li, idx) => {
    li.classList.toggle('current', idx === i);
    li.classList.toggle('done', idx < i);
  });
}
function finishSteps(msg){ setStep(STEP_LABELS.length - 1, msg || '準備完了'); }


// 認証後の共通処理（元の onAuthStateChanged 内の “user あり” 分岐をそのまま移植）
async function handleAfterLogin(user) {
  if (!user) {
    // --- ログアウト時 ---
    dom.loginContainer.style.display = 'block';
    dom.mainContainer.style.display = 'none';
    dom.actionPanel.style.display = 'none';
    dom.userInfo.innerHTML = '';
    cleanupSubscriptions();
    hideLoader();
    setDisplayApprovalFeedback('');
    return;
  }
  try {
    showLoader('権限を確認しています…');
    initLoaderSteps();
    setStep(0, '認証OK。ユーザー情報を確認中…');
    const result = await apiPost({ action: 'fetchSheet', sheet: 'users' });
    setStep(1, '在籍チェック中…');
      if (result.success && result.data) {
        const authorizedUsers = result.data
          .map(item => String(item['メールアドレス'] || '').trim().toLowerCase())
          .filter(Boolean);
        const loginEmail = String(user.email || '').trim().toLowerCase();
        if (authorizedUsers.includes(loginEmail)) {
        // ★ 管理者付与を“毎回”試す（冪等）: ルールで /admins 読めないため読まずに実行
        setStep(2, '管理者権限の確認/付与…');
        try {
          await apiPost({ action: 'ensureAdmin' });
        } catch (e) {
          // users未在籍などはここに来るが致命ではない
          console.warn('ensureAdmin non-fatal:', e);
        }
        dom.loginContainer.style.display = 'none';
        dom.mainContainer.style.display = 'flex';
        dom.actionPanel.style.display = 'flex';
        // 表示名・メールアドレスはテキストノードとして挿入し、XSS を防止
        dom.userInfo.innerHTML = '';
        const userLabel = document.createElement('span');
        userLabel.className = 'user-label';
        const safeDisplayName = String(user.displayName || '').trim();
        const safeEmail = String(user.email || '').trim();
        userLabel.textContent = safeDisplayName && safeEmail
          ? `${safeDisplayName} (${safeEmail})`
          : (safeDisplayName || safeEmail || '');
        const logoutBtn = document.createElement('button');
        logoutBtn.id = 'logout-button';
        logoutBtn.type = 'button';
        logoutBtn.textContent = 'ログアウト';
        dom.userInfo.append(userLabel, logoutBtn);
        logoutBtn.addEventListener('click', logout);
        // 初回だけシート→RTDB ミラー（空なら）
        setStep(3, '初期ミラー実行中…');
        updateLoader('初期データを準備しています…');
        try {
          const s = await get(questionsRef);
          if (!s.exists()) await apiPost({ action: 'mirrorSheet' });
        } catch(_) {}
        // RTDB 初回データを取得 → UI へ反映 → ストリーム購読開始
        setStep(4, '購読開始…');
        updateLoader('データ同期中…');
        const first = await get(questionsRef);
        const m = first.val() || {};
        state.allQuestions = Object.values(m).map(x => ({
          'UID': x.uid, 'ラジオネーム': x.name, '質問・お悩み': x.question,
          '回答済': !!x.answered, '選択中': !!x.selecting,
        }));
        renderQuestions();
        startQuestionsStream(); // ← 以後リアルタイム
        startDisplaySessionMonitor();
        // 他パネルの初期読み込み
        setStep(5, '辞書取得…');
        await fetchDictionary();
        setStep(6, 'ログ取得…');
        await fetchLogs();
        finishSteps('準備完了');
        hideLoader();
        showToast(`ようこそ、${user.displayName}さん`, 'success');
        // update_trigger の購読（logs のリアルタイム反映）
        let _rtTimer = null;
        onValue(updateTriggerRef, (snapshot) => {
          if (!snapshot.exists()) return;
          clearTimeout(_rtTimer);
          _rtTimer = setTimeout(()=>{ fetchLogs(); }, 150);
        });
      } else {
        showToast("あなたのアカウントはこのシステムへのアクセスが許可されていません。", 'error');
        await logout();
        hideLoader();
        setDisplayApprovalFeedback('');
      }
    } else {
      showToast("ユーザー権限の確認に失敗しました。", 'error');
      await logout();
      hideLoader();
      setDisplayApprovalFeedback('');
    }
  } catch (error) {
    console.error("Authorization check failed:", error);
    showToast("ユーザー権限の確認中にエラーが発生しました。", 'error');
    await logout();
    hideLoader();
    setDisplayApprovalFeedback('');
  }
}

// --- DOM要素の取得 ---
const dom = {
    loginContainer: document.getElementById('login-container'),
    mainContainer: document.getElementById('main-container'),
    actionPanel: document.getElementById('action-panel'),
    userInfo: document.getElementById('user-info'),
    questionsTableBody: null, // テーブルは廃止
    cardsContainer: document.getElementById('questions-cards'),
    dictionaryTableBody: document.querySelector('#dictionary-table tbody'),
    logsTableBody: document.querySelector('#logs-table tbody'),
    addTermForm: document.getElementById('add-term-form'),
    newTermInput: document.getElementById('new-term'),
    newRubyInput: document.getElementById('new-ruby'),
    actionButtons: ['btn-display', 'btn-unanswer', 'btn-edit'].map(id => document.getElementById(id)),
    selectedInfo: document.getElementById('selected-info'),
    selectAllCheckbox: document.getElementById('select-all-checkbox'),
    batchUnanswerBtn: document.getElementById('btn-batch-unanswer'),
    clearButton: document.getElementById('btn-clear')
};

Object.assign(dom, {
  logsStreamView: document.getElementById('logs-stream-view'),
  logStream: document.getElementById('log-stream'),
  logSearch: document.getElementById('log-search'),
  logAutoscroll: document.getElementById('log-autoscroll'),
});

updateActionAvailability();

// --- 状態管理変数 ---
function createInitialState(){
  return {
    allQuestions: [],
    allLogs: [],
    currentMainTab: 'questions',
    currentSubTab: 'normal',
    selectedRowData: null,
    lastDisplayedUid: null,
    autoScrollLogs: true,
    displaySession: null,
    displaySessionActive: false,
<<<<<<< HEAD
    displaySessionLastActive: null,
=======
>>>>>>> 6016a168
  };
}

const state = createInitialState();

function resetState(){
  const fresh = createInitialState();
  if (dom.logAutoscroll) {
    fresh.autoScrollLogs = dom.logAutoscroll.checked;
  }
  Object.assign(state, fresh);
}

resetState();

updateActionAvailability();
if (dom.logSearch) {
  dom.logSearch.addEventListener('input', ()=>renderLogs());
}
if (dom.logAutoscroll) {
  dom.logAutoscroll.addEventListener('change', (e)=>{ state.autoScrollLogs = e.target.checked; });
}
<<<<<<< HEAD
=======

let lastSessionActive = null;

let lastSessionActive = null;
>>>>>>> 6016a168

// --- イベントリスナーの設定 ---
document.getElementById('login-button').addEventListener('click', login);
document.querySelectorAll('.main-tab-button').forEach(button => {
    button.addEventListener('click', () => switchMainTab(button.dataset.tab));
});
document.querySelectorAll('.sub-tab-button').forEach(button => {
    button.addEventListener('click', () => switchSubTab(button.dataset.subTab));
});
document.getElementById('manual-update-button').addEventListener('click', () => {
    fetchLogs();
});
document.getElementById('btn-display').addEventListener('click', handleDisplay);
document.getElementById('btn-unanswer').addEventListener('click', handleUnanswer);
document.getElementById('btn-edit').addEventListener('click', handleEdit);
document.getElementById('btn-clear').addEventListener('click', clearTelop);
document.getElementById('fetch-dictionary-button').addEventListener('click', fetchDictionary);

dom.addTermForm.addEventListener('submit', addTerm);
dom.selectAllCheckbox.addEventListener('change', handleSelectAll);
dom.batchUnanswerBtn.addEventListener('click', handleBatchUnanswer);
// カード上のチェックは委譲
dom.cardsContainer.addEventListener('change', (e)=>{
  if (e.target && e.target.classList.contains('row-checkbox')) updateBatchButtonVisibility();
});

if (dom.approveDisplayForm) {
  dom.approveDisplayForm.addEventListener('submit', handleApproveDisplay);
}

// --- ログイン状態の監視 ---
onAuthStateChanged(auth, (user) => {
  // ポップアップ中は UI 更新を保留（ポップアップが閉じた後に反映）
  if (_authFlow === 'prompting') {
    _pendingAuthUser = user || null;
    return;
  }
  handleAfterLogin(user);
});

function switchMainTab(tabName) {
    if (!tabName) return;
    state.currentMainTab = tabName;
    document.querySelectorAll('.main-tab-button').forEach(btn => {
        btn.classList.toggle('active', btn.dataset.tab === tabName);
    });
    document.querySelectorAll('.main-tab-content').forEach(content => {
        content.classList.toggle('active', content.id === `${tabName}-content`);
    });
}

function switchSubTab(tabName) {
    if (!tabName) return;
    state.currentSubTab = tabName;
    document.querySelectorAll('.sub-tab-button').forEach(btn => {
        btn.classList.toggle('active', btn.dataset.subTab === tabName);
    });
    renderQuestions(); // サブタブは質問リストを再描画するだけ
}

// --- データ取得処理 ---
function startQuestionsStream(){
  off(questionsRef);
  onValue(questionsRef, (snap)=>{
    const m = snap.val() || {};
    // RTDB → レンダ用配列（班番号・tsも保持）
    state.allQuestions = Object.values(m).map(x => ({
      'UID': x.uid,
      '班番号': (x.group ?? ''),     // ← 追加
      'ラジオネーム': x.name,
      '質問・お悩み': x.question,
      '回答済': !!x.answered,
      '選択中': !!x.selecting,
      '__ts': Number(x.ts || 0)      // ← ソート用の内部フィールド
    }));
    renderQuestions();
  });
}

function startDisplaySessionMonitor(){
  off(displaySessionRef);
  onValue(displaySessionRef, (snap) => {
    const data = snap.val() || null;
    const now = Date.now();
    const expiresAt = Number(data && data.expiresAt) || 0;
    const status = String(data && data.status || '');
    const active = !!data && status === 'active' && (!expiresAt || expiresAt > now);
    state.displaySession = data;
    state.displaySessionActive = active;
<<<<<<< HEAD
    if (state.displaySessionLastActive !== null && state.displaySessionLastActive !== active) {
      showToast(active ? '表示端末とのセッションが確立されました。' : '表示端末の接続が確認できません。', active ? 'success' : 'error');
    }
    state.displaySessionLastActive = active;
=======
    if (lastSessionActive !== null && lastSessionActive !== active) {
      showToast(active ? '表示端末とのセッションが確立されました。' : '表示端末の接続が確認できません。', active ? 'success' : 'error');
    }
    lastSessionActive = active;
>>>>>>> 6016a168
    updateActionAvailability();
    updateBatchButtonVisibility();
  }, (error) => {
    console.error('Failed to monitor display session:', error);
  });
}

async function fetchDictionary() {
    try {
        const result = await apiPost({ action: 'fetchSheet', sheet: 'dictionary' });
        if (result.success) {
            dom.dictionaryTableBody.innerHTML = '';
            result.data.forEach(item => {
                const tr = document.createElement('tr');

                const toggleBtn = document.createElement('button');
                toggleBtn.textContent = item.enabled ? '無効にする' : '有効にする';
                toggleBtn.addEventListener('click', () => toggleTerm(item.term, !item.enabled));

                const deleteBtn = document.createElement('button');
                deleteBtn.textContent = '削除';
                deleteBtn.addEventListener('click', () => deleteTerm(item.term));

                tr.innerHTML = `
                    <td>${escapeHtml(item.term)}</td>
                    <td>${escapeHtml(item.ruby)}</td>
                    <td>${item.enabled ? '有効' : '無効'}</td>
                `;
                const actionTd = document.createElement('td');
                actionTd.appendChild(toggleBtn);
                actionTd.appendChild(deleteBtn);
                tr.appendChild(actionTd);
                
                if (!item.enabled) { tr.classList.add('disabled'); }
                dom.dictionaryTableBody.appendChild(tr);
            });

            // ▼ 有効な辞書だけを Firebase にミラー（display が購読）
            const enabledOnly = result.data.filter(i => i.enabled === true);
            await set(ref(database, 'dictionary'), enabledOnly);
        }
    } catch (error) { alert('辞書の取得に失敗: ' + error.message); }
}
async function fetchLogs() {
    try {
        const result = await apiPost({ action: 'fetchSheet', sheet: 'logs' });
        if (result.success) {
            state.allLogs = result.data;
            if (state.allLogs.length) console.debug('logs keys =', Object.keys(state.allLogs[0]));
            renderLogs();
        }
    } catch (error) { console.error('ログの取得に失敗:', error); }
}

// --- データ描画関数（カードUIへ） ---
async function renderQuestions() {
  // 1) サブタブでフィルタ
  let list = state.allQuestions.filter(item => {
    const isPuq = item['ラジオネーム'] === 'Pick Up Question';
    return state.currentSubTab === 'puq' ? isPuq : !isPuq;
  });
  // 2) 並び順：PUQ=「質問→ts→UID」、通常=「ts→名前→UID」
  const isPUQ = state.currentSubTab === 'puq';
  list.sort((a,b)=>{
    if (isPUQ){
      const ta = String(a['質問・お悩み'] ?? '');
      const tb = String(b['質問・お悩み'] ?? '');
      const t = ta.localeCompare(tb, 'ja', {numeric:true, sensitivity:'base'});
      if (t) return t;
      const da = a['__ts']||0, db = b['__ts']||0;
      if (da!==db) return da-db;
      return String(a['UID']).localeCompare(String(b['UID']));
    }else{
      const da = a['__ts']||0, db = b['__ts']||0;
      if (da!==db) return da-db;                    // 古い→新しい
      const na = String(a['ラジオネーム'] ?? ''), nb = String(b['ラジオネーム'] ?? '');
      const n = na.localeCompare(nb, 'ja', {numeric:true, sensitivity:'base'});
      if (n) return n;
      return String(a['UID']).localeCompare(String(b['UID']));
    }
  });

  const snap = await get(telopRef);
  const live = snap.val();
  const selectedUid = state.selectedRowData ? state.selectedRowData.uid : null;

  // --- カード描画 ---
  const host = dom.cardsContainer;
  host.innerHTML = '';
  list.forEach(item=>{
    const isAnswered = item['回答済'] === true;
    const status = item['選択中'] ? 'live' : (isAnswered ? 'answered' : 'pending');
    const statusText = status==='live' ? '表示中' : (status==='answered' ? '回答済' : '未回答');

    const card = document.createElement('article');
    card.className = `q-card ${status==='live'?'is-live':''} ${isAnswered?'is-answered':'is-pending'}`;
    card.dataset.uid = String(item['UID']);

    // 現在表示中のカードにマーキング（反応フラッシュ）
    if (live && live.name === item['ラジオネーム'] && live.question === item['質問・お悩み']) {
      card.classList.add('now-displaying');
      if (state.lastDisplayedUid === item['UID']) {
        card.classList.add('flash');
        card.addEventListener('animationend', ()=>card.classList.remove('flash'), {once:true});
        state.lastDisplayedUid = null;
      }
    }
    if (item['UID'] === selectedUid) card.classList.add('is-selected');

    card.innerHTML = `
      <header class="q-head">
        <div class="q-title">
          <span class="q-name">${escapeHtml(item['ラジオネーム'])}</span>
          ${item['ラジオネーム']==='Pick Up Question' ? '<span class="q-badge q-badge--puq">PUQ</span>' : ''}
        </div>
        <div class="q-meta">
          <span class="q-group">${escapeHtml(item['班番号'] ?? '') || ''}</span>
          <span class="chip chip--${status}">${statusText}</span>
          <label class="q-check">
            <input type="checkbox" class="row-checkbox">
          </label>
        </div>
      </header>
      <div class="q-text">${escapeHtml(item['質問・お悩み'])}</div>
    `;

    const checkbox = card.querySelector('.row-checkbox');
    if (checkbox) {
      checkbox.dataset.uid = String(item['UID']);
    }

    // カード選択
    card.addEventListener('click', (e)=>{
      const t = e.target;
      if (t instanceof Element && t.closest('.q-check')) return; // チェック操作は除外
      host.querySelectorAll('.q-card').forEach(el => el.classList.remove('is-selected'));
      card.classList.add('is-selected');
      state.selectedRowData = {
        uid: item['UID'],
        name: item['ラジオネーム'],
        question: item['質問・お悩み'],
        isAnswered
      };
      updateActionAvailability();
    });

    host.appendChild(card);
  });

  if (!list.some(x => x['UID'] === selectedUid)) {
    state.selectedRowData = null;
    updateActionAvailability();
  }
  updateBatchButtonVisibility();
}

function renderLogs(){
  const rows = applyLogFilters(state.allLogs || []);
  renderLogsStream(rows);
}

function applyLogFilters(arr){
  const q = (dom.logSearch?.value || '').trim().toLowerCase();
  if (!q) return arr;
  return arr.filter(row=>{
    const rawTs = row.Timestamp ?? row.timestamp ?? row['時刻'] ?? row['タイムスタンプ'] ?? '';
    const tsText = (parseLogTimestamp(rawTs)?.toLocaleString('ja-JP',{timeZone:'Asia/Tokyo'}) || String(rawTs)).toLowerCase();
    const user    = String(row.User    ?? row.user    ?? row['ユーザー'] ?? '').toLowerCase();
    const action  = String(row.Action  ?? row.action  ?? row['アクション'] ?? '').toLowerCase();
    const details = String(row.Details ?? row.details ?? row['詳細'] ?? '').toLowerCase();
    const level   = getLogLevel(row).toLowerCase();
    return tsText.includes(q)||user.includes(q)||action.includes(q)||details.includes(q)||level.includes(q);
  });
}
function renderLogsStream(rows){
  const max = 500; // 重くならないよう上限
  const viewRows = rows.slice(-max);
  dom.logStream.innerHTML = '';
  for (const log of viewRows){
    const rawTs = log.Timestamp ?? log.timestamp ?? log['時刻'] ?? log['タイムスタンプ'] ?? '';
    const d = parseLogTimestamp(rawTs);
    const tsText = d ? d.toLocaleString('ja-JP',{timeZone:'Asia/Tokyo'}) : String(rawTs||'');
    const user = String(log.User ?? '');
    const action = String(log.Action ?? '');
    const details = String(log.Details ?? '');
    const level = getLogLevel(log);      // ★ レベル判定
    const levelCls = `lvl-${level}`;     // log-line 用クラス
    const line = document.createElement('div');
    line.className = `log-line ${levelCls}`;
    line.innerHTML =
      `<span class="ts">[${escapeHtml(tsText)}]</span> ` +
      `<span class="badge level ${escapeHtml(level)}">${escapeHtml(level.toUpperCase())}</span> ` +
      `<span class="badge user">@${escapeHtml(user)}</span> ` +
      `<span class="badge action">${escapeHtml(action.toUpperCase())}</span> ` +
      `<span class="details">${escapeHtml(details)}</span>`;
    dom.logStream.appendChild(line);
  }
  if (state.autoScrollLogs) dom.logStream.scrollTop = dom.logStream.scrollHeight;
}


// 追記：相対時刻を毎秒更新する描画関数
function redrawUpdatedAt(){
  if (!lastUpdatedAt){
    updEl.textContent = '—';
    return;
  }
  const t = new Date(lastUpdatedAt).toLocaleTimeString('ja-JP', { hour12:false });
  updEl.textContent = `${t}（${formatRelative(lastUpdatedAt)}）`;
}

// ★ “古さ”の視覚表示：30秒経過でごく僅かにトーンダウン
function refreshStaleness(){
  if (!indicatorEl) return;
  if (!lastUpdatedAt) { indicatorEl.classList.remove('is-stale'); return; }
  const age = Date.now() - lastUpdatedAt;
  if (Number.isFinite(age) && age >= 30_000) indicatorEl.classList.add('is-stale');
  else indicatorEl.classList.remove('is-stale');
}

function parseLogTimestamp(ts) {
  if (ts == null) return null;
  if (ts instanceof Date && !isNaN(ts)) return ts;
  if (typeof ts === 'number') {
    if (ts > 1e12) return new Date(ts);        // epoch ms
    if (ts > 1e10) return new Date(ts * 1000); // epoch sec
    // Excel 序数 (1899-12-30起点)
    const ms = (ts - 25569) * 86400 * 1000;
    return new Date(ms);
  }
  if (typeof ts === 'string') {
    let s = ts.trim();
    if (!s) return null;
    // 2025/10/05 12:34:56 → Safari 対策
    if (/^\d{4}\/\d{1,2}\/\d{1,2}/.test(s)) {
      const [dPart, tPart='00:00:00'] = s.split(' ');
      const [y,m,d] = dPart.split('/').map(Number);
      const [hh=0,mm=0,ss=0] = tPart.split(':').map(Number);
      return new Date(y, m-1, d, hh, mm, ss);
    }
    // 2025-10-05 12:34:56 → T 挿入
    if (/^\d{4}-\d{2}-\d{2} \d{2}:\d{2}/.test(s)) s = s.replace(' ', 'T');
    const d = new Date(s);
    if (!isNaN(d)) return d;
  }
  return null;
}

// --- 操作関数 ---
async function handleDisplay() {
    if (!state.displaySessionActive) {
        showToast('表示端末が接続されていません。', 'error');
        return;
    }
    if (!state.selectedRowData || state.selectedRowData.isAnswered) return;
    const snapshot = await get(telopRef);
    const previousTelop = snapshot.val();
    try {
        // 1) RTDB を先に更新（UIは即反映）
        const updates = {};
        if (previousTelop) {
          const prev = state.allQuestions.find(q => q['ラジオネーム'] === previousTelop.name && q['質問・お悩み'] === previousTelop.question);
          if (prev) {
            updates[`questions/${prev['UID']}/selecting`] = false;
            updates[`questions/${prev['UID']}/answered`] = true;
          }
        }
        updates[`questions/${state.selectedRowData.uid}/selecting`] = true;
        updates[`questions/${state.selectedRowData.uid}/answered`] = false;
        await update(ref(database), updates);
        await set(telopRef, { name: state.selectedRowData.name, question: state.selectedRowData.question });

        // 2) GAS へは“依頼”だけ（待たない）
        fireAndForgetApi({ action:'updateSelectingStatus', uid: state.selectedRowData.uid });
        if (previousTelop){
          const prev = state.allQuestions.find(q => q['ラジオネーム'] === previousTelop.name && q['質問・お悩み'] === previousTelop.question);
          if (prev) fireAndForgetApi({ action:'updateStatus', uid: prev['UID'], status: true });
        }
        state.lastDisplayedUid = state.selectedRowData.uid;
        logAction('DISPLAY', `RN: ${state.selectedRowData.name}`);
        showToast(`「${state.selectedRowData.name}」さんの質問を表示しました。`, 'success');
    } catch (error) {
        showToast('表示処理中にエラーが発生しました: ' + error.message, 'error');
    }
}
async function handleAnswered() {
    if (!state.selectedRowData) return;
    if (!confirm(`「${state.selectedRowData.name}」の質問を「回答済」にしますか？`)) return;
    try {
        const result = await apiPost({ action: 'updateStatus', uid: state.selectedRowData.uid, status: true });
        if (result.success) {
           logAction('SET_ANSWERED', `UID: ${state.selectedRowData.uid}`);
           showToast('ステータスを「回答済」に更新しました。', 'success');
        } else { 
            showToast('ステータスの更新に失敗しました: ' + result.error, 'error');
        }
    } catch (error) { 
        showToast('通信エラー: ' + error.message, 'error');
    }
}
async function updateStatusOnServer(uids, isAnswered, isSelectingUpdate = false, selectingUid = null) {
    try {
        const action = isSelectingUpdate
          ? (selectingUid === -1 ? 'clearSelectingStatus' : 'updateSelectingStatus')
          : 'batchUpdateStatus';
        const payload =
          action === 'updateSelectingStatus'   ? { action, uid: selectingUid } :
          action === 'clearSelectingStatus'    ? { action } :
                                                 { action, uids, status: isAnswered };
        const result = await apiPost(payload);
        if (result.success) {
            if (!isSelectingUpdate) {
                logAction(isAnswered ? 'BATCH_SET_ANSWERED' : 'BATCH_SET_UNANSWERED', `UIDs: ${uids.join(', ')}`);
                showToast(`${uids.length}件を更新しました。`, 'success');
            }
        } else { showToast('更新に失敗しました: ' + result.error, 'error'); }
    } catch (error) { showToast('通信エラー: ' + error.message, 'error'); }
}
function handleSelectAll(event) {
    dom.cardsContainer.querySelectorAll('.row-checkbox')
      .forEach(cb => { cb.checked = event.target.checked; });
    updateBatchButtonVisibility();
}
function updateBatchButtonVisibility() {
    if (!dom.batchUnanswerBtn) return;
    const active = !!state.displaySessionActive;
    const checkedCount = active ? document.querySelectorAll('.row-checkbox:checked').length : 0;
    dom.batchUnanswerBtn.style.display = active && checkedCount > 0 ? 'inline-block' : 'none';
    dom.batchUnanswerBtn.disabled = !active || checkedCount === 0;
}
async function handleEdit() {
    if (!state.selectedRowData) return;
    const newText = prompt("質問内容を編集してください：", state.selectedRowData.question);
    if (newText === null || newText.trim() === state.selectedRowData.question.trim()) return;
    try {
        // RTDB 先行
        await update(ref(database, `questions/${state.selectedRowData.uid}`), { question: newText.trim() });
        // GAS 同期依頼（非同期）
        fireAndForgetApi({ action:'editQuestion', uid: state.selectedRowData.uid, text: newText.trim() });
        logAction('EDIT', `UID: ${state.selectedRowData.uid}`);
        showToast('質問を更新しました。', 'success');
    } catch (error) { 
        showToast('通信エラー: ' + error.message, 'error');
    }
}
async function clearTelop() {
    if (!state.displaySessionActive) {
        showToast('表示端末が接続されていません。', 'error');
        return;
    }
    const snapshot = await get(telopRef);
    const previousTelop = snapshot.val();
    try {
        if (previousTelop) {
            const prevItem = state.allQuestions.find(q => q['ラジオネーム'] === previousTelop.name && q['質問・お悩み'] === previousTelop.question);
            if (prevItem) { await updateStatusOnServer([prevItem['UID']], true); }
        }
        await remove(telopRef);
        await updateStatusOnServer([], false, true, -1);
        logAction('CLEAR');
        showToast('テロップを消去しました。', 'success');
    } catch(error) {
        showToast('テロップの消去中にエラーが発生しました: ' + error.message, 'error');
    }
}
function handleUnanswer() {
    if (!state.displaySessionActive) {
        showToast('表示端末が接続されていません。', 'error');
        return;
    }
    if (!state.selectedRowData || !state.selectedRowData.isAnswered) return;
    if (!confirm(`「${state.selectedRowData.name}」の質問を「未回答」に戻しますか？`)) return;
    // RTDB 先行
    update(ref(database, `questions/${state.selectedRowData.uid}`), { answered:false });
    // GAS 同期依頼（非同期）
    fireAndForgetApi({ action:'updateStatus', uid: state.selectedRowData.uid, status:false });
}
function handleBatchUnanswer() {
    if (!state.displaySessionActive) {
        showToast('表示端末が接続されていません。', 'error');
        return;
    }
    const checkedBoxes = document.querySelectorAll('.row-checkbox:checked');
    if (checkedBoxes.length === 0) return;
    if (!confirm(`${checkedBoxes.length}件の質問を「未回答」に戻しますか？`)) return;
    const uidsToUpdate = Array.from(checkedBoxes).map(cb => cb.dataset.uid);
    // RTDB 先行（まとめて）
    const updates = {};
    for (const uid of uidsToUpdate){ updates[`questions/${uid}/answered`] = false; }
    update(ref(database), updates);
    // GAS 同期依頼（非同期）
    fireAndForgetApi({ action:'batchUpdateStatus', uids: uidsToUpdate, status:false });
}

function updateActionAvailability() {
    if (!state) return;
    const active = !!state.displaySessionActive;
    const selection = state.selectedRowData;

  dom.actionButtons.forEach(btn => { if (btn) btn.disabled = true; });
  if (dom.clearButton) dom.clearButton.disabled = !active;

  if (!dom.selectedInfo) {
    updateBatchButtonVisibility();
    return;
  }

  if (!active) {
    dom.selectedInfo.textContent = '表示端末が接続されていません';
    updateBatchButtonVisibility();
    return;
  }

  if (!selection) {
    dom.selectedInfo.textContent = '行を選択してください';
    updateBatchButtonVisibility();
    return;
  }

  dom.actionButtons.forEach(btn => { if (btn) btn.disabled = false; });
  if (dom.actionButtons[0]) dom.actionButtons[0].disabled = !!selection.isAnswered;
  if (dom.actionButtons[1]) dom.actionButtons[1].disabled = !selection.isAnswered;
  const safeName = String(selection.name ?? '');
  dom.selectedInfo.textContent = `選択中: ${safeName}`;
  updateBatchButtonVisibility();
}

async function logAction(actionName, details = '') {
  try {
    await apiPost({
      action: 'logAction',   // ← ディスパッチ用
      action_type: actionName, // ← 保存したい「操作名」
      details
    });
  } catch(e){ console.error('Failed to write log:', e); }
}

// --- 辞書関連の関数 ---
async function addTerm(event) {
    event.preventDefault();
    const term = dom.newTermInput.value.trim();
    const ruby = dom.newRubyInput.value.trim();
    if (!term || !ruby) return;

    try {
        const result = await apiPost({ action: 'addTerm', term, ruby });
        if (result.success) {
            dom.newTermInput.value = '';
            dom.newRubyInput.value = '';
            fetchDictionary();
        } else {
            showToast('追加失敗: ' + result.error, 'error');
        }
    } catch (error) {
        showToast('通信エラー: ' + error.message, 'error');
    }
}

async function deleteTerm(term) {
    if (!confirm(`「${term}」を辞書から削除しますか？`)) return;
    try {
        const result = await apiPost({ action: 'deleteTerm', term });
        if (result.success) {
            fetchDictionary();
        } else {
            showToast('削除失敗: ' + result.error, 'error');
        }
    } catch (error) {
        showToast('通信エラー: ' + error.message, 'error');
    }
}

async function toggleTerm(term, newStatus) {
    try {
        const result = await apiPost({ action: 'toggleTerm', term, enabled: newStatus });
        if (result.success) {
            fetchDictionary();
        } else {
            showToast('状態の更新失敗: ' + result.error, 'error');
        }
    } catch (error) {
        showToast('通信エラー: ' + error.message, 'error');
    }
}

// --- 認証関数 ---
async function login() {
  const btn = document.getElementById('login-button');
  const origText = btn ? btn.textContent : '';
  try {
    _authFlow = 'prompting';                 // ← ポップアップ開始
    showLoader('サインイン中…');
    if (btn) {
      btn.disabled = true;
      btn.classList.add('is-busy');
      btn.textContent = 'サインイン中…';
    }
    await signInWithPopup(auth, provider);   // ← この Promise が解決 = ポップアップが閉じた
  } catch (error) {
    console.error("Login failed:", error);
    showToast("ログインに失敗しました。", 'error');
    hideLoader();
  } finally {
    _authFlow = 'done';
    if (btn) {
      btn.disabled = false;
      btn.classList.remove('is-busy');
      btn.textContent = origText;
    }
    // prompting 中に来ていた onAuthStateChanged をここで反映
    if (_pendingAuthUser !== null) {
      const u = _pendingAuthUser;
      _pendingAuthUser = null;
      handleAfterLogin(u);
    }
  }
}
async function logout() {
    try {
        await signOut(auth);
    } catch (error) {
        console.error("Logout failed:", error);
    }
    // 念のためゲートを初期化
    _authFlow = 'idle';
    _pendingAuthUser = null;
    hideLoader();
}

// --- ヘルパー関数 ---
function escapeHtml(v) {
  const s = v == null ? '' : String(v);
  return s.replace(/&/g, '&amp;').replace(/</g, '&lt;')
          .replace(/>/g, '&gt;').replace(/"/g, '&quot;')
          .replace(/'/g, '&#039;');
}

function showToast(message, type = 'success') {
    const backgroundColor = type === 'success'
        ? "linear-gradient(to right, #4CAF50, #77dd77)"
        : "linear-gradient(to right, #f06595, #ff6b6b)";

    const safeMessage = escapeHtml(String(message ?? ''));

    Toastify({
        text: safeMessage,
        duration: 3000,
        close: true,
        gravity: "top", // `top` or `bottom`
        position: "right", // `left`, `center` or `right`
        stopOnFocus: true, // Prevents dismissing of toast on hover
        style: {
            background: backgroundColor,
        },
        className: `toastify-${type}`
    }).showToast();
}

async function getIdTokenSafe(force = false) {
  const user = auth.currentUser || await new Promise(resolve => {
    const un = onAuthStateChanged(auth, u => { un(); resolve(u); });
  });
  if (!user) throw new Error('Not signed in');
  return await user.getIdToken(force);
}

async function apiPost(payload, retryOnAuthError = true) {
  const idToken = await getIdTokenSafe();
  const res = await fetch(GAS_API_URL, {
    method: 'POST',
    headers: { 'Content-Type': 'text/plain' }, // ← プリフライト回避
    body: JSON.stringify({ ...payload, idToken })
  });
  let json;
  try { json = await res.json(); } catch (e) { throw new Error('Bad JSON response'); }

  if (!json.success) {
    // トークン期限切れ等を想定して一度だけリフレッシュ再試行
    const msg = String(json.error || '');
    if (retryOnAuthError && /Auth/.test(msg)) {
      await getIdTokenSafe(true); // force refresh
      return await apiPost(payload, false);
    }
    throw new Error(`${msg}${json.errorId ? ' [' + json.errorId + ']' : ''}`);
  }
  return json;
}

function fireAndForgetApi(payload){
  // 認証付き POST だが UI は待たない
  apiPost(payload).catch(()=>{ /* ログに出すならここ */ });
}

function normKey(k){
  return String(k || '')
    .normalize('NFKC')
    .replace(/[\u200B-\u200D\uFEFF]/g, '') // ゼロ幅系を除去
    .replace(/\s+/g, '')                   // 空白除去
    .toLowerCase();
}
function pickUser(obj){
  const map = {};
  for (const [k,v] of Object.entries(obj)) map[normKey(k)] = v;
  // 優先候補
  for (const key of ['user','ユーザー','email','メールアドレス']) {
    if (map.hasOwnProperty(normKey(key))) return map[normKey(key)];
  }
  // 部分一致（念のため）
  for (const [k,v] of Object.entries(map)) {
    if (k.includes('user') || k.includes('email')) return v;
  }
  return '';
}
function pickAction(obj){
  const map = {};
  for (const [k,v] of Object.entries(obj)) map[normKey(k)] = v;
  for (const key of ['action','アクション']) {
    if (map.hasOwnProperty(normKey(key))) return map[normKey(key)];
  }
  for (const [k,v] of Object.entries(map)) if (k.includes('action')) return v;
  return '';
}
function pickDetails(obj){
  const map = {};
  for (const [k,v] of Object.entries(obj)) map[normKey(k)] = v;
  for (const key of ['details','詳細']) {
    if (map.hasOwnProperty(normKey(key))) return map[normKey(key)];
  }
  for (const [k,v] of Object.entries(map)) if (k.includes('detail')) return v;
  return '';
}

function getLogLevel(log){
  const a = String(log.Action || '').toLowerCase();
  const d = String(log.Details || '').toLowerCase();

  // 明確なエラー語やHTTPエラーコード
  if (/(error|failed|exception|timeout|unauthorized|forbidden|denied)/.test(a+d)) return 'error';
  if (/\b5\d{2}\b|\b4\d{2}\b/.test(d)) return 'error';

  // データ破壊・クリア系は注意喚起
  if (/(delete|clear|remove|reset|unanswer)/.test(a)) return 'warn';

  // 成功系（送出・回答更新・編集・追加 など）
  if (/(display|send|answer|set_answered|batch_set_answered|edit|add|toggle|update)/.test(a)) return 'success';

  // 取得系・ログ書き込みなどは情報レベル
  if (/(fetch|read|log|whoami)/.test(a)) return 'info';

  // デフォルト
  return 'info';
}

function cleanupSubscriptions(){
  try { off(questionsRef); } catch(_){}
  try { off(updateTriggerRef); } catch(_){}
  try { off(renderRef); } catch(_){}
  try { off(displaySessionRef); } catch(_){}
  if (renderTicker){ clearInterval(renderTicker); renderTicker = null; }
  resetState();
<<<<<<< HEAD
  state.displaySessionLastActive = null;
=======
  lastSessionActive = null;
>>>>>>> 6016a168
  updateActionAvailability();
  updateBatchButtonVisibility();
}
<|MERGE_RESOLUTION|>--- conflicted
+++ resolved
@@ -300,10 +300,7 @@
     autoScrollLogs: true,
     displaySession: null,
     displaySessionActive: false,
-<<<<<<< HEAD
     displaySessionLastActive: null,
-=======
->>>>>>> 6016a168
   };
 }
 
@@ -326,13 +323,6 @@
 if (dom.logAutoscroll) {
   dom.logAutoscroll.addEventListener('change', (e)=>{ state.autoScrollLogs = e.target.checked; });
 }
-<<<<<<< HEAD
-=======
-
-let lastSessionActive = null;
-
-let lastSessionActive = null;
->>>>>>> 6016a168
 
 // --- イベントリスナーの設定 ---
 document.getElementById('login-button').addEventListener('click', login);
@@ -422,17 +412,10 @@
     const active = !!data && status === 'active' && (!expiresAt || expiresAt > now);
     state.displaySession = data;
     state.displaySessionActive = active;
-<<<<<<< HEAD
     if (state.displaySessionLastActive !== null && state.displaySessionLastActive !== active) {
       showToast(active ? '表示端末とのセッションが確立されました。' : '表示端末の接続が確認できません。', active ? 'success' : 'error');
     }
     state.displaySessionLastActive = active;
-=======
-    if (lastSessionActive !== null && lastSessionActive !== active) {
-      showToast(active ? '表示端末とのセッションが確立されました。' : '表示端末の接続が確認できません。', active ? 'success' : 'error');
-    }
-    lastSessionActive = active;
->>>>>>> 6016a168
     updateActionAvailability();
     updateBatchButtonVisibility();
   }, (error) => {
@@ -1093,11 +1076,7 @@
   try { off(displaySessionRef); } catch(_){}
   if (renderTicker){ clearInterval(renderTicker); renderTicker = null; }
   resetState();
-<<<<<<< HEAD
   state.displaySessionLastActive = null;
-=======
-  lastSessionActive = null;
->>>>>>> 6016a168
   updateActionAvailability();
   updateBatchButtonVisibility();
 }
