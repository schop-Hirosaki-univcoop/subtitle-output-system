import { initializeApp } from "https://www.gstatic.com/firebasejs/10.12.2/firebase-app.js";
import {
  getDatabase,
  ref,
  set,
  update,
  remove,
  get,
  onValue,
  off
} from "https://www.gstatic.com/firebasejs/10.12.2/firebase-database.js";
import {
  initializeAuth,
  browserSessionPersistence,
  browserPopupRedirectResolver,
  GoogleAuthProvider,
  signInWithPopup,
  signOut,
  onAuthStateChanged
} from "https://www.gstatic.com/firebasejs/10.12.2/firebase-auth.js";

const firebaseConfig = {
  apiKey: "AIzaSyBh54ZKsM6uNph61QrP-Ypu7bzU_PHbNcY",
  authDomain: "subtitle-output-system-9bc14.firebaseapp.com",
  databaseURL: "https://subtitle-output-system-9bc14-default-rtdb.asia-southeast1.firebasedatabase.app",
  projectId: "subtitle-output-system-9bc14",
  storageBucket: "subtitle-output-system-9bc14.firebasestorage.app",
  messagingSenderId: "378400426909",
  appId: "1:378400426909:web:f1549aad61e3f7aacebd74"
};

const GAS_API_URL = "https://script.google.com/macros/s/AKfycbxYtklsVbr2OmtaMISPMw0x2u0shjiUdwkym2oTZW7Xk14pcWxXG1lTcVC2GZAzjobapQ/exec";
const STEP_LABELS = [
  "認証",
  "在籍チェック",
  "管理者付与",
  "初期ミラー",
  "購読開始",
  "辞書取得",
  "ログ取得",
  "準備完了"
];

const app = initializeApp(firebaseConfig);
const database = getDatabase(app);
const auth = initializeAuth(app, {
  persistence: browserSessionPersistence,
  popupRedirectResolver: browserPopupRedirectResolver
});
const provider = new GoogleAuthProvider();
provider.setCustomParameters({ prompt: "select_account" });

const renderRef = ref(database, "render_state");
const displaySessionRef = ref(database, "render_control/session");
const questionsRef = ref(database, "questions");
const telopRef = ref(database, "currentTelop");
const updateTriggerRef = ref(database, "update_trigger");
const dictionaryRef = ref(database, "dictionary");
const DICTIONARY_STATE_KEY = "telop-ops-dictionary-open";
const LOGS_STATE_KEY = "telop-ops-logs-open";

function createInitialState(autoScroll = true) {
  return {
    allQuestions: [],
    allLogs: [],
    currentSubTab: "normal",
    selectedRowData: null,
    lastDisplayedUid: null,
    autoScrollLogs: autoScroll,
    displaySession: null,
    displaySessionActive: false,
    displaySessionLastActive: null
  };
}

function escapeHtml(value) {
  const s = value == null ? "" : String(value);
  return s
    .replace(/&/g, "&amp;")
    .replace(/</g, "&lt;")
    .replace(/>/g, "&gt;")
    .replace(/"/g, "&quot;")
    .replace(/'/g, "&#039;");
}

function normalizeUpdatedAt(value) {
  if (!value) return 0;
  if (typeof value === "number") return value;
  if (value.seconds) return value.seconds * 1000;
  return 0;
}

function formatRelative(ms) {
  if (!ms) return "—";
  const diff = Math.max(0, Date.now() - ms);
  const seconds = Math.floor(diff / 1000);
  if (seconds < 60) return `${seconds}秒前`;
  const minutes = Math.floor(seconds / 60);
  if (minutes < 60) return `${minutes}分前`;
  const hours = Math.floor(minutes / 60);
  if (hours < 24) return `${hours}時間前`;
  const days = Math.floor(hours / 24);
  return `${days}日前`;
}

function formatOperatorName(name) {
<<<<<<< HEAD
  return String(name ?? "").trim();
=======
  const trimmed = String(name ?? "").trim();
  if (!trimmed) return "";
  return trimmed === "Pick Up Question" ? "PUQ" : trimmed;
>>>>>>> 7b71b5f4
}

function normKey(key) {
  return String(key || "")
    .normalize("NFKC")
    .replace(/[\u200B-\u200D\uFEFF]/g, "")
    .replace(/\s+/g, "")
    .toLowerCase();
}

function parseLogTimestamp(ts) {
  if (ts == null) return null;
  if (ts instanceof Date && !isNaN(ts)) return ts;
  if (typeof ts === "number") {
    if (ts > 1e12) return new Date(ts);
    if (ts > 1e10) return new Date(ts * 1000);
    const ms = (ts - 25569) * 86400 * 1000;
    return new Date(ms);
  }
  if (typeof ts === "string") {
    let s = ts.trim();
    if (!s) return null;
    if (/^\d{4}\/\d{1,2}\/\d{1,2}/.test(s)) {
      const [dPart, tPart = "00:00:00"] = s.split(" ");
      const [y, m, d] = dPart.split("/").map(Number);
      const [hh = 0, mm = 0, ss = 0] = tPart.split(":").map(Number);
      return new Date(y, m - 1, d, hh, mm, ss);
    }
    if (/^\d{4}-\d{2}-\d{2} \d{2}:\d{2}/.test(s)) {
      s = s.replace(" ", "T");
    }
    const date = new Date(s);
    if (!isNaN(date)) return date;
  }
  return null;
}

function getLogLevel(log) {
  const action = String(log.Action || "").toLowerCase();
  const details = String(log.Details || "").toLowerCase();
  if (/(error|failed|exception|timeout|unauthorized|forbidden|denied)/.test(action + details)) return "error";
  if (/\b5\d{2}\b|\b4\d{2}\b/.test(details)) return "error";
  if (/(delete|clear|remove|reset|unanswer)/.test(action)) return "warn";
  if (/(display|send|answer|set_answered|batch_set_answered|edit|add|toggle|update)/.test(action)) return "success";
  if (/(fetch|read|log|whoami)/.test(action)) return "info";
  return "info";
}

function createApiClient(authInstance) {
  async function getIdTokenSafe(force = false) {
    const user =
      authInstance.currentUser ||
      (await new Promise((resolve) => {
        const unsubscribe = onAuthStateChanged(authInstance, (u) => {
          unsubscribe();
          resolve(u);
        });
      }));
    if (!user) throw new Error("Not signed in");
    return await user.getIdToken(force);
  }

  async function apiPost(payload, retryOnAuthError = true) {
    const idToken = await getIdTokenSafe();
    const res = await fetch(GAS_API_URL, {
      method: "POST",
      headers: { "Content-Type": "text/plain" },
      body: JSON.stringify({ ...payload, idToken })
    });
    let json;
    try {
      json = await res.json();
    } catch (error) {
      throw new Error("Bad JSON response");
    }
    if (!json.success) {
      const message = String(json.error || "");
      if (retryOnAuthError && /Auth/.test(message)) {
        await getIdTokenSafe(true);
        return await apiPost(payload, false);
      }
      throw new Error(`${message}${json.errorId ? " [" + json.errorId + "]" : ""}`);
    }
    return json;
  }

  function fireAndForgetApi(payload) {
    apiPost(payload).catch((error) => {
      console.warn("API fire-and-forget failed", error);
    });
  }

  async function logAction(actionName, details = "") {
    try {
      await apiPost({
        action: "logAction",
        action_type: actionName,
        details
      });
    } catch (error) {
      console.error("Failed to write log:", error);
    }
  }

  return { apiPost, fireAndForgetApi, logAction };
}

function showToast(message, type = "success") {
  const backgroundColor =
    type === "success"
      ? "linear-gradient(to right, #4CAF50, #77dd77)"
      : "linear-gradient(to right, #f06595, #ff6b6b)";
  const safeMessage = escapeHtml(String(message ?? ""));
  Toastify({
    text: safeMessage,
    duration: 3000,
    close: true,
    gravity: "top",
    position: "right",
    stopOnFocus: true,
    style: { background: backgroundColor },
    className: `toastify-${type}`
  }).showToast();
}

class OperatorApp {
  constructor() {
    this.dom = {
      loginButton: document.getElementById("login-button"),
      loginContainer: document.getElementById("login-container"),
      mainContainer: document.getElementById("main-container"),
      actionPanel: document.getElementById("action-panel"),
      userInfo: document.getElementById("user-info"),
      dictionaryToggle: document.getElementById("dictionary-toggle"),
      dictionaryPanel: document.getElementById("dictionary-panel"),
      logsToggle: document.getElementById("logs-toggle"),
      logsPanel: document.getElementById("logs-panel"),
      cardsContainer: document.getElementById("questions-cards"),
      dictionaryTableBody: document.querySelector("#dictionary-table tbody"),
      addTermForm: document.getElementById("add-term-form"),
      newTermInput: document.getElementById("new-term"),
      newRubyInput: document.getElementById("new-ruby"),
      actionButtons: ["btn-display", "btn-unanswer", "btn-edit"].map((id) => document.getElementById(id)),
      selectedInfo: document.getElementById("selected-info"),
      selectAllCheckbox: document.getElementById("select-all-checkbox"),
      batchUnanswerBtn: document.getElementById("btn-batch-unanswer"),
      clearButton: document.getElementById("btn-clear"),
      logsRefreshButton: document.getElementById("logs-refresh-button"),
      fetchDictionaryButton: document.getElementById("fetch-dictionary-button"),
      logSearch: document.getElementById("log-search"),
      logAutoscroll: document.getElementById("log-autoscroll"),
      logStream: document.getElementById("log-stream"),
      logsStreamView: document.getElementById("logs-stream-view"),
      loadingOverlay: document.getElementById("loading-overlay"),
      loadingText: document.getElementById("loading-text"),
      loaderSteps: document.getElementById("loader-steps"),
      copyrightYear: document.getElementById("copyright-year"),
      render: {
        indicator: document.querySelector(".render-indicator"),
        lamp: document.getElementById("render-lamp"),
        phase: document.getElementById("render-phase"),
        summary: document.getElementById("render-summary"),
        title: document.getElementById("render-title"),
        question: document.getElementById("render-question"),
        updated: document.getElementById("render-updated")
      }
    };

    const autoScroll = this.dom.logAutoscroll ? this.dom.logAutoscroll.checked : true;
    this.state = createInitialState(autoScroll);

    this.api = createApiClient(auth);

    this.lastUpdatedAt = 0;
    this.renderTicker = null;
    this.questionsUnsubscribe = null;
    this.displaySessionUnsubscribe = null;
    this.updateTriggerUnsubscribe = null;
    this.renderUnsubscribe = null;
    this.logsUpdateTimer = null;
    this.authFlow = "idle";
    this.pendingAuthUser = null;
    this.isAuthorized = false;
    this.dictionaryLoaded = false;
    this.preferredDictionaryOpen = false;
    this.preferredLogsOpen = false;

    this.handleRenderUpdate = this.handleRenderUpdate.bind(this);
    this.login = this.login.bind(this);
    this.logout = this.logout.bind(this);
    this.handleDisplay = this.handleDisplay.bind(this);
    this.handleUnanswer = this.handleUnanswer.bind(this);
    this.handleEdit = this.handleEdit.bind(this);
    this.clearTelop = this.clearTelop.bind(this);
    this.handleSelectAll = this.handleSelectAll.bind(this);
    this.handleBatchUnanswer = this.handleBatchUnanswer.bind(this);
    this.switchSubTab = this.switchSubTab.bind(this);
    this.fetchDictionary = this.fetchDictionary.bind(this);
    this.fetchLogs = this.fetchLogs.bind(this);
    this.addTerm = this.addTerm.bind(this);
    this.toggleDictionaryDrawer = this.toggleDictionaryDrawer.bind(this);
    this.toggleLogsDrawer = this.toggleLogsDrawer.bind(this);
    this.applyInitialLogsState = this.applyInitialLogsState.bind(this);
    this.updateCopyrightYear = this.updateCopyrightYear.bind(this);
  }

  init() {
    this.setupEventListeners();
    this.updateActionAvailability();
    this.attachRenderMonitor();
    this.applyInitialDictionaryState();
    this.applyInitialLogsState();
    this.updateCopyrightYear();
    onAuthStateChanged(auth, (user) => {
      if (this.authFlow === "prompting") {
        this.pendingAuthUser = user || null;
        return;
      }
      this.handleAuthState(user);
    });
  }

  setupEventListeners() {
    this.dom.loginButton?.addEventListener("click", this.login);
    document.querySelectorAll(".sub-tab-button").forEach((button) => {
      button.addEventListener("click", () => this.switchSubTab(button.dataset.subTab));
    });
    this.dom.dictionaryToggle?.addEventListener("click", () => this.toggleDictionaryDrawer());
    this.dom.logsToggle?.addEventListener("click", () => this.toggleLogsDrawer());
    this.dom.logsRefreshButton?.addEventListener("click", this.fetchLogs);
    this.dom.actionButtons[0]?.addEventListener("click", this.handleDisplay);
    this.dom.actionButtons[1]?.addEventListener("click", this.handleUnanswer);
    this.dom.actionButtons[2]?.addEventListener("click", this.handleEdit);
    this.dom.clearButton?.addEventListener("click", this.clearTelop);
    this.dom.fetchDictionaryButton?.addEventListener("click", this.fetchDictionary);
    this.dom.addTermForm?.addEventListener("submit", this.addTerm);
    this.dom.selectAllCheckbox?.addEventListener("change", this.handleSelectAll);
    this.dom.batchUnanswerBtn?.addEventListener("click", this.handleBatchUnanswer);
    this.dom.cardsContainer?.addEventListener("change", (event) => {
      if (event.target instanceof HTMLInputElement && event.target.classList.contains("row-checkbox")) {
        this.updateBatchButtonVisibility();
      }
    });
    if (this.dom.logSearch) {
      this.dom.logSearch.addEventListener("input", () => this.renderLogs());
    }
    if (this.dom.logAutoscroll) {
      this.dom.logAutoscroll.addEventListener("change", (event) => {
        this.state.autoScrollLogs = event.target.checked;
      });
    }
  }

  attachRenderMonitor() {
    if (this.renderUnsubscribe) {
      this.renderUnsubscribe();
    }
    this.renderUnsubscribe = onValue(renderRef, this.handleRenderUpdate, (error) => {
      console.error("Failed to monitor render state:", error);
    });
  }

  handleRenderUpdate(snapshot) {
    const value = snapshot.val() || {};
    this.setLamp(value.phase);
    const isHidden = value.phase === "hidden";
    const now = isHidden ? null : value.nowShowing || null;
    if (!now) {
      if (this.dom.render.title) this.dom.render.title.textContent = "（非表示）";
      if (this.dom.render.question) this.dom.render.question.textContent = "";
    } else {
      const name = (now.name || "").trim();
      if (this.dom.render.title) {
        const formattedName = formatOperatorName(name);
        if (!name) {
          this.dom.render.title.textContent = "—";
        } else if (name === "Pick Up Question") {
          this.dom.render.title.textContent = formattedName || "—";
        } else {
          this.dom.render.title.textContent = `ラジオネーム：${formattedName || name}`;
        }
      }
      if (this.dom.render.question) {
        this.dom.render.question.textContent = String(now.question || "").replace(/\s+/g, " ").trim();
      }
    }

    const updatedAt = normalizeUpdatedAt(value.updatedAt) || 0;
    const previous = this.lastUpdatedAt || 0;
    this.lastUpdatedAt = updatedAt;
    this.redrawUpdatedAt();
    if (updatedAt > previous) {
      this.dom.render.summary?.classList.add("is-updated");
      this.dom.render.indicator?.classList.add("is-updated");
      setTimeout(() => {
        this.dom.render.summary?.classList.remove("is-updated");
        this.dom.render.indicator?.classList.remove("is-updated");
      }, 800);
    }
    if (!this.renderTicker) {
      this.renderTicker = setInterval(() => {
        this.redrawUpdatedAt();
        this.refreshStaleness();
      }, 1000);
    }
    this.refreshStaleness();
  }

  setLamp(phase) {
    if (!this.dom.render.lamp) return;
    this.dom.render.lamp.className = "lamp";
    switch (phase) {
      case "visible":
        this.dom.render.lamp.classList.add("is-visible");
        break;
      case "showing":
      case "hiding":
        this.dom.render.lamp.classList.add("is-showing");
        break;
      case "hidden":
        this.dom.render.lamp.classList.add("is-hidden");
        break;
      case "error":
        this.dom.render.lamp.classList.add("is-error");
        break;
      default:
        this.dom.render.lamp.classList.add("is-hidden");
        break;
    }
    if (this.dom.render.phase) {
      this.dom.render.phase.textContent = phase || "-";
    }
  }

  redrawUpdatedAt() {
    if (!this.dom.render.updated) return;
    if (!this.lastUpdatedAt) {
      this.dom.render.updated.textContent = "—";
      return;
    }
    const timeText = new Date(this.lastUpdatedAt).toLocaleTimeString("ja-JP", { hour12: false });
    this.dom.render.updated.textContent = `${timeText}（${formatRelative(this.lastUpdatedAt)}）`;
  }

  refreshStaleness() {
    if (!this.dom.render.indicator) return;
    if (!this.lastUpdatedAt) {
      this.dom.render.indicator.classList.remove("is-stale");
      return;
    }
    const age = Date.now() - this.lastUpdatedAt;
    if (Number.isFinite(age) && age >= 30000) {
      this.dom.render.indicator.classList.add("is-stale");
    } else {
      this.dom.render.indicator.classList.remove("is-stale");
    }
  }

  async login() {
    const btn = this.dom.loginButton;
    const originalText = btn ? btn.textContent : "";
    try {
      this.authFlow = "prompting";
      this.showLoader("サインイン中…");
      if (btn) {
        btn.disabled = true;
        btn.classList.add("is-busy");
        btn.textContent = "サインイン中…";
      }
      await signInWithPopup(auth, provider);
    } catch (error) {
      console.error("Login failed:", error);
      showToast("ログインに失敗しました。", "error");
      this.hideLoader();
    } finally {
      this.authFlow = "done";
      if (btn) {
        btn.disabled = false;
        btn.classList.remove("is-busy");
        btn.textContent = originalText;
      }
      if (this.pendingAuthUser !== null) {
        const user = this.pendingAuthUser;
        this.pendingAuthUser = null;
        this.handleAuthState(user);
      }
    }
  }

  async logout() {
    try {
      await signOut(auth);
    } catch (error) {
      console.error("Logout failed:", error);
    }
    this.authFlow = "idle";
    this.pendingAuthUser = null;
    this.hideLoader();
  }

  async handleAuthState(user) {
    if (!user) {
      this.showLoggedOutState();
      return;
    }
    try {
      this.showLoader("権限を確認しています…");
      this.initLoaderSteps();
      this.setLoaderStep(0, "認証OK。ユーザー情報を確認中…");
      const result = await this.api.apiPost({ action: "fetchSheet", sheet: "users" });
      this.setLoaderStep(1, "在籍チェック中…");
      if (!result.success || !result.data) {
        throw new Error("ユーザー権限の確認に失敗しました。");
      }
      const authorizedUsers = result.data
        .map((item) => String(item["メールアドレス"] || "").trim().toLowerCase())
        .filter(Boolean);
      const loginEmail = String(user.email || "").trim().toLowerCase();
      if (!authorizedUsers.includes(loginEmail)) {
        showToast("あなたのアカウントはこのシステムへのアクセスが許可されていません。", "error");
        await this.logout();
        this.hideLoader();
        return;
      }

      this.setLoaderStep(2, "管理者権限の確認/付与…");
      try {
        await this.api.apiPost({ action: "ensureAdmin" });
      } catch (error) {
        console.warn("ensureAdmin non-fatal", error);
      }

      this.renderLoggedInUi(user);
      this.setLoaderStep(3, "初期ミラー実行中…");
      this.updateLoader("初期データを準備しています…");
      try {
        const snapshot = await get(questionsRef);
        if (!snapshot.exists()) {
          await this.api.apiPost({ action: "mirrorSheet" });
        }
      } catch (error) {
        console.warn("mirrorSheet skipped", error);
      }

      this.setLoaderStep(4, "購読開始…");
      this.updateLoader("データ同期中…");
      const firstSnapshot = await get(questionsRef);
      const firstValue = firstSnapshot.val() || {};
      this.state.allQuestions = Object.values(firstValue).map((item) => ({
        UID: item.uid,
        班番号: item.group ?? "",
        ラジオネーム: item.name,
        "質問・お悩み": item.question,
        回答済: !!item.answered,
        選択中: !!item.selecting,
        __ts: Number(item.ts || 0)
      }));
      await this.renderQuestions();
      this.startQuestionsStream();
      this.startDisplaySessionMonitor();
      this.setLoaderStep(5, "辞書取得…");
      await this.fetchDictionary();
      if (this.preferredDictionaryOpen) {
        this.toggleDictionaryDrawer(true, false);
      } else {
        this.toggleDictionaryDrawer(false, false);
      }
      this.setLoaderStep(6, "ログ取得…");
      await this.fetchLogs();
      if (this.preferredLogsOpen) {
        this.toggleLogsDrawer(true, false);
      } else {
        this.toggleLogsDrawer(false, false);
      }
      this.finishLoaderSteps("準備完了");
      this.hideLoader();
      showToast(`ようこそ、${user.displayName || ""}さん`, "success");
      this.startLogsUpdateMonitor();
    } catch (error) {
      console.error("Authorization check failed:", error);
      showToast("ユーザー権限の確認中にエラーが発生しました。", "error");
      await this.logout();
      this.hideLoader();
    }
  }

  renderLoggedInUi(user) {
    if (this.dom.loginContainer) this.dom.loginContainer.style.display = "none";
    if (this.dom.mainContainer) this.dom.mainContainer.style.display = "";
    if (this.dom.actionPanel) this.dom.actionPanel.style.display = "flex";
    this.isAuthorized = true;
    if (this.dom.userInfo) {
      this.dom.userInfo.innerHTML = "";
      const label = document.createElement("span");
      label.className = "user-label";
      const safeDisplayName = String(user.displayName || "").trim();
      const safeEmail = String(user.email || "").trim();
      label.textContent = safeDisplayName && safeEmail ? `${safeDisplayName} (${safeEmail})` : safeDisplayName || safeEmail || "";
      const logoutButton = document.createElement("button");
      logoutButton.id = "logout-button";
      logoutButton.type = "button";
      logoutButton.textContent = "ログアウト";
      logoutButton.className = "btn btn-ghost btn-sm";
      logoutButton.addEventListener("click", this.logout);
      this.dom.userInfo.append(label, logoutButton);
    }
  }

  showLoggedOutState() {
    if (this.dom.loginContainer) this.dom.loginContainer.style.display = "block";
    if (this.dom.mainContainer) this.dom.mainContainer.style.display = "none";
    if (this.dom.actionPanel) this.dom.actionPanel.style.display = "none";
    if (this.dom.userInfo) this.dom.userInfo.innerHTML = "";
    this.isAuthorized = false;
    this.dictionaryLoaded = false;
    this.toggleDictionaryDrawer(false, false);
    this.toggleLogsDrawer(false, false);
    this.cleanupRealtime();
    this.hideLoader();
  }

  cleanupRealtime() {
    if (this.questionsUnsubscribe) {
      this.questionsUnsubscribe();
      this.questionsUnsubscribe = null;
    }
    if (this.displaySessionUnsubscribe) {
      this.displaySessionUnsubscribe();
      this.displaySessionUnsubscribe = null;
    }
    if (this.updateTriggerUnsubscribe) {
      this.updateTriggerUnsubscribe();
      this.updateTriggerUnsubscribe = null;
    }
    if (this.renderTicker) {
      clearInterval(this.renderTicker);
      this.renderTicker = null;
    }
    this.logsUpdateTimer && clearTimeout(this.logsUpdateTimer);
    this.logsUpdateTimer = null;
    const autoScroll = this.dom.logAutoscroll ? this.dom.logAutoscroll.checked : true;
    this.state = createInitialState(autoScroll);
    if (this.dom.selectAllCheckbox) this.dom.selectAllCheckbox.checked = false;
    this.updateActionAvailability();
    this.updateBatchButtonVisibility();
    if (this.dom.cardsContainer) this.dom.cardsContainer.innerHTML = "";
    if (this.dom.logStream) this.dom.logStream.innerHTML = "";
  }

  startQuestionsStream() {
    if (this.questionsUnsubscribe) this.questionsUnsubscribe();
    this.questionsUnsubscribe = onValue(questionsRef, (snapshot) => {
      const value = snapshot.val() || {};
      this.state.allQuestions = Object.values(value).map((item) => ({
        UID: item.uid,
        班番号: item.group ?? "",
        ラジオネーム: item.name,
        "質問・お悩み": item.question,
        回答済: !!item.answered,
        選択中: !!item.selecting,
        __ts: Number(item.ts || 0)
      }));
      this.renderQuestions();
    });
  }

  startDisplaySessionMonitor() {
    if (this.displaySessionUnsubscribe) this.displaySessionUnsubscribe();
    this.displaySessionUnsubscribe = onValue(
      displaySessionRef,
      (snapshot) => {
        const data = snapshot.val() || null;
        const now = Date.now();
        const expiresAt = Number(data && data.expiresAt) || 0;
        const status = String((data && data.status) || "");
        const active = !!data && status === "active" && (!expiresAt || expiresAt > now);
        this.state.displaySession = data;
        this.state.displaySessionActive = active;
        if (this.state.displaySessionLastActive !== null && this.state.displaySessionLastActive !== active) {
          showToast(
            active ? "表示端末とのセッションが確立されました。" : "表示端末の接続が確認できません。",
            active ? "success" : "error"
          );
        }
        this.state.displaySessionLastActive = active;
        this.updateActionAvailability();
        this.updateBatchButtonVisibility();
      },
      (error) => {
        console.error("Failed to monitor display session:", error);
      }
    );
  }

  startLogsUpdateMonitor() {
    if (this.updateTriggerUnsubscribe) this.updateTriggerUnsubscribe();
    this.updateTriggerUnsubscribe = onValue(updateTriggerRef, (snapshot) => {
      if (!snapshot.exists()) return;
      if (this.logsUpdateTimer) clearTimeout(this.logsUpdateTimer);
      this.logsUpdateTimer = setTimeout(() => this.fetchLogs(), 150);
    });
  }

  async fetchDictionary() {
    try {
      const result = await this.api.apiPost({ action: "fetchSheet", sheet: "dictionary" });
      if (!result.success) return;
      if (this.dom.dictionaryTableBody) this.dom.dictionaryTableBody.innerHTML = "";
      (result.data || []).forEach((item) => {
        const tr = document.createElement("tr");
        const toggleBtn = document.createElement("button");
        toggleBtn.textContent = item.enabled ? "無効にする" : "有効にする";
        toggleBtn.type = "button";
        toggleBtn.className = "btn btn-ghost btn-sm";
        toggleBtn.addEventListener("click", () => this.toggleTerm(item.term, !item.enabled));
        const deleteBtn = document.createElement("button");
        deleteBtn.textContent = "削除";
        deleteBtn.type = "button";
        deleteBtn.className = "btn btn-danger btn-sm";
        deleteBtn.addEventListener("click", () => this.deleteTerm(item.term));
        tr.innerHTML = `
          <td>${escapeHtml(item.term)}</td>
          <td>${escapeHtml(item.ruby)}</td>
          <td>${item.enabled ? "有効" : "無効"}</td>
        `;
        const actionTd = document.createElement("td");
        actionTd.className = "table-actions";
        actionTd.append(toggleBtn, deleteBtn);
        tr.appendChild(actionTd);
        if (!item.enabled) tr.classList.add("disabled");
        this.dom.dictionaryTableBody?.appendChild(tr);
      });
      this.dictionaryLoaded = true;
      const enabledOnly = (result.data || []).filter((item) => item.enabled === true);
      await set(dictionaryRef, enabledOnly);
    } catch (error) {
      alert("辞書の取得に失敗: " + error.message);
    }
  }

  async fetchLogs() {
    try {
      const result = await this.api.apiPost({ action: "fetchSheet", sheet: "logs" });
      if (result.success) {
        this.state.allLogs = result.data || [];
        this.renderLogs();
      }
    } catch (error) {
      console.error("ログの取得に失敗:", error);
    }
  }

  renderLogs() {
    const rows = this.applyLogFilters(this.state.allLogs || []);
    this.renderLogsStream(rows);
  }

  applyLogFilters(logs) {
    const query = (this.dom.logSearch?.value || "").trim().toLowerCase();
    if (!query) return logs;
    return logs.filter((row) => {
      const rawTs = row.Timestamp ?? row.timestamp ?? row["時刻"] ?? row["タイムスタンプ"] ?? "";
      const tsText = (parseLogTimestamp(rawTs)?.toLocaleString("ja-JP", { timeZone: "Asia/Tokyo" }) || String(rawTs)).toLowerCase();
      const user = String(row.User ?? row.user ?? row["ユーザー"] ?? "").toLowerCase();
      const action = String(row.Action ?? row.action ?? row["アクション"] ?? "").toLowerCase();
      const details = String(row.Details ?? row.details ?? row["詳細"] ?? "").toLowerCase();
      const level = getLogLevel(row).toLowerCase();
      return tsText.includes(query) || user.includes(query) || action.includes(query) || details.includes(query) || level.includes(query);
    });
  }

  renderLogsStream(rows) {
    if (!this.dom.logStream) return;
    const max = 500;
    const viewRows = rows.slice(-max);
    this.dom.logStream.innerHTML = "";
    for (const log of viewRows) {
      const rawTs = log.Timestamp ?? log.timestamp ?? log["時刻"] ?? log["タイムスタンプ"] ?? "";
      const d = parseLogTimestamp(rawTs);
      const tsText = d ? d.toLocaleString("ja-JP", { timeZone: "Asia/Tokyo" }) : String(rawTs || "");
      const user = String(log.User ?? "");
      const action = String(log.Action ?? "");
      const details = String(log.Details ?? "");
      const level = getLogLevel(log);
      const line = document.createElement("div");
      line.className = `log-line lvl-${level}`;
      line.innerHTML =
        `<span class="ts">[${escapeHtml(tsText)}]</span> ` +
        `<span class="badge level ${escapeHtml(level)}">${escapeHtml(level.toUpperCase())}</span> ` +
        `<span class="badge user">@${escapeHtml(user)}</span> ` +
        `<span class="badge action">${escapeHtml(action.toUpperCase())}</span> ` +
        `<span class="details">${escapeHtml(details)}</span>`;
      this.dom.logStream.appendChild(line);
    }
    if (this.state.autoScrollLogs) {
      this.dom.logStream.scrollTop = this.dom.logStream.scrollHeight;
    }
  }

  applyInitialDictionaryState() {
    let saved = "0";
    try {
      saved = localStorage.getItem(DICTIONARY_STATE_KEY) || "0";
    } catch (error) {
      saved = "0";
    }
    this.preferredDictionaryOpen = saved === "1";
    this.toggleDictionaryDrawer(false, false);
  }

  toggleDictionaryDrawer(force, persist = true) {
    const body = document.body;
    if (!body) return;
    const currentOpen = body.classList.contains("dictionary-open");
    const nextOpen = typeof force === "boolean" ? force : !currentOpen;
    body.classList.toggle("dictionary-open", nextOpen);
    body.classList.toggle("dictionary-collapsed", !nextOpen);
    if (this.dom.dictionaryPanel) {
      if (nextOpen) {
        this.dom.dictionaryPanel.removeAttribute("hidden");
      } else {
        this.dom.dictionaryPanel.setAttribute("hidden", "");
      }
    }
    if (this.dom.dictionaryToggle) {
      this.dom.dictionaryToggle.setAttribute("aria-expanded", String(nextOpen));
      this.dom.dictionaryToggle.setAttribute("aria-label", nextOpen ? "ルビ辞書管理を閉じる" : "ルビ辞書管理を開く");
    }
    if (persist) {
      try {
        localStorage.setItem(DICTIONARY_STATE_KEY, nextOpen ? "1" : "0");
      } catch (error) {
        console.debug("dictionary toggle state not persisted", error);
      }
      this.preferredDictionaryOpen = nextOpen;
    }
    if (nextOpen && this.isAuthorized && !this.dictionaryLoaded) {
      this.fetchDictionary().catch((error) => console.error("辞書の読み込みに失敗しました", error));
    }
  }

  applyInitialLogsState() {
    let saved = "0";
    try {
      saved = localStorage.getItem(LOGS_STATE_KEY) || "0";
    } catch (error) {
      saved = "0";
    }
    const shouldOpen = saved === "1";
    this.preferredLogsOpen = shouldOpen;
    this.toggleLogsDrawer(shouldOpen, false);
  }

  toggleLogsDrawer(force, persist = true) {
    const body = document.body;
    if (!body) return;
    const currentOpen = body.classList.contains("logs-open");
    const nextOpen = typeof force === "boolean" ? force : !currentOpen;
    body.classList.toggle("logs-open", nextOpen);
    body.classList.toggle("logs-collapsed", !nextOpen);
    if (this.dom.logsPanel) {
      if (nextOpen) {
        this.dom.logsPanel.removeAttribute("hidden");
      } else {
        this.dom.logsPanel.setAttribute("hidden", "");
      }
    }
    if (this.dom.logsToggle) {
      this.dom.logsToggle.setAttribute("aria-expanded", String(nextOpen));
      this.dom.logsToggle.setAttribute("aria-label", nextOpen ? "操作ログを閉じる" : "操作ログを開く");
      this.dom.logsToggle.setAttribute("title", nextOpen ? "操作ログを閉じる" : "操作ログを開く");
    }
    if (persist) {
      try {
        localStorage.setItem(LOGS_STATE_KEY, nextOpen ? "1" : "0");
      } catch (error) {
        console.debug("logs toggle state not persisted", error);
      }
      this.preferredLogsOpen = nextOpen;
    }
    if (nextOpen && (!Array.isArray(this.state.allLogs) || this.state.allLogs.length === 0)) {
      this.fetchLogs().catch((error) => console.error("ログの読み込みに失敗しました", error));
    }
  }

  updateCopyrightYear() {
    if (!this.dom.copyrightYear) return;
    const currentYear = new Date().getFullYear();
    if (currentYear <= 2025) {
      this.dom.copyrightYear.textContent = "2025";
    } else {
      this.dom.copyrightYear.textContent = `2025 - ${currentYear}`;
    }
  }

  async renderQuestions() {
    if (!this.dom.cardsContainer) return;
    let list = this.state.allQuestions.filter((item) => {
      const isPuq = item["ラジオネーム"] === "Pick Up Question";
      return this.state.currentSubTab === "puq" ? isPuq : !isPuq;
    });
    const viewingPuqTab = this.state.currentSubTab === "puq";
    list.sort((a, b) => {
      if (viewingPuqTab) {
        const ta = String(a["質問・お悩み"] ?? "");
        const tb = String(b["質問・お悩み"] ?? "");
        const t = ta.localeCompare(tb, "ja", { numeric: true, sensitivity: "base" });
        if (t) return t;
        const da = a.__ts || 0;
        const db = b.__ts || 0;
        if (da !== db) return da - db;
        return String(a.UID).localeCompare(String(b.UID));
      }
      const da = a.__ts || 0;
      const db = b.__ts || 0;
      if (da !== db) return da - db;
      const na = String(a["ラジオネーム"] ?? "");
      const nb = String(b["ラジオネーム"] ?? "");
      const n = na.localeCompare(nb, "ja", { numeric: true, sensitivity: "base" });
      if (n) return n;
      return String(a.UID).localeCompare(String(b.UID));
    });

    const snapshot = await get(telopRef);
    const live = snapshot.val();
    const selectedUid = this.state.selectedRowData ? String(this.state.selectedRowData.uid) : null;
    let nextSelection = null;

    this.dom.cardsContainer.innerHTML = "";
    list.forEach((item) => {
      const isAnswered = item["回答済"] === true;
      const status = item["選択中"] ? "live" : isAnswered ? "answered" : "pending";
      const statusText = status === "live" ? "表示中" : status === "answered" ? "回答済" : "未回答";
      const card = document.createElement("article");
      card.className = `q-card ${status === "live" ? "is-live" : ""} ${isAnswered ? "is-answered" : "is-pending"}`;
      const isPuq = item["ラジオネーム"] === "Pick Up Question";
      if (isPuq) {
        card.classList.add("is-puq");
      }
      card.dataset.uid = String(item.UID);
      if (live && live.name === item["ラジオネーム"] && live.question === item["質問・お悩み"]) {
        card.classList.add("now-displaying");
        if (this.state.lastDisplayedUid === item.UID) {
          card.classList.add("flash");
          card.addEventListener(
            "animationend",
            () => card.classList.remove("flash"),
            { once: true }
          );
          this.state.lastDisplayedUid = null;
        }
      }
      const uid = String(item.UID);
      if (uid === selectedUid) {
        card.classList.add("is-selected");
        nextSelection = {
          uid,
          name: item["ラジオネーム"],
          question: item["質問・お悩み"],
          isAnswered
        };
      }
      const rawName = item["ラジオネーム"];
<<<<<<< HEAD
      const displayName = formatOperatorName(rawName) || "—";
      const groupLabel = String(item["班番号"] ?? "").trim();
      const groupMarkup = groupLabel
        ? `<span class="q-group" aria-label="班番号">${escapeHtml(groupLabel)}</span>`
        : "";
=======
      const displayName = formatOperatorName(rawName);
      const nameMarkup = isPuq
        ? `<span class="q-name q-name--puq" aria-label="Pick Up Question">${escapeHtml(displayName)}</span>`
        : `<span class="q-name">${escapeHtml(displayName)}</span>`;
>>>>>>> 7b71b5f4

      card.innerHTML = `
        <header class="q-head">
          <div class="q-title">
<<<<<<< HEAD
            <span class="q-name">${escapeHtml(displayName)}</span>
=======
            ${nameMarkup}
>>>>>>> 7b71b5f4
          </div>
          <div class="q-meta">
            ${groupMarkup}
            <span class="chip chip--${status}">${statusText}</span>
            <label class="q-check" aria-label="この質問をバッチ選択">
              <input type="checkbox" class="row-checkbox" data-uid="${escapeHtml(uid)}">
              <span class="visually-hidden">選択</span>
            </label>
          </div>
        </header>
        <div class="q-text">${escapeHtml(item["質問・お悩み"])}</div>
      `;
      card.addEventListener("click", (event) => {
        const target = event.target;
        if (target instanceof Element && target.closest(".q-check")) return;
        this.dom.cardsContainer?.querySelectorAll(".q-card").forEach((el) => el.classList.remove("is-selected"));
        card.classList.add("is-selected");
        this.state.selectedRowData = {
          uid,
          name: item["ラジオネーム"],
          question: item["質問・お悩み"],
          isAnswered
        };
        this.updateActionAvailability();
      });
      this.dom.cardsContainer.appendChild(card);
    });

    if (selectedUid && nextSelection) {
      this.state.selectedRowData = nextSelection;
      this.updateActionAvailability();
    } else if (!list.some((item) => String(item.UID) === selectedUid)) {
      this.state.selectedRowData = null;
      this.updateActionAvailability();
    }
    this.updateBatchButtonVisibility();
  }

  async handleDisplay() {
    if (!this.state.displaySessionActive) {
      showToast("表示端末が接続されていません。", "error");
      return;
    }
    if (!this.state.selectedRowData || this.state.selectedRowData.isAnswered) return;
    const snapshot = await get(telopRef);
    const previousTelop = snapshot.val();
    try {
      const updates = {};
      if (previousTelop) {
        const prev = this.state.allQuestions.find(
          (q) => q["ラジオネーム"] === previousTelop.name && q["質問・お悩み"] === previousTelop.question
        );
        if (prev) {
          updates[`questions/${prev.UID}/selecting`] = false;
          updates[`questions/${prev.UID}/answered`] = true;
        }
      }
      updates[`questions/${this.state.selectedRowData.uid}/selecting`] = true;
      updates[`questions/${this.state.selectedRowData.uid}/answered`] = false;
      await update(ref(database), updates);
      await set(telopRef, {
        name: this.state.selectedRowData.name,
        question: this.state.selectedRowData.question
      });
      this.api.fireAndForgetApi({ action: "updateSelectingStatus", uid: this.state.selectedRowData.uid });
      if (previousTelop) {
        const prev = this.state.allQuestions.find(
          (q) => q["ラジオネーム"] === previousTelop.name && q["質問・お悩み"] === previousTelop.question
        );
        if (prev) {
          this.api.fireAndForgetApi({ action: "updateStatus", uid: prev.UID, status: true });
        }
      }
      this.state.lastDisplayedUid = this.state.selectedRowData.uid;
      this.api.logAction("DISPLAY", `RN: ${this.state.selectedRowData.name}`);
      const displayLabel = formatOperatorName(this.state.selectedRowData.name) || this.state.selectedRowData.name;
      showToast(`「${displayLabel}」の質問を表示しました。`, "success");
    } catch (error) {
      showToast("表示処理中にエラーが発生しました: " + error.message, "error");
    }
  }

  async handleEdit() {
    if (!this.state.selectedRowData) return;
    const newText = prompt("質問内容を編集してください：", this.state.selectedRowData.question);
    if (newText === null || newText.trim() === this.state.selectedRowData.question.trim()) return;
    try {
      await update(ref(database, `questions/${this.state.selectedRowData.uid}`), { question: newText.trim() });
      this.api.fireAndForgetApi({ action: "editQuestion", uid: this.state.selectedRowData.uid, text: newText.trim() });
      this.api.logAction("EDIT", `UID: ${this.state.selectedRowData.uid}`);
      showToast("質問を更新しました。", "success");
    } catch (error) {
      showToast("通信エラー: " + error.message, "error");
    }
  }

  async clearTelop() {
    if (!this.state.displaySessionActive) {
      showToast("表示端末が接続されていません。", "error");
      return;
    }
    const snapshot = await get(telopRef);
    const previousTelop = snapshot.val();
    try {
      const updates = {};
      const selectingItems = this.state.allQuestions.filter((item) => item["選択中"] === true);
      selectingItems.forEach((item) => {
        updates[`questions/${item.UID}/selecting`] = false;
      });
      if (previousTelop) {
        const prevItem = this.state.allQuestions.find(
          (q) => q["ラジオネーム"] === previousTelop.name && q["質問・お悩み"] === previousTelop.question
        );
        if (prevItem) {
          updates[`questions/${prevItem.UID}/answered`] = true;
          this.api.fireAndForgetApi({ action: "updateStatus", uid: prevItem.UID, status: true });
        }
      }
      if (Object.keys(updates).length > 0) {
        await update(ref(database), updates);
      }
      await remove(telopRef);
      this.api.fireAndForgetApi({ action: "clearSelectingStatus" });
      this.api.logAction("CLEAR");
      showToast("テロップを消去しました。", "success");
    } catch (error) {
      showToast("テロップの消去中にエラーが発生しました: " + error.message, "error");
    }
  }

  handleUnanswer() {
    if (!this.state.displaySessionActive) {
      showToast("表示端末が接続されていません。", "error");
      return;
    }
    if (!this.state.selectedRowData || !this.state.selectedRowData.isAnswered) return;
    const displayLabel = formatOperatorName(this.state.selectedRowData.name) || this.state.selectedRowData.name;
    if (!confirm(`「${displayLabel}」の質問を「未回答」に戻しますか？`)) return;
    update(ref(database, `questions/${this.state.selectedRowData.uid}`), { answered: false });
    this.api.fireAndForgetApi({ action: "updateStatus", uid: this.state.selectedRowData.uid, status: false });
  }

  handleSelectAll(event) {
    this.dom.cardsContainer
      ?.querySelectorAll(".row-checkbox")
      .forEach((checkbox) => {
        checkbox.checked = event.target.checked;
      });
    this.updateBatchButtonVisibility();
  }

  handleBatchUnanswer() {
    if (!this.state.displaySessionActive) {
      showToast("表示端末が接続されていません。", "error");
      return;
    }
    const checkedBoxes = this.dom.cardsContainer?.querySelectorAll(".row-checkbox:checked");
    if (!checkedBoxes || checkedBoxes.length === 0) return;
    if (!confirm(`${checkedBoxes.length}件の質問を「未回答」に戻しますか？`)) return;
    const uidsToUpdate = Array.from(checkedBoxes).map((checkbox) => checkbox.dataset.uid);
    const updates = {};
    for (const uid of uidsToUpdate) {
      updates[`questions/${uid}/answered`] = false;
    }
    update(ref(database), updates);
    this.api.fireAndForgetApi({ action: "batchUpdateStatus", uids: uidsToUpdate, status: false });
  }

  switchSubTab(tabName) {
    if (!tabName) return;
    this.state.currentSubTab = tabName;
    document.querySelectorAll(".sub-tab-button").forEach((button) => {
      button.classList.toggle("active", button.dataset.subTab === tabName);
    });
    this.renderQuestions();
  }

  updateActionAvailability() {
    const active = !!this.state.displaySessionActive;
    const selection = this.state.selectedRowData;
    this.dom.actionButtons.forEach((button) => {
      if (button) button.disabled = true;
    });
    if (this.dom.clearButton) this.dom.clearButton.disabled = !active;
    if (!this.dom.selectedInfo) {
      this.updateBatchButtonVisibility();
      return;
    }
    if (!active) {
      this.dom.selectedInfo.textContent = "表示端末が接続されていません";
      this.updateBatchButtonVisibility();
      return;
    }
    if (!selection) {
      this.dom.selectedInfo.textContent = "行を選択してください";
      this.updateBatchButtonVisibility();
      return;
    }
    this.dom.actionButtons.forEach((button) => {
      if (button) button.disabled = false;
    });
    if (this.dom.actionButtons[0]) this.dom.actionButtons[0].disabled = !!selection.isAnswered;
    if (this.dom.actionButtons[1]) this.dom.actionButtons[1].disabled = !selection.isAnswered;
    const safeName = formatOperatorName(selection.name) || "—";
    this.dom.selectedInfo.textContent = `選択中: ${safeName}`;
    this.updateBatchButtonVisibility();
  }

  updateBatchButtonVisibility() {
    if (!this.dom.batchUnanswerBtn) return;
    const active = !!this.state.displaySessionActive;
    const checkedCount = active ? this.dom.cardsContainer?.querySelectorAll(".row-checkbox:checked").length || 0 : 0;
    this.dom.batchUnanswerBtn.style.display = active && checkedCount > 0 ? "inline-block" : "none";
    this.dom.batchUnanswerBtn.disabled = !active || checkedCount === 0;
  }

  async addTerm(event) {
    event.preventDefault();
    const term = this.dom.newTermInput?.value.trim();
    const ruby = this.dom.newRubyInput?.value.trim();
    if (!term || !ruby) return;
    try {
      const result = await this.api.apiPost({ action: "addTerm", term, ruby });
      if (result.success) {
        if (this.dom.newTermInput) this.dom.newTermInput.value = "";
        if (this.dom.newRubyInput) this.dom.newRubyInput.value = "";
        await this.fetchDictionary();
      } else {
        showToast("追加失敗: " + result.error, "error");
      }
    } catch (error) {
      showToast("通信エラー: " + error.message, "error");
    }
  }

  async deleteTerm(term) {
    if (!confirm(`「${term}」を辞書から削除しますか？`)) return;
    try {
      const result = await this.api.apiPost({ action: "deleteTerm", term });
      if (result.success) {
        await this.fetchDictionary();
      } else {
        showToast("削除失敗: " + result.error, "error");
      }
    } catch (error) {
      showToast("通信エラー: " + error.message, "error");
    }
  }

  async toggleTerm(term, newStatus) {
    try {
      const result = await this.api.apiPost({ action: "toggleTerm", term, enabled: newStatus });
      if (result.success) {
        await this.fetchDictionary();
      } else {
        showToast("状態の更新失敗: " + result.error, "error");
      }
    } catch (error) {
      showToast("通信エラー: " + error.message, "error");
    }
  }

  showLoader(message) {
    if (this.dom.loadingOverlay) this.dom.loadingOverlay.removeAttribute("hidden");
    this.updateLoader(message);
    document.body?.setAttribute("aria-busy", "true");
  }

  updateLoader(message) {
    if (message && this.dom.loadingText) this.dom.loadingText.textContent = message;
  }

  hideLoader() {
    if (this.dom.loadingOverlay) this.dom.loadingOverlay.setAttribute("hidden", "");
    document.body?.removeAttribute("aria-busy");
  }

  initLoaderSteps() {
    if (!this.dom.loaderSteps) return;
    this.dom.loaderSteps.innerHTML = STEP_LABELS.map((label, index) => `<li data-step="${index}">${escapeHtml(label)}</li>`).join("");
  }

  setLoaderStep(stepIndex, message) {
    this.updateLoader(message);
    if (!this.dom.loaderSteps) return;
    const items = this.dom.loaderSteps.querySelectorAll("li");
    items.forEach((item, index) => {
      item.classList.toggle("current", index === stepIndex);
      item.classList.toggle("done", index < stepIndex);
    });
  }

  finishLoaderSteps(message = "準備完了") {
    this.setLoaderStep(STEP_LABELS.length - 1, message);
  }
}

const appInstance = new OperatorApp();
appInstance.init();
<|MERGE_RESOLUTION|>--- conflicted
+++ resolved
@@ -104,13 +104,7 @@
 }
 
 function formatOperatorName(name) {
-<<<<<<< HEAD
   return String(name ?? "").trim();
-=======
-  const trimmed = String(name ?? "").trim();
-  if (!trimmed) return "";
-  return trimmed === "Pick Up Question" ? "PUQ" : trimmed;
->>>>>>> 7b71b5f4
 }
 
 function normKey(key) {
@@ -974,27 +968,16 @@
         };
       }
       const rawName = item["ラジオネーム"];
-<<<<<<< HEAD
       const displayName = formatOperatorName(rawName) || "—";
       const groupLabel = String(item["班番号"] ?? "").trim();
       const groupMarkup = groupLabel
         ? `<span class="q-group" aria-label="班番号">${escapeHtml(groupLabel)}</span>`
         : "";
-=======
-      const displayName = formatOperatorName(rawName);
-      const nameMarkup = isPuq
-        ? `<span class="q-name q-name--puq" aria-label="Pick Up Question">${escapeHtml(displayName)}</span>`
-        : `<span class="q-name">${escapeHtml(displayName)}</span>`;
->>>>>>> 7b71b5f4
 
       card.innerHTML = `
         <header class="q-head">
           <div class="q-title">
-<<<<<<< HEAD
             <span class="q-name">${escapeHtml(displayName)}</span>
-=======
-            ${nameMarkup}
->>>>>>> 7b71b5f4
           </div>
           <div class="q-meta">
             ${groupMarkup}
