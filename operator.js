import { initializeApp } from "https://www.gstatic.com/firebasejs/10.12.2/firebase-app.js";
import { getDatabase, ref, set, update, remove, get, onValue, off } from "https://www.gstatic.com/firebasejs/10.12.2/firebase-database.js";
import {
    initializeAuth,
    browserSessionPersistence,
    browserPopupRedirectResolver,
    GoogleAuthProvider,
    signInWithPopup,
    signOut,
    onAuthStateChanged
} from "https://www.gstatic.com/firebasejs/10.12.2/firebase-auth.js";

const firebaseConfig = {
    apiKey: "AIzaSyBh54ZKsM6uNph61QrP-Ypu7bzU_PHbNcY",
    authDomain: "subtitle-output-system-9bc14.firebaseapp.com",
    databaseURL: "https://subtitle-output-system-9bc14-default-rtdb.asia-southeast1.firebasedatabase.app",
    projectId: "subtitle-output-system-9bc14",
    storageBucket: "subtitle-output-system-9bc14.firebasestorage.app",
    messagingSenderId: "378400426909",
    appId: "1:378400426909:web:f1549aad61e3f7aacebd74"
};

const GAS_API_URL = 'https://script.google.com/macros/s/AKfycbxYtklsVbr2OmtaMISPMw0x2u0shjiUdwkym2oTZW7Xk14pcWxXG1lTcVC2GZAzjobapQ/exec'; 

// --- 初期化処理 ---
const app = initializeApp(firebaseConfig);
const database = getDatabase(app);
// ★ Display 側の状態ランプ購読
const renderRef = ref(database, 'render_state');
const displaySessionRef = ref(database, 'render_control/session');
const questionsRef = ref(database, 'questions');
const lampEl = document.getElementById('render-lamp');
const phaseEl = document.getElementById('render-phase');
const sumEl    = document.getElementById('render-summary');
const titleEl  = document.getElementById('render-title');
const qEl      = document.getElementById('render-question');
const updEl    = document.getElementById('render-updated');
const indicatorEl = document.querySelector('.render-indicator'); // ★ “古さ”の視覚表示に使用
let lastUpdatedAt = 0;
let renderTicker = null;

function setLamp(phase){
    lampEl.className = 'lamp';
    switch (phase) {
        case 'visible': lampEl.classList.add('is-visible'); break;
        case 'showing':
        case 'hiding':  lampEl.classList.add('is-showing'); break;
        case 'hidden':  lampEl.classList.add('is-hidden');  break;
        case 'error':   lampEl.classList.add('is-error');   break;
        default:        lampEl.classList.add('is-hidden');  break;
    }
    phaseEl.textContent = phase || '-';
}

  function normalizeUpdatedAt(u){
    if (!u) return 0;
    if (typeof u === 'number') return u;        // RTDB: serverTimestamp → number(millis)
    if (u.seconds) return u.seconds*1000;       // もしオブジェクト形式なら
    return 0;
  }
  function formatRelative(ms){
    if (!ms) return '—';
    const diff = Math.max(0, Date.now() - ms);
    const s = Math.floor(diff/1000);
    if (s < 60) return `${s}秒前`;
    const m = Math.floor(s/60);
    if (m < 60) return `${m}分前`;
    const h = Math.floor(m/60);
    if (h < 24) return `${h}時間前`;
    const d = Math.floor(h/24);
    return `${d}日前`;
  }

  onValue(renderRef, (snap)=>{
    const v = snap.val() || {};
    setLamp(v.phase);
    // 表示内容の反映（hidden のときは中身が来ていても“非表示”優先）
    const isHidden = v.phase === 'hidden';
    const now = isHidden ? null : (v.nowShowing || null);
    if (!now){
      titleEl.textContent = '（非表示）';
      qEl.textContent     = '';
    }else{
      const name = (now.name || '').trim();
      // “Pick Up Question” なら「ラジオネーム：」は付けない
      titleEl.textContent = name === 'Pick Up Question' ? name : `ラジオネーム：${name}`;
      qEl.textContent     = (now.question || '').replace(/\s+/g,' ').trim();
    }
    // 更新時刻（前回値と比較してフラッシュ）
    const at = normalizeUpdatedAt(v.updatedAt) || 0;
    const prev = lastUpdatedAt || 0;
    if (at > 0) {
      lastUpdatedAt = at;
      redrawUpdatedAt();
    } else {
      lastUpdatedAt = 0;
      redrawUpdatedAt();
    }
    if (at > prev){
      sumEl.classList.add('is-updated');
      document.querySelector('.render-indicator')?.classList.add('is-updated');
      setTimeout(()=>{
        sumEl.classList.remove('is-updated');
        document.querySelector('.render-indicator')?.classList.remove('is-updated');
      }, 800);
    }
    // ticker を起動（多重起動防止）
    if (!renderTicker){
      // 相対時刻と“古さ”の状態を毎秒更新
      renderTicker = setInterval(()=>{ redrawUpdatedAt(); refreshStaleness(); }, 1000);
     }
    // 値が来たタイミングでも一度だけ評価
    refreshStaleness();
  });

// タブを閉じたら消えるセッション保存 + ポップアップ resolver を設定
const auth = initializeAuth(app, {
  persistence: browserSessionPersistence,
  popupRedirectResolver: browserPopupRedirectResolver
});
const provider = new GoogleAuthProvider();
provider.setCustomParameters({ prompt: 'select_account' });
const telopRef = ref(database, 'currentTelop');
const updateTriggerRef = ref(database, 'update_trigger');

// === 追加: 認証フローのゲート用フラグ ===
let _authFlow = 'idle';           // 'idle' | 'prompting' | 'done'
let _pendingAuthUser = null;      // prompting 中に onAuthStateChanged が渡してくる user を一時保持
// ローダー制御
function showLoader(msg){ document.getElementById('loading-overlay')?.removeAttribute('hidden'); updateLoader(msg); document.body.setAttribute('aria-busy','true'); }
function updateLoader(msg){ if (msg) { const t = document.getElementById('loading-text'); if (t) t.textContent = msg; } }
function hideLoader(){ document.getElementById('loading-overlay')?.setAttribute('hidden',''); document.body.removeAttribute('aria-busy'); }

// ===== 追加：段階ステップ（loader-steps が無ければ黙って何もしない） =====
const domSteps = { list: document.getElementById('loader-steps') };
const STEP_LABELS = [
  '認証', '在籍チェック', '管理者付与',
  '初期ミラー', '購読開始', '辞書取得', 'ログ取得', '準備完了'
];
function initLoaderSteps(){
  if (!domSteps.list) return;
  domSteps.list.innerHTML = STEP_LABELS.map((s,i)=>`<li data-step="${i}">${escapeHtml(s)}</li>`).join('');
}
function setStep(i, message){
  if (message) updateLoader(message);
  if (!domSteps.list) return;
  const items = domSteps.list.querySelectorAll('li');
  items.forEach((li, idx) => {
    li.classList.toggle('current', idx === i);
    li.classList.toggle('done', idx < i);
  });
}
function finishSteps(msg){ setStep(STEP_LABELS.length - 1, msg || '準備完了'); }


// 認証後の共通処理（元の onAuthStateChanged 内の “user あり” 分岐をそのまま移植）
async function handleAfterLogin(user) {
  if (!user) {
    // --- ログアウト時 ---
    dom.loginContainer.style.display = 'block';
    dom.mainContainer.style.display = 'none';
    dom.actionPanel.style.display = 'none';
    dom.userInfo.innerHTML = '';
    cleanupSubscriptions();
    hideLoader();
    setDisplayApprovalFeedback('');
    return;
  }
  try {
    showLoader('権限を確認しています…');
    initLoaderSteps();
    setStep(0, '認証OK。ユーザー情報を確認中…');
    const result = await apiPost({ action: 'fetchSheet', sheet: 'users' });
    setStep(1, '在籍チェック中…');
      if (result.success && result.data) {
        const authorizedUsers = result.data
          .map(item => String(item['メールアドレス'] || '').trim().toLowerCase())
          .filter(Boolean);
        const loginEmail = String(user.email || '').trim().toLowerCase();
        if (authorizedUsers.includes(loginEmail)) {
        // ★ 管理者付与を“毎回”試す（冪等）: ルールで /admins 読めないため読まずに実行
        setStep(2, '管理者権限の確認/付与…');
        try {
          await apiPost({ action: 'ensureAdmin' });
        } catch (e) {
          // users未在籍などはここに来るが致命ではない
          console.warn('ensureAdmin non-fatal:', e);
        }
        dom.loginContainer.style.display = 'none';
        dom.mainContainer.style.display = 'flex';
        dom.actionPanel.style.display = 'flex';
        // 表示名・メールアドレスはテキストノードとして挿入し、XSS を防止
        dom.userInfo.innerHTML = '';
        const userLabel = document.createElement('span');
        userLabel.className = 'user-label';
        const safeDisplayName = String(user.displayName || '').trim();
        const safeEmail = String(user.email || '').trim();
        userLabel.textContent = safeDisplayName && safeEmail
          ? `${safeDisplayName} (${safeEmail})`
          : (safeDisplayName || safeEmail || '');
        const logoutBtn = document.createElement('button');
        logoutBtn.id = 'logout-button';
        logoutBtn.type = 'button';
        logoutBtn.textContent = 'ログアウト';
        dom.userInfo.append(userLabel, logoutBtn);
        logoutBtn.addEventListener('click', logout);
        // 初回だけシート→RTDB ミラー（空なら）
        setStep(3, '初期ミラー実行中…');
        updateLoader('初期データを準備しています…');
        try {
          const s = await get(questionsRef);
          if (!s.exists()) await apiPost({ action: 'mirrorSheet' });
        } catch(_) {}
        // RTDB 初回データを取得 → UI へ反映 → ストリーム購読開始
        setStep(4, '購読開始…');
        updateLoader('データ同期中…');
        const first = await get(questionsRef);
        const m = first.val() || {};
        state.allQuestions = Object.values(m).map(x => ({
          'UID': x.uid, 'ラジオネーム': x.name, '質問・お悩み': x.question,
          '回答済': !!x.answered, '選択中': !!x.selecting,
        }));
        renderQuestions();
        startQuestionsStream(); // ← 以後リアルタイム
        startDisplaySessionMonitor();
        // 他パネルの初期読み込み
        setStep(5, '辞書取得…');
        await fetchDictionary();
        setStep(6, 'ログ取得…');
        await fetchLogs();
        finishSteps('準備完了');
        hideLoader();
        showToast(`ようこそ、${user.displayName}さん`, 'success');
        // update_trigger の購読（logs のリアルタイム反映）
        let _rtTimer = null;
        onValue(updateTriggerRef, (snapshot) => {
          if (!snapshot.exists()) return;
          clearTimeout(_rtTimer);
          _rtTimer = setTimeout(()=>{ fetchLogs(); }, 150);
        });
      } else {
        showToast("あなたのアカウントはこのシステムへのアクセスが許可されていません。", 'error');
        await logout();
        hideLoader();
        setDisplayApprovalFeedback('');
      }
    } else {
      showToast("ユーザー権限の確認に失敗しました。", 'error');
      await logout();
      hideLoader();
      setDisplayApprovalFeedback('');
    }
  } catch (error) {
    console.error("Authorization check failed:", error);
    showToast("ユーザー権限の確認中にエラーが発生しました。", 'error');
    await logout();
    hideLoader();
    setDisplayApprovalFeedback('');
  }
}

// --- DOM要素の取得 ---
const dom = {
    loginContainer: document.getElementById('login-container'),
    mainContainer: document.getElementById('main-container'),
    actionPanel: document.getElementById('action-panel'),
    userInfo: document.getElementById('user-info'),
    questionsTableBody: null, // テーブルは廃止
    cardsContainer: document.getElementById('questions-cards'),
    dictionaryTableBody: document.querySelector('#dictionary-table tbody'),
    logsTableBody: document.querySelector('#logs-table tbody'),
    addTermForm: document.getElementById('add-term-form'),
    newTermInput: document.getElementById('new-term'),
    newRubyInput: document.getElementById('new-ruby'),
    actionButtons: ['btn-display', 'btn-unanswer', 'btn-edit'].map(id => document.getElementById(id)),
    selectedInfo: document.getElementById('selected-info'),
    selectAllCheckbox: document.getElementById('select-all-checkbox'),
    batchUnanswerBtn: document.getElementById('btn-batch-unanswer'),
    clearButton: document.getElementById('btn-clear')
};

Object.assign(dom, {
  logsStreamView: document.getElementById('logs-stream-view'),
  logStream: document.getElementById('log-stream'),
  logSearch: document.getElementById('log-search'),
  logAutoscroll: document.getElementById('log-autoscroll'),
});

updateActionAvailability();

// --- 状態管理変数 ---
<<<<<<< HEAD
function createInitialState(){
  return {
=======
let state = null;

function initState(){
  state = {
>>>>>>> 3d930736
    allQuestions: [],
    allLogs: [],
    currentMainTab: 'questions',
    currentSubTab: 'normal',
    selectedRowData: null,
    lastDisplayedUid: null,
    autoScrollLogs: true,
    displaySession: null,
    displaySessionActive: false,
  };
}

<<<<<<< HEAD
const state = createInitialState();

function resetState(){
  const fresh = createInitialState();
  if (dom.logAutoscroll) {
    fresh.autoScrollLogs = dom.logAutoscroll.checked;
  }
  for (const [key, value] of Object.entries(fresh)) {
    state[key] = value;
  }
}

resetState();
=======
initState();
>>>>>>> 3d930736

updateActionAvailability();
dom.logSearch.addEventListener('input', ()=>renderLogs());
dom.logAutoscroll.addEventListener('change', (e)=>{ state.autoScrollLogs = e.target.checked; });

let lastSessionActive = null;

// --- イベントリスナーの設定 ---
document.getElementById('login-button').addEventListener('click', login);
document.querySelectorAll('.main-tab-button').forEach(button => {
    button.addEventListener('click', () => switchMainTab(button.dataset.tab));
});
document.querySelectorAll('.sub-tab-button').forEach(button => {
    button.addEventListener('click', () => switchSubTab(button.dataset.subTab));
});
document.getElementById('manual-update-button').addEventListener('click', () => {
    fetchLogs();
});
document.getElementById('btn-display').addEventListener('click', handleDisplay);
document.getElementById('btn-unanswer').addEventListener('click', handleUnanswer);
document.getElementById('btn-edit').addEventListener('click', handleEdit);
document.getElementById('btn-clear').addEventListener('click', clearTelop);
document.getElementById('fetch-dictionary-button').addEventListener('click', fetchDictionary);

dom.addTermForm.addEventListener('submit', addTerm);
dom.selectAllCheckbox.addEventListener('change', handleSelectAll);
dom.batchUnanswerBtn.addEventListener('click', handleBatchUnanswer);
// カード上のチェックは委譲
dom.cardsContainer.addEventListener('change', (e)=>{
  if (e.target && e.target.classList.contains('row-checkbox')) updateBatchButtonVisibility();
});

if (dom.approveDisplayForm) {
  dom.approveDisplayForm.addEventListener('submit', handleApproveDisplay);
}

// --- ログイン状態の監視 ---
onAuthStateChanged(auth, (user) => {
  // ポップアップ中は UI 更新を保留（ポップアップが閉じた後に反映）
  if (_authFlow === 'prompting') {
    _pendingAuthUser = user || null;
    return;
  }
  handleAfterLogin(user);
});

function switchMainTab(tabName) {
    if (!tabName) return;
    state.currentMainTab = tabName;
    document.querySelectorAll('.main-tab-button').forEach(btn => {
        btn.classList.toggle('active', btn.dataset.tab === tabName);
    });
    document.querySelectorAll('.main-tab-content').forEach(content => {
        content.classList.toggle('active', content.id === `${tabName}-content`);
    });
}

function switchSubTab(tabName) {
    if (!tabName) return;
    state.currentSubTab = tabName;
    document.querySelectorAll('.sub-tab-button').forEach(btn => {
        btn.classList.toggle('active', btn.dataset.subTab === tabName);
    });
    renderQuestions(); // サブタブは質問リストを再描画するだけ
}

// --- データ取得処理 ---
function startQuestionsStream(){
  off(questionsRef);
  onValue(questionsRef, (snap)=>{
    const m = snap.val() || {};
    // RTDB → レンダ用配列（班番号・tsも保持）
    state.allQuestions = Object.values(m).map(x => ({
      'UID': x.uid,
      '班番号': (x.group ?? ''),     // ← 追加
      'ラジオネーム': x.name,
      '質問・お悩み': x.question,
      '回答済': !!x.answered,
      '選択中': !!x.selecting,
      '__ts': Number(x.ts || 0)      // ← ソート用の内部フィールド
    }));
    renderQuestions();
  });
}

function startDisplaySessionMonitor(){
  off(displaySessionRef);
  onValue(displaySessionRef, (snap) => {
    const data = snap.val() || null;
    const now = Date.now();
    const expiresAt = Number(data && data.expiresAt) || 0;
    const status = String(data && data.status || '');
    const active = !!data && status === 'active' && (!expiresAt || expiresAt > now);
    state.displaySession = data;
    state.displaySessionActive = active;
    if (lastSessionActive !== null && lastSessionActive !== active) {
      showToast(active ? '表示端末とのセッションが確立されました。' : '表示端末の接続が確認できません。', active ? 'success' : 'error');
    }
    lastSessionActive = active;
    updateActionAvailability();
    updateBatchButtonVisibility();
  }, (error) => {
    console.error('Failed to monitor display session:', error);
  });
}

async function fetchDictionary() {
    try {
        const result = await apiPost({ action: 'fetchSheet', sheet: 'dictionary' });
        if (result.success) {
            dom.dictionaryTableBody.innerHTML = '';
            result.data.forEach(item => {
                const tr = document.createElement('tr');

                const toggleBtn = document.createElement('button');
                toggleBtn.textContent = item.enabled ? '無効にする' : '有効にする';
                toggleBtn.addEventListener('click', () => toggleTerm(item.term, !item.enabled));

                const deleteBtn = document.createElement('button');
                deleteBtn.textContent = '削除';
                deleteBtn.addEventListener('click', () => deleteTerm(item.term));

                tr.innerHTML = `
                    <td>${escapeHtml(item.term)}</td>
                    <td>${escapeHtml(item.ruby)}</td>
                    <td>${item.enabled ? '有効' : '無効'}</td>
                `;
                const actionTd = document.createElement('td');
                actionTd.appendChild(toggleBtn);
                actionTd.appendChild(deleteBtn);
                tr.appendChild(actionTd);
                
                if (!item.enabled) { tr.classList.add('disabled'); }
                dom.dictionaryTableBody.appendChild(tr);
            });

            // ▼ 有効な辞書だけを Firebase にミラー（display が購読）
            const enabledOnly = result.data.filter(i => i.enabled === true);
            await set(ref(database, 'dictionary'), enabledOnly);
        }
    } catch (error) { alert('辞書の取得に失敗: ' + error.message); }
}
async function fetchLogs() {
    try {
        const result = await apiPost({ action: 'fetchSheet', sheet: 'logs' });
        if (result.success) {
            state.allLogs = result.data;
            if (state.allLogs.length) console.debug('logs keys =', Object.keys(state.allLogs[0]));
            renderLogs();
        }
    } catch (error) { console.error('ログの取得に失敗:', error); }
}

// --- データ描画関数（カードUIへ） ---
async function renderQuestions() {
  // 1) サブタブでフィルタ
  let list = state.allQuestions.filter(item => {
    const isPuq = item['ラジオネーム'] === 'Pick Up Question';
    return state.currentSubTab === 'puq' ? isPuq : !isPuq;
  });
  // 2) 並び順：PUQ=「質問→ts→UID」、通常=「ts→名前→UID」
  const isPUQ = state.currentSubTab === 'puq';
  list.sort((a,b)=>{
    if (isPUQ){
      const ta = String(a['質問・お悩み'] ?? '');
      const tb = String(b['質問・お悩み'] ?? '');
      const t = ta.localeCompare(tb, 'ja', {numeric:true, sensitivity:'base'});
      if (t) return t;
      const da = a['__ts']||0, db = b['__ts']||0;
      if (da!==db) return da-db;
      return String(a['UID']).localeCompare(String(b['UID']));
    }else{
      const da = a['__ts']||0, db = b['__ts']||0;
      if (da!==db) return da-db;                    // 古い→新しい
      const na = String(a['ラジオネーム'] ?? ''), nb = String(b['ラジオネーム'] ?? '');
      const n = na.localeCompare(nb, 'ja', {numeric:true, sensitivity:'base'});
      if (n) return n;
      return String(a['UID']).localeCompare(String(b['UID']));
    }
  });

  const snap = await get(telopRef);
  const live = snap.val();
  const selectedUid = state.selectedRowData ? state.selectedRowData.uid : null;

  // --- カード描画 ---
  const host = dom.cardsContainer;
  host.innerHTML = '';
  list.forEach(item=>{
    const isAnswered = item['回答済'] === true;
    const status = item['選択中'] ? 'live' : (isAnswered ? 'answered' : 'pending');
    const statusText = status==='live' ? '表示中' : (status==='answered' ? '回答済' : '未回答');

    const card = document.createElement('article');
    card.className = `q-card ${status==='live'?'is-live':''} ${isAnswered?'is-answered':'is-pending'}`;
    card.dataset.uid = String(item['UID']);

    // 現在表示中のカードにマーキング（反応フラッシュ）
    if (live && live.name === item['ラジオネーム'] && live.question === item['質問・お悩み']) {
      card.classList.add('now-displaying');
      if (state.lastDisplayedUid === item['UID']) {
        card.classList.add('flash');
        card.addEventListener('animationend', ()=>card.classList.remove('flash'), {once:true});
        state.lastDisplayedUid = null;
      }
    }
    if (item['UID'] === selectedUid) card.classList.add('is-selected');

    card.innerHTML = `
      <header class="q-head">
        <div class="q-title">
          <span class="q-name">${escapeHtml(item['ラジオネーム'])}</span>
          ${item['ラジオネーム']==='Pick Up Question' ? '<span class="q-badge q-badge--puq">PUQ</span>' : ''}
        </div>
        <div class="q-meta">
          <span class="q-group">${escapeHtml(item['班番号'] ?? '') || ''}</span>
          <span class="chip chip--${status}">${statusText}</span>
          <label class="q-check">
            <input type="checkbox" class="row-checkbox">
          </label>
        </div>
      </header>
      <div class="q-text">${escapeHtml(item['質問・お悩み'])}</div>
    `;

    const checkbox = card.querySelector('.row-checkbox');
    if (checkbox) {
      checkbox.dataset.uid = String(item['UID']);
    }

    // カード選択
    card.addEventListener('click', (e)=>{
      const t = e.target;
      if (t instanceof Element && t.closest('.q-check')) return; // チェック操作は除外
      host.querySelectorAll('.q-card').forEach(el => el.classList.remove('is-selected'));
      card.classList.add('is-selected');
      state.selectedRowData = {
        uid: item['UID'],
        name: item['ラジオネーム'],
        question: item['質問・お悩み'],
        isAnswered
      };
      updateActionAvailability();
    });

    host.appendChild(card);
  });

  if (!list.some(x => x['UID'] === selectedUid)) {
    state.selectedRowData = null;
    updateActionAvailability();
  }
  updateBatchButtonVisibility();
}

function renderLogs(){
  const rows = applyLogFilters(state.allLogs || []);
  renderLogsStream(rows);
}

function applyLogFilters(arr){
  const q = (dom.logSearch?.value || '').trim().toLowerCase();
  if (!q) return arr;
  return arr.filter(row=>{
    const rawTs = row.Timestamp ?? row.timestamp ?? row['時刻'] ?? row['タイムスタンプ'] ?? '';
    const tsText = (parseLogTimestamp(rawTs)?.toLocaleString('ja-JP',{timeZone:'Asia/Tokyo'}) || String(rawTs)).toLowerCase();
    const user    = String(row.User    ?? row.user    ?? row['ユーザー'] ?? '').toLowerCase();
    const action  = String(row.Action  ?? row.action  ?? row['アクション'] ?? '').toLowerCase();
    const details = String(row.Details ?? row.details ?? row['詳細'] ?? '').toLowerCase();
    const level   = getLogLevel(row).toLowerCase();
    return tsText.includes(q)||user.includes(q)||action.includes(q)||details.includes(q)||level.includes(q);
  });
}
function renderLogsStream(rows){
  const max = 500; // 重くならないよう上限
  const viewRows = rows.slice(-max);
  dom.logStream.innerHTML = '';
  for (const log of viewRows){
    const rawTs = log.Timestamp ?? log.timestamp ?? log['時刻'] ?? log['タイムスタンプ'] ?? '';
    const d = parseLogTimestamp(rawTs);
    const tsText = d ? d.toLocaleString('ja-JP',{timeZone:'Asia/Tokyo'}) : String(rawTs||'');
    const user = String(log.User ?? '');
    const action = String(log.Action ?? '');
    const details = String(log.Details ?? '');
    const level = getLogLevel(log);      // ★ レベル判定
    const levelCls = `lvl-${level}`;     // log-line 用クラス
    const line = document.createElement('div');
    line.className = `log-line ${levelCls}`;
    line.innerHTML =
      `<span class="ts">[${escapeHtml(tsText)}]</span> ` +
      `<span class="badge level ${escapeHtml(level)}">${escapeHtml(level.toUpperCase())}</span> ` +
      `<span class="badge user">@${escapeHtml(user)}</span> ` +
      `<span class="badge action">${escapeHtml(action.toUpperCase())}</span> ` +
      `<span class="details">${escapeHtml(details)}</span>`;
    dom.logStream.appendChild(line);
  }
  if (state.autoScrollLogs) dom.logStream.scrollTop = dom.logStream.scrollHeight;
}


// 追記：相対時刻を毎秒更新する描画関数
function redrawUpdatedAt(){
  if (!lastUpdatedAt){
    updEl.textContent = '—';
    return;
  }
  const t = new Date(lastUpdatedAt).toLocaleTimeString('ja-JP', { hour12:false });
  updEl.textContent = `${t}（${formatRelative(lastUpdatedAt)}）`;
}

// ★ “古さ”の視覚表示：30秒経過でごく僅かにトーンダウン
function refreshStaleness(){
  if (!indicatorEl) return;
  if (!lastUpdatedAt) { indicatorEl.classList.remove('is-stale'); return; }
  const age = Date.now() - lastUpdatedAt;
  if (Number.isFinite(age) && age >= 30_000) indicatorEl.classList.add('is-stale');
  else indicatorEl.classList.remove('is-stale');
}

function parseLogTimestamp(ts) {
  if (ts == null) return null;
  if (ts instanceof Date && !isNaN(ts)) return ts;
  if (typeof ts === 'number') {
    if (ts > 1e12) return new Date(ts);        // epoch ms
    if (ts > 1e10) return new Date(ts * 1000); // epoch sec
    // Excel 序数 (1899-12-30起点)
    const ms = (ts - 25569) * 86400 * 1000;
    return new Date(ms);
  }
  if (typeof ts === 'string') {
    let s = ts.trim();
    if (!s) return null;
    // 2025/10/05 12:34:56 → Safari 対策
    if (/^\d{4}\/\d{1,2}\/\d{1,2}/.test(s)) {
      const [dPart, tPart='00:00:00'] = s.split(' ');
      const [y,m,d] = dPart.split('/').map(Number);
      const [hh=0,mm=0,ss=0] = tPart.split(':').map(Number);
      return new Date(y, m-1, d, hh, mm, ss);
    }
    // 2025-10-05 12:34:56 → T 挿入
    if (/^\d{4}-\d{2}-\d{2} \d{2}:\d{2}/.test(s)) s = s.replace(' ', 'T');
    const d = new Date(s);
    if (!isNaN(d)) return d;
  }
  return null;
}

// --- 操作関数 ---
async function handleDisplay() {
    if (!state.displaySessionActive) {
        showToast('表示端末が接続されていません。', 'error');
        return;
    }
    if (!state.selectedRowData || state.selectedRowData.isAnswered) return;
    const snapshot = await get(telopRef);
    const previousTelop = snapshot.val();
    try {
        // 1) RTDB を先に更新（UIは即反映）
        const updates = {};
        if (previousTelop) {
          const prev = state.allQuestions.find(q => q['ラジオネーム'] === previousTelop.name && q['質問・お悩み'] === previousTelop.question);
          if (prev) {
            updates[`questions/${prev['UID']}/selecting`] = false;
            updates[`questions/${prev['UID']}/answered`] = true;
          }
        }
        updates[`questions/${state.selectedRowData.uid}/selecting`] = true;
        updates[`questions/${state.selectedRowData.uid}/answered`] = false;
        await update(ref(database), updates);
        await set(telopRef, { name: state.selectedRowData.name, question: state.selectedRowData.question });

        // 2) GAS へは“依頼”だけ（待たない）
        fireAndForgetApi({ action:'updateSelectingStatus', uid: state.selectedRowData.uid });
        if (previousTelop){
          const prev = state.allQuestions.find(q => q['ラジオネーム'] === previousTelop.name && q['質問・お悩み'] === previousTelop.question);
          if (prev) fireAndForgetApi({ action:'updateStatus', uid: prev['UID'], status: true });
        }
        state.lastDisplayedUid = state.selectedRowData.uid;
        logAction('DISPLAY', `RN: ${state.selectedRowData.name}`);
        showToast(`「${state.selectedRowData.name}」さんの質問を表示しました。`, 'success');
    } catch (error) {
        showToast('表示処理中にエラーが発生しました: ' + error.message, 'error');
    }
}
async function handleAnswered() {
    if (!state.selectedRowData) return;
    if (!confirm(`「${state.selectedRowData.name}」の質問を「回答済」にしますか？`)) return;
    try {
        const result = await apiPost({ action: 'updateStatus', uid: state.selectedRowData.uid, status: true });
        if (result.success) {
           logAction('SET_ANSWERED', `UID: ${state.selectedRowData.uid}`);
           showToast('ステータスを「回答済」に更新しました。', 'success');
        } else { 
            showToast('ステータスの更新に失敗しました: ' + result.error, 'error');
        }
    } catch (error) { 
        showToast('通信エラー: ' + error.message, 'error');
    }
}
async function updateStatusOnServer(uids, isAnswered, isSelectingUpdate = false, selectingUid = null) {
    try {
        const action = isSelectingUpdate
          ? (selectingUid === -1 ? 'clearSelectingStatus' : 'updateSelectingStatus')
          : 'batchUpdateStatus';
        const payload =
          action === 'updateSelectingStatus'   ? { action, uid: selectingUid } :
          action === 'clearSelectingStatus'    ? { action } :
                                                 { action, uids, status: isAnswered };
        const result = await apiPost(payload);
        if (result.success) {
            if (!isSelectingUpdate) {
                logAction(isAnswered ? 'BATCH_SET_ANSWERED' : 'BATCH_SET_UNANSWERED', `UIDs: ${uids.join(', ')}`);
                showToast(`${uids.length}件を更新しました。`, 'success');
            }
        } else { showToast('更新に失敗しました: ' + result.error, 'error'); }
    } catch (error) { showToast('通信エラー: ' + error.message, 'error'); }
}
function handleSelectAll(event) {
    dom.cardsContainer.querySelectorAll('.row-checkbox')
      .forEach(cb => { cb.checked = event.target.checked; });
    updateBatchButtonVisibility();
}
function updateBatchButtonVisibility() {
    if (!dom.batchUnanswerBtn) return;
    const active = !!state.displaySessionActive;
    const checkedCount = active ? document.querySelectorAll('.row-checkbox:checked').length : 0;
    dom.batchUnanswerBtn.style.display = active && checkedCount > 0 ? 'inline-block' : 'none';
    dom.batchUnanswerBtn.disabled = !active || checkedCount === 0;
}
async function handleEdit() {
    if (!state.selectedRowData) return;
    const newText = prompt("質問内容を編集してください：", state.selectedRowData.question);
    if (newText === null || newText.trim() === state.selectedRowData.question.trim()) return;
    try {
        // RTDB 先行
        await update(ref(database, `questions/${state.selectedRowData.uid}`), { question: newText.trim() });
        // GAS 同期依頼（非同期）
        fireAndForgetApi({ action:'editQuestion', uid: state.selectedRowData.uid, text: newText.trim() });
        logAction('EDIT', `UID: ${state.selectedRowData.uid}`);
        showToast('質問を更新しました。', 'success');
    } catch (error) { 
        showToast('通信エラー: ' + error.message, 'error');
    }
}
async function clearTelop() {
    if (!state.displaySessionActive) {
        showToast('表示端末が接続されていません。', 'error');
        return;
    }
    const snapshot = await get(telopRef);
    const previousTelop = snapshot.val();
    try {
        if (previousTelop) {
            const prevItem = state.allQuestions.find(q => q['ラジオネーム'] === previousTelop.name && q['質問・お悩み'] === previousTelop.question);
            if (prevItem) { await updateStatusOnServer([prevItem['UID']], true); }
        }
        await remove(telopRef);
        await updateStatusOnServer([], false, true, -1);
        logAction('CLEAR');
        showToast('テロップを消去しました。', 'success');
    } catch(error) {
        showToast('テロップの消去中にエラーが発生しました: ' + error.message, 'error');
    }
}
function handleUnanswer() {
    if (!state.displaySessionActive) {
        showToast('表示端末が接続されていません。', 'error');
        return;
    }
    if (!state.selectedRowData || !state.selectedRowData.isAnswered) return;
    if (!confirm(`「${state.selectedRowData.name}」の質問を「未回答」に戻しますか？`)) return;
    // RTDB 先行
    update(ref(database, `questions/${state.selectedRowData.uid}`), { answered:false });
    // GAS 同期依頼（非同期）
    fireAndForgetApi({ action:'updateStatus', uid: state.selectedRowData.uid, status:false });
}
function handleBatchUnanswer() {
    if (!state.displaySessionActive) {
        showToast('表示端末が接続されていません。', 'error');
        return;
    }
    const checkedBoxes = document.querySelectorAll('.row-checkbox:checked');
    if (checkedBoxes.length === 0) return;
    if (!confirm(`${checkedBoxes.length}件の質問を「未回答」に戻しますか？`)) return;
    const uidsToUpdate = Array.from(checkedBoxes).map(cb => cb.dataset.uid);
    // RTDB 先行（まとめて）
    const updates = {};
    for (const uid of uidsToUpdate){ updates[`questions/${uid}/answered`] = false; }
    update(ref(database), updates);
    // GAS 同期依頼（非同期）
    fireAndForgetApi({ action:'batchUpdateStatus', uids: uidsToUpdate, status:false });
}

function updateActionAvailability() {
<<<<<<< HEAD
=======
    if (!state) initState();

>>>>>>> 3d930736
    const active = !!state.displaySessionActive;
    const selection = state.selectedRowData;

  dom.actionButtons.forEach(btn => { if (btn) btn.disabled = true; });
  if (dom.clearButton) dom.clearButton.disabled = !active;

  if (!dom.selectedInfo) {
    updateBatchButtonVisibility();
    return;
  }

  if (!active) {
    dom.selectedInfo.textContent = '表示端末が接続されていません';
    updateBatchButtonVisibility();
    return;
  }

  if (!selection) {
    dom.selectedInfo.textContent = '行を選択してください';
    updateBatchButtonVisibility();
    return;
  }

  dom.actionButtons.forEach(btn => { if (btn) btn.disabled = false; });
  if (dom.actionButtons[0]) dom.actionButtons[0].disabled = !!selection.isAnswered;
  if (dom.actionButtons[1]) dom.actionButtons[1].disabled = !selection.isAnswered;
  const safeName = String(selection.name ?? '');
  dom.selectedInfo.textContent = `選択中: ${safeName}`;
  updateBatchButtonVisibility();
}

async function logAction(actionName, details = '') {
  try {
    await apiPost({
      action: 'logAction',   // ← ディスパッチ用
      action_type: actionName, // ← 保存したい「操作名」
      details
    });
  } catch(e){ console.error('Failed to write log:', e); }
}

// --- 辞書関連の関数 ---
async function addTerm(event) {
    event.preventDefault();
    const term = dom.newTermInput.value.trim();
    const ruby = dom.newRubyInput.value.trim();
    if (!term || !ruby) return;

    try {
        const result = await apiPost({ action: 'addTerm', term, ruby });
        if (result.success) {
            dom.newTermInput.value = '';
            dom.newRubyInput.value = '';
            fetchDictionary();
        } else {
            showToast('追加失敗: ' + result.error, 'error');
        }
    } catch (error) {
        showToast('通信エラー: ' + error.message, 'error');
    }
}

async function deleteTerm(term) {
    if (!confirm(`「${term}」を辞書から削除しますか？`)) return;
    try {
        const result = await apiPost({ action: 'deleteTerm', term });
        if (result.success) {
            fetchDictionary();
        } else {
            showToast('削除失敗: ' + result.error, 'error');
        }
    } catch (error) {
        showToast('通信エラー: ' + error.message, 'error');
    }
}

async function toggleTerm(term, newStatus) {
    try {
        const result = await apiPost({ action: 'toggleTerm', term, enabled: newStatus });
        if (result.success) {
            fetchDictionary();
        } else {
            showToast('状態の更新失敗: ' + result.error, 'error');
        }
    } catch (error) {
        showToast('通信エラー: ' + error.message, 'error');
    }
}

// --- 認証関数 ---
async function login() {
  const btn = document.getElementById('login-button');
  const origText = btn ? btn.textContent : '';
  try {
    _authFlow = 'prompting';                 // ← ポップアップ開始
    showLoader('サインイン中…');
    if (btn) {
      btn.disabled = true;
      btn.classList.add('is-busy');
      btn.textContent = 'サインイン中…';
    }
    await signInWithPopup(auth, provider);   // ← この Promise が解決 = ポップアップが閉じた
  } catch (error) {
    console.error("Login failed:", error);
    showToast("ログインに失敗しました。", 'error');
    hideLoader();
  } finally {
    _authFlow = 'done';
    if (btn) {
      btn.disabled = false;
      btn.classList.remove('is-busy');
      btn.textContent = origText;
    }
    // prompting 中に来ていた onAuthStateChanged をここで反映
    if (_pendingAuthUser !== null) {
      const u = _pendingAuthUser;
      _pendingAuthUser = null;
      handleAfterLogin(u);
    }
  }
}
async function logout() {
    try {
        await signOut(auth);
    } catch (error) {
        console.error("Logout failed:", error);
    }
    // 念のためゲートを初期化
    _authFlow = 'idle';
    _pendingAuthUser = null;
    hideLoader();
}

// --- ヘルパー関数 ---
function escapeHtml(v) {
  const s = v == null ? '' : String(v);
  return s.replace(/&/g, '&amp;').replace(/</g, '&lt;')
          .replace(/>/g, '&gt;').replace(/"/g, '&quot;')
          .replace(/'/g, '&#039;');
}

function showToast(message, type = 'success') {
    const backgroundColor = type === 'success'
        ? "linear-gradient(to right, #4CAF50, #77dd77)"
        : "linear-gradient(to right, #f06595, #ff6b6b)";

    const safeMessage = escapeHtml(String(message ?? ''));

    Toastify({
        text: safeMessage,
        duration: 3000,
        close: true,
        gravity: "top", // `top` or `bottom`
        position: "right", // `left`, `center` or `right`
        stopOnFocus: true, // Prevents dismissing of toast on hover
        style: {
            background: backgroundColor,
        },
        className: `toastify-${type}`
    }).showToast();
}

async function getIdTokenSafe(force = false) {
  const user = auth.currentUser || await new Promise(resolve => {
    const un = onAuthStateChanged(auth, u => { un(); resolve(u); });
  });
  if (!user) throw new Error('Not signed in');
  return await user.getIdToken(force);
}

async function apiPost(payload, retryOnAuthError = true) {
  const idToken = await getIdTokenSafe();
  const res = await fetch(GAS_API_URL, {
    method: 'POST',
    headers: { 'Content-Type': 'text/plain' }, // ← プリフライト回避
    body: JSON.stringify({ ...payload, idToken })
  });
  let json;
  try { json = await res.json(); } catch (e) { throw new Error('Bad JSON response'); }

  if (!json.success) {
    // トークン期限切れ等を想定して一度だけリフレッシュ再試行
    const msg = String(json.error || '');
    if (retryOnAuthError && /Auth/.test(msg)) {
      await getIdTokenSafe(true); // force refresh
      return await apiPost(payload, false);
    }
    throw new Error(`${msg}${json.errorId ? ' [' + json.errorId + ']' : ''}`);
  }
  return json;
}

function fireAndForgetApi(payload){
  // 認証付き POST だが UI は待たない
  apiPost(payload).catch(()=>{ /* ログに出すならここ */ });
}

function normKey(k){
  return String(k || '')
    .normalize('NFKC')
    .replace(/[\u200B-\u200D\uFEFF]/g, '') // ゼロ幅系を除去
    .replace(/\s+/g, '')                   // 空白除去
    .toLowerCase();
}
function pickUser(obj){
  const map = {};
  for (const [k,v] of Object.entries(obj)) map[normKey(k)] = v;
  // 優先候補
  for (const key of ['user','ユーザー','email','メールアドレス']) {
    if (map.hasOwnProperty(normKey(key))) return map[normKey(key)];
  }
  // 部分一致（念のため）
  for (const [k,v] of Object.entries(map)) {
    if (k.includes('user') || k.includes('email')) return v;
  }
  return '';
}
function pickAction(obj){
  const map = {};
  for (const [k,v] of Object.entries(obj)) map[normKey(k)] = v;
  for (const key of ['action','アクション']) {
    if (map.hasOwnProperty(normKey(key))) return map[normKey(key)];
  }
  for (const [k,v] of Object.entries(map)) if (k.includes('action')) return v;
  return '';
}
function pickDetails(obj){
  const map = {};
  for (const [k,v] of Object.entries(obj)) map[normKey(k)] = v;
  for (const key of ['details','詳細']) {
    if (map.hasOwnProperty(normKey(key))) return map[normKey(key)];
  }
  for (const [k,v] of Object.entries(map)) if (k.includes('detail')) return v;
  return '';
}

function getLogLevel(log){
  const a = String(log.Action || '').toLowerCase();
  const d = String(log.Details || '').toLowerCase();

  // 明確なエラー語やHTTPエラーコード
  if (/(error|failed|exception|timeout|unauthorized|forbidden|denied)/.test(a+d)) return 'error';
  if (/\b5\d{2}\b|\b4\d{2}\b/.test(d)) return 'error';

  // データ破壊・クリア系は注意喚起
  if (/(delete|clear|remove|reset|unanswer)/.test(a)) return 'warn';

  // 成功系（送出・回答更新・編集・追加 など）
  if (/(display|send|answer|set_answered|batch_set_answered|edit|add|toggle|update)/.test(a)) return 'success';

  // 取得系・ログ書き込みなどは情報レベル
  if (/(fetch|read|log|whoami)/.test(a)) return 'info';

  // デフォルト
  return 'info';
}

function cleanupSubscriptions(){
  try { off(questionsRef); } catch(_){}
  try { off(updateTriggerRef); } catch(_){}
  try { off(renderRef); } catch(_){}
  try { off(displaySessionRef); } catch(_){}
  if (renderTicker){ clearInterval(renderTicker); renderTicker = null; }
<<<<<<< HEAD
  resetState();
=======
  state.displaySession = null;
  state.displaySessionActive = false;
>>>>>>> 3d930736
  lastSessionActive = null;
  updateActionAvailability();
  updateBatchButtonVisibility();
}
<|MERGE_RESOLUTION|>--- conflicted
+++ resolved
@@ -289,15 +289,8 @@
 updateActionAvailability();
 
 // --- 状態管理変数 ---
-<<<<<<< HEAD
 function createInitialState(){
   return {
-=======
-let state = null;
-
-function initState(){
-  state = {
->>>>>>> 3d930736
     allQuestions: [],
     allLogs: [],
     currentMainTab: 'questions',
@@ -310,7 +303,6 @@
   };
 }
 
-<<<<<<< HEAD
 const state = createInitialState();
 
 function resetState(){
@@ -324,9 +316,6 @@
 }
 
 resetState();
-=======
-initState();
->>>>>>> 3d930736
 
 updateActionAvailability();
 dom.logSearch.addEventListener('input', ()=>renderLogs());
@@ -821,11 +810,6 @@
 }
 
 function updateActionAvailability() {
-<<<<<<< HEAD
-=======
-    if (!state) initState();
-
->>>>>>> 3d930736
     const active = !!state.displaySessionActive;
     const selection = state.selectedRowData;
 
@@ -1089,12 +1073,7 @@
   try { off(renderRef); } catch(_){}
   try { off(displaySessionRef); } catch(_){}
   if (renderTicker){ clearInterval(renderTicker); renderTicker = null; }
-<<<<<<< HEAD
   resetState();
-=======
-  state.displaySession = null;
-  state.displaySessionActive = false;
->>>>>>> 3d930736
   lastSessionActive = null;
   updateActionAvailability();
   updateBatchButtonVisibility();
