import { initializeApp } from "https://www.gstatic.com/firebasejs/10.12.2/firebase-app.js";
import { getDatabase, ref, set, update, remove, get, onValue, off } from "https://www.gstatic.com/firebasejs/10.12.2/firebase-database.js";
import {
    initializeAuth,
    browserSessionPersistence,
    browserPopupRedirectResolver,
    GoogleAuthProvider,
    signInWithPopup,
    signOut,
    onAuthStateChanged
} from "https://www.gstatic.com/firebasejs/10.12.2/firebase-auth.js";

const firebaseConfig = {
    apiKey: "AIzaSyBh54ZKsM6uNph61QrP-Ypu7bzU_PHbNcY",
    authDomain: "subtitle-output-system-9bc14.firebaseapp.com",
    databaseURL: "https://subtitle-output-system-9bc14-default-rtdb.asia-southeast1.firebasedatabase.app",
    projectId: "subtitle-output-system-9bc14",
    storageBucket: "subtitle-output-system-9bc14.firebasestorage.app",
    messagingSenderId: "378400426909",
    appId: "1:378400426909:web:f1549aad61e3f7aacebd74"
};

const GAS_API_URL = 'https://script.google.com/macros/s/AKfycbxYtklsVbr2OmtaMISPMw0x2u0shjiUdwkym2oTZW7Xk14pcWxXG1lTcVC2GZAzjobapQ/exec'; 

// --- 初期化処理 ---
const app = initializeApp(firebaseConfig);
const database = getDatabase(app);
// ★ Display 側の状態ランプ購読
const renderRef = ref(database, 'render_state');
const displaySessionRef = ref(database, 'render_control/session');
const questionsRef = ref(database, 'questions');
const lampEl = document.getElementById('render-lamp');
const phaseEl = document.getElementById('render-phase');
const sumEl    = document.getElementById('render-summary');
const titleEl  = document.getElementById('render-title');
const qEl      = document.getElementById('render-question');
const updEl    = document.getElementById('render-updated');
const indicatorEl = document.querySelector('.render-indicator'); // ★ “古さ”の視覚表示に使用
let lastUpdatedAt = 0;
let renderTicker = null;

function setLamp(phase){
    lampEl.className = 'lamp';
    switch (phase) {
        case 'visible': lampEl.classList.add('is-visible'); break;
        case 'showing':
        case 'hiding':  lampEl.classList.add('is-showing'); break;
        case 'hidden':  lampEl.classList.add('is-hidden');  break;
        case 'error':   lampEl.classList.add('is-error');   break;
        default:        lampEl.classList.add('is-hidden');  break;
    }
    phaseEl.textContent = phase || '-';
}

  function normalizeUpdatedAt(u){
    if (!u) return 0;
    if (typeof u === 'number') return u;        // RTDB: serverTimestamp → number(millis)
    if (u.seconds) return u.seconds*1000;       // もしオブジェクト形式なら
    return 0;
  }
  function formatRelative(ms){
    if (!ms) return '—';
    const diff = Math.max(0, Date.now() - ms);
    const s = Math.floor(diff/1000);
    if (s < 60) return `${s}秒前`;
    const m = Math.floor(s/60);
    if (m < 60) return `${m}分前`;
    const h = Math.floor(m/60);
    if (h < 24) return `${h}時間前`;
    const d = Math.floor(h/24);
    return `${d}日前`;
  }

  onValue(renderRef, (snap)=>{
    const v = snap.val() || {};
    setLamp(v.phase);
    // 表示内容の反映（hidden のときは中身が来ていても“非表示”優先）
    const isHidden = v.phase === 'hidden';
    const now = isHidden ? null : (v.nowShowing || null);
    if (!now){
      titleEl.textContent = '（非表示）';
      qEl.textContent     = '';
    }else{
      const name = (now.name || '').trim();
      // “Pick Up Question” なら「ラジオネーム：」は付けない
      titleEl.textContent = name === 'Pick Up Question' ? name : `ラジオネーム：${name}`;
      qEl.textContent     = (now.question || '').replace(/\s+/g,' ').trim();
    }
    // 更新時刻（前回値と比較してフラッシュ）
    const at = normalizeUpdatedAt(v.updatedAt) || 0;
    const prev = lastUpdatedAt || 0;
    if (at > 0) {
      lastUpdatedAt = at;
      redrawUpdatedAt();
    } else {
      lastUpdatedAt = 0;
      redrawUpdatedAt();
    }
    if (at > prev){
      sumEl.classList.add('is-updated');
      document.querySelector('.render-indicator')?.classList.add('is-updated');
      setTimeout(()=>{
        sumEl.classList.remove('is-updated');
        document.querySelector('.render-indicator')?.classList.remove('is-updated');
      }, 800);
    }
    // ticker を起動（多重起動防止）
    if (!renderTicker){
      // 相対時刻と“古さ”の状態を毎秒更新
      renderTicker = setInterval(()=>{ redrawUpdatedAt(); refreshStaleness(); }, 1000);
     }
    // 値が来たタイミングでも一度だけ評価
    refreshStaleness();
  });

// タブを閉じたら消えるセッション保存 + ポップアップ resolver を設定
const auth = initializeAuth(app, {
  persistence: browserSessionPersistence,
  popupRedirectResolver: browserPopupRedirectResolver
});
const provider = new GoogleAuthProvider();
provider.setCustomParameters({ prompt: 'select_account' });
const telopRef = ref(database, 'currentTelop');
const updateTriggerRef = ref(database, 'update_trigger');

// === 追加: 認証フローのゲート用フラグ ===
let _authFlow = 'idle';           // 'idle' | 'prompting' | 'done'
let _pendingAuthUser = null;      // prompting 中に onAuthStateChanged が渡してくる user を一時保持
// ローダー制御
function showLoader(msg){ document.getElementById('loading-overlay')?.removeAttribute('hidden'); updateLoader(msg); document.body.setAttribute('aria-busy','true'); }
function updateLoader(msg){ if (msg) { const t = document.getElementById('loading-text'); if (t) t.textContent = msg; } }
function hideLoader(){ document.getElementById('loading-overlay')?.setAttribute('hidden',''); document.body.removeAttribute('aria-busy'); }

// ===== 追加：段階ステップ（loader-steps が無ければ黙って何もしない） =====
const domSteps = { list: document.getElementById('loader-steps') };
const STEP_LABELS = [
  '認証', '在籍チェック', '管理者付与',
  '初期ミラー', '購読開始', '辞書取得', 'ログ取得', '準備完了'
];
function initLoaderSteps(){
  if (!domSteps.list) return;
  domSteps.list.innerHTML = STEP_LABELS.map((s,i)=>`<li data-step="${i}">${escapeHtml(s)}</li>`).join('');
}
function setStep(i, message){
  if (message) updateLoader(message);
  if (!domSteps.list) return;
  const items = domSteps.list.querySelectorAll('li');
  items.forEach((li, idx) => {
    li.classList.toggle('current', idx === i);
    li.classList.toggle('done', idx < i);
  });
}
function finishSteps(msg){ setStep(STEP_LABELS.length - 1, msg || '準備完了'); }


// 認証後の共通処理（元の onAuthStateChanged 内の “user あり” 分岐をそのまま移植）
async function handleAfterLogin(user) {
  if (!user) {
    // --- ログアウト時 ---
    dom.loginContainer.style.display = 'block';
    dom.mainContainer.style.display = 'none';
    dom.actionPanel.style.display = 'none';
    dom.userInfo.innerHTML = '';
    cleanupSubscriptions();
    hideLoader();
    setDisplayApprovalFeedback('');
    return;
  }
  try {
    showLoader('権限を確認しています…');
    initLoaderSteps();
    setStep(0, '認証OK。ユーザー情報を確認中…');
    const result = await apiPost({ action: 'fetchSheet', sheet: 'users' });
    setStep(1, '在籍チェック中…');
      if (result.success && result.data) {
        const authorizedUsers = result.data
          .map(item => String(item['メールアドレス'] || '').trim().toLowerCase())
          .filter(Boolean);
        const loginEmail = String(user.email || '').trim().toLowerCase();
        if (authorizedUsers.includes(loginEmail)) {
        // ★ 管理者付与を“毎回”試す（冪等）: ルールで /admins 読めないため読まずに実行
        setStep(2, '管理者権限の確認/付与…');
        try {
          await apiPost({ action: 'ensureAdmin' });
        } catch (e) {
          // users未在籍などはここに来るが致命ではない
          console.warn('ensureAdmin non-fatal:', e);
        }
        dom.loginContainer.style.display = 'none';
        dom.mainContainer.style.display = 'flex';
        dom.actionPanel.style.display = 'flex';
        // 表示名・メールアドレスはテキストノードとして挿入し、XSS を防止
        dom.userInfo.innerHTML = '';
        const userLabel = document.createElement('span');
        userLabel.className = 'user-label';
        const safeDisplayName = String(user.displayName || '').trim();
        const safeEmail = String(user.email || '').trim();
        userLabel.textContent = safeDisplayName && safeEmail
          ? `${safeDisplayName} (${safeEmail})`
          : (safeDisplayName || safeEmail || '');
        const logoutBtn = document.createElement('button');
        logoutBtn.id = 'logout-button';
        logoutBtn.type = 'button';
        logoutBtn.textContent = 'ログアウト';
        dom.userInfo.append(userLabel, logoutBtn);
        logoutBtn.addEventListener('click', logout);
<<<<<<< HEAD
=======
        setDisplayApprovalFeedback('');
>>>>>>> 6c00ef4f
        // 初回だけシート→RTDB ミラー（空なら）
        setStep(3, '初期ミラー実行中…');
        updateLoader('初期データを準備しています…');
        try {
          const s = await get(questionsRef);
          if (!s.exists()) await apiPost({ action: 'mirrorSheet' });
        } catch(_) {}
        // RTDB 初回データを取得 → UI へ反映 → ストリーム購読開始
        setStep(4, '購読開始…');
        updateLoader('データ同期中…');
        const first = await get(questionsRef);
        const m = first.val() || {};
        state.allQuestions = Object.values(m).map(x => ({
          'UID': x.uid, 'ラジオネーム': x.name, '質問・お悩み': x.question,
          '回答済': !!x.answered, '選択中': !!x.selecting,
        }));
        renderQuestions();
        startQuestionsStream(); // ← 以後リアルタイム
        startDisplaySessionMonitor();
        // 他パネルの初期読み込み
        setStep(5, '辞書取得…');
        await fetchDictionary();
        setStep(6, 'ログ取得…');
        await fetchLogs();
        finishSteps('準備完了');
        hideLoader();
        showToast(`ようこそ、${user.displayName}さん`, 'success');
        // update_trigger の購読（logs のリアルタイム反映）
        let _rtTimer = null;
        onValue(updateTriggerRef, (snapshot) => {
          if (!snapshot.exists()) return;
          clearTimeout(_rtTimer);
          _rtTimer = setTimeout(()=>{ fetchLogs(); }, 150);
        });
      } else {
        showToast("あなたのアカウントはこのシステムへのアクセスが許可されていません。", 'error');
        await logout();
        hideLoader();
        setDisplayApprovalFeedback('');
      }
    } else {
      showToast("ユーザー権限の確認に失敗しました。", 'error');
      await logout();
      hideLoader();
      setDisplayApprovalFeedback('');
    }
  } catch (error) {
    console.error("Authorization check failed:", error);
    showToast("ユーザー権限の確認中にエラーが発生しました。", 'error');
    await logout();
    hideLoader();
    setDisplayApprovalFeedback('');
  }
}

// --- DOM要素の取得 ---
const dom = {
    loginContainer: document.getElementById('login-container'),
    mainContainer: document.getElementById('main-container'),
    actionPanel: document.getElementById('action-panel'),
    userInfo: document.getElementById('user-info'),
    questionsTableBody: null, // テーブルは廃止
    cardsContainer: document.getElementById('questions-cards'),
    dictionaryTableBody: document.querySelector('#dictionary-table tbody'),
    logsTableBody: document.querySelector('#logs-table tbody'),
    addTermForm: document.getElementById('add-term-form'),
    newTermInput: document.getElementById('new-term'),
    newRubyInput: document.getElementById('new-ruby'),
    actionButtons: ['btn-display', 'btn-unanswer', 'btn-edit'].map(id => document.getElementById(id)),
    selectedInfo: document.getElementById('selected-info'),
    selectAllCheckbox: document.getElementById('select-all-checkbox'),
    batchUnanswerBtn: document.getElementById('btn-batch-unanswer'),
<<<<<<< HEAD
    clearButton: document.getElementById('btn-clear')
=======
    approveDisplayForm: document.getElementById('approve-display-form'),
    approveDisplayUid: document.getElementById('approve-display-uid'),
    approveDisplayFeedback: document.getElementById('approve-display-feedback')
>>>>>>> 6c00ef4f
};

Object.assign(dom, {
  logsStreamView: document.getElementById('logs-stream-view'),
  logStream: document.getElementById('log-stream'),
  logSearch: document.getElementById('log-search'),
  logAutoscroll: document.getElementById('log-autoscroll'),
});

updateActionAvailability();

// --- 状態管理変数 ---
let state = {
    allQuestions: [],
    allLogs: [],
    currentMainTab: 'questions',
    currentSubTab: 'normal',
    selectedRowData: null,
    lastDisplayedUid: null,
    autoScrollLogs: true,
    displaySession: null,
    displaySessionActive: false,
};
dom.logSearch.addEventListener('input', ()=>renderLogs());
dom.logAutoscroll.addEventListener('change', (e)=>{ state.autoScrollLogs = e.target.checked; });

let lastSessionActive = null;

// --- イベントリスナーの設定 ---
document.getElementById('login-button').addEventListener('click', login);
document.querySelectorAll('.main-tab-button').forEach(button => {
    button.addEventListener('click', () => switchMainTab(button.dataset.tab));
});
document.querySelectorAll('.sub-tab-button').forEach(button => {
    button.addEventListener('click', () => switchSubTab(button.dataset.subTab));
});
document.getElementById('manual-update-button').addEventListener('click', () => {
    fetchLogs();
});
document.getElementById('btn-display').addEventListener('click', handleDisplay);
document.getElementById('btn-unanswer').addEventListener('click', handleUnanswer);
document.getElementById('btn-edit').addEventListener('click', handleEdit);
document.getElementById('btn-clear').addEventListener('click', clearTelop);
document.getElementById('fetch-dictionary-button').addEventListener('click', fetchDictionary);

dom.addTermForm.addEventListener('submit', addTerm);
dom.selectAllCheckbox.addEventListener('change', handleSelectAll);
dom.batchUnanswerBtn.addEventListener('click', handleBatchUnanswer);
// カード上のチェックは委譲
dom.cardsContainer.addEventListener('change', (e)=>{
  if (e.target && e.target.classList.contains('row-checkbox')) updateBatchButtonVisibility();
});

if (dom.approveDisplayForm) {
  dom.approveDisplayForm.addEventListener('submit', handleApproveDisplay);
}

// --- ログイン状態の監視 ---
onAuthStateChanged(auth, (user) => {
  // ポップアップ中は UI 更新を保留（ポップアップが閉じた後に反映）
  if (_authFlow === 'prompting') {
    _pendingAuthUser = user || null;
    return;
  }
  handleAfterLogin(user);
});

function switchMainTab(tabName) {
    if (!tabName) return;
    state.currentMainTab = tabName;
    document.querySelectorAll('.main-tab-button').forEach(btn => {
        btn.classList.toggle('active', btn.dataset.tab === tabName);
    });
    document.querySelectorAll('.main-tab-content').forEach(content => {
        content.classList.toggle('active', content.id === `${tabName}-content`);
    });
}

function switchSubTab(tabName) {
    if (!tabName) return;
    state.currentSubTab = tabName;
    document.querySelectorAll('.sub-tab-button').forEach(btn => {
        btn.classList.toggle('active', btn.dataset.subTab === tabName);
    });
    renderQuestions(); // サブタブは質問リストを再描画するだけ
}

// --- データ取得処理 ---
function startQuestionsStream(){
  off(questionsRef);
  onValue(questionsRef, (snap)=>{
    const m = snap.val() || {};
    // RTDB → レンダ用配列（班番号・tsも保持）
    state.allQuestions = Object.values(m).map(x => ({
      'UID': x.uid,
      '班番号': (x.group ?? ''),     // ← 追加
      'ラジオネーム': x.name,
      '質問・お悩み': x.question,
      '回答済': !!x.answered,
      '選択中': !!x.selecting,
      '__ts': Number(x.ts || 0)      // ← ソート用の内部フィールド
    }));
    renderQuestions();
  });
}

function startDisplaySessionMonitor(){
  off(displaySessionRef);
  onValue(displaySessionRef, (snap) => {
    const data = snap.val() || null;
    const now = Date.now();
    const expiresAt = Number(data && data.expiresAt) || 0;
    const status = String(data && data.status || '');
    const active = !!data && status === 'active' && (!expiresAt || expiresAt > now);
    state.displaySession = data;
    state.displaySessionActive = active;
    if (lastSessionActive !== null && lastSessionActive !== active) {
      showToast(active ? '表示端末とのセッションが確立されました。' : '表示端末の接続が確認できません。', active ? 'success' : 'error');
    }
    lastSessionActive = active;
    updateActionAvailability();
    updateBatchButtonVisibility();
  }, (error) => {
    console.error('Failed to monitor display session:', error);
  });
}

async function fetchDictionary() {
    try {
        const result = await apiPost({ action: 'fetchSheet', sheet: 'dictionary' });
        if (result.success) {
            dom.dictionaryTableBody.innerHTML = '';
            result.data.forEach(item => {
                const tr = document.createElement('tr');

                const toggleBtn = document.createElement('button');
                toggleBtn.textContent = item.enabled ? '無効にする' : '有効にする';
                toggleBtn.addEventListener('click', () => toggleTerm(item.term, !item.enabled));

                const deleteBtn = document.createElement('button');
                deleteBtn.textContent = '削除';
                deleteBtn.addEventListener('click', () => deleteTerm(item.term));

                tr.innerHTML = `
                    <td>${escapeHtml(item.term)}</td>
                    <td>${escapeHtml(item.ruby)}</td>
                    <td>${item.enabled ? '有効' : '無効'}</td>
                `;
                const actionTd = document.createElement('td');
                actionTd.appendChild(toggleBtn);
                actionTd.appendChild(deleteBtn);
                tr.appendChild(actionTd);
                
                if (!item.enabled) { tr.classList.add('disabled'); }
                dom.dictionaryTableBody.appendChild(tr);
            });

            // ▼ 有効な辞書だけを Firebase にミラー（display が購読）
            const enabledOnly = result.data.filter(i => i.enabled === true);
            await set(ref(database, 'dictionary'), enabledOnly);
        }
    } catch (error) { alert('辞書の取得に失敗: ' + error.message); }
}
async function fetchLogs() {
    try {
        const result = await apiPost({ action: 'fetchSheet', sheet: 'logs' });
        if (result.success) {
            state.allLogs = result.data;
            if (state.allLogs.length) console.debug('logs keys =', Object.keys(state.allLogs[0]));
            renderLogs();
        }
    } catch (error) { console.error('ログの取得に失敗:', error); }
}

// --- データ描画関数（カードUIへ） ---
async function renderQuestions() {
  // 1) サブタブでフィルタ
  let list = state.allQuestions.filter(item => {
    const isPuq = item['ラジオネーム'] === 'Pick Up Question';
    return state.currentSubTab === 'puq' ? isPuq : !isPuq;
  });
  // 2) 並び順：PUQ=「質問→ts→UID」、通常=「ts→名前→UID」
  const isPUQ = state.currentSubTab === 'puq';
  list.sort((a,b)=>{
    if (isPUQ){
      const ta = String(a['質問・お悩み'] ?? '');
      const tb = String(b['質問・お悩み'] ?? '');
      const t = ta.localeCompare(tb, 'ja', {numeric:true, sensitivity:'base'});
      if (t) return t;
      const da = a['__ts']||0, db = b['__ts']||0;
      if (da!==db) return da-db;
      return String(a['UID']).localeCompare(String(b['UID']));
    }else{
      const da = a['__ts']||0, db = b['__ts']||0;
      if (da!==db) return da-db;                    // 古い→新しい
      const na = String(a['ラジオネーム'] ?? ''), nb = String(b['ラジオネーム'] ?? '');
      const n = na.localeCompare(nb, 'ja', {numeric:true, sensitivity:'base'});
      if (n) return n;
      return String(a['UID']).localeCompare(String(b['UID']));
    }
  });

  const snap = await get(telopRef);
  const live = snap.val();
  const selectedUid = state.selectedRowData ? state.selectedRowData.uid : null;

  // --- カード描画 ---
  const host = dom.cardsContainer;
  host.innerHTML = '';
  list.forEach(item=>{
    const isAnswered = item['回答済'] === true;
    const status = item['選択中'] ? 'live' : (isAnswered ? 'answered' : 'pending');
    const statusText = status==='live' ? '表示中' : (status==='answered' ? '回答済' : '未回答');

    const card = document.createElement('article');
    card.className = `q-card ${status==='live'?'is-live':''} ${isAnswered?'is-answered':'is-pending'}`;
    card.dataset.uid = String(item['UID']);

    // 現在表示中のカードにマーキング（反応フラッシュ）
    if (live && live.name === item['ラジオネーム'] && live.question === item['質問・お悩み']) {
      card.classList.add('now-displaying');
      if (state.lastDisplayedUid === item['UID']) {
        card.classList.add('flash');
        card.addEventListener('animationend', ()=>card.classList.remove('flash'), {once:true});
        state.lastDisplayedUid = null;
      }
    }
    if (item['UID'] === selectedUid) card.classList.add('is-selected');

    card.innerHTML = `
      <header class="q-head">
        <div class="q-title">
          <span class="q-name">${escapeHtml(item['ラジオネーム'])}</span>
          ${item['ラジオネーム']==='Pick Up Question' ? '<span class="q-badge q-badge--puq">PUQ</span>' : ''}
        </div>
        <div class="q-meta">
          <span class="q-group">${escapeHtml(item['班番号'] ?? '') || ''}</span>
          <span class="chip chip--${status}">${statusText}</span>
          <label class="q-check">
            <input type="checkbox" class="row-checkbox">
          </label>
        </div>
      </header>
      <div class="q-text">${escapeHtml(item['質問・お悩み'])}</div>
    `;

    const checkbox = card.querySelector('.row-checkbox');
    if (checkbox) {
      checkbox.dataset.uid = String(item['UID']);
    }

    // カード選択
    card.addEventListener('click', (e)=>{
      const t = e.target;
      if (t instanceof Element && t.closest('.q-check')) return; // チェック操作は除外
      host.querySelectorAll('.q-card').forEach(el => el.classList.remove('is-selected'));
      card.classList.add('is-selected');
      state.selectedRowData = {
        uid: item['UID'],
        name: item['ラジオネーム'],
        question: item['質問・お悩み'],
        isAnswered
      };
      updateActionAvailability();
    });

    host.appendChild(card);
  });

  if (!list.some(x => x['UID'] === selectedUid)) {
    state.selectedRowData = null;
    updateActionAvailability();
  }
  updateBatchButtonVisibility();
}

function renderLogs(){
  const rows = applyLogFilters(state.allLogs || []);
  renderLogsStream(rows);
}

function applyLogFilters(arr){
  const q = (dom.logSearch?.value || '').trim().toLowerCase();
  if (!q) return arr;
  return arr.filter(row=>{
    const rawTs = row.Timestamp ?? row.timestamp ?? row['時刻'] ?? row['タイムスタンプ'] ?? '';
    const tsText = (parseLogTimestamp(rawTs)?.toLocaleString('ja-JP',{timeZone:'Asia/Tokyo'}) || String(rawTs)).toLowerCase();
    const user    = String(row.User    ?? row.user    ?? row['ユーザー'] ?? '').toLowerCase();
    const action  = String(row.Action  ?? row.action  ?? row['アクション'] ?? '').toLowerCase();
    const details = String(row.Details ?? row.details ?? row['詳細'] ?? '').toLowerCase();
    const level   = getLogLevel(row).toLowerCase();
    return tsText.includes(q)||user.includes(q)||action.includes(q)||details.includes(q)||level.includes(q);
  });
}
function renderLogsStream(rows){
  const max = 500; // 重くならないよう上限
  const viewRows = rows.slice(-max);
  dom.logStream.innerHTML = '';
  for (const log of viewRows){
    const rawTs = log.Timestamp ?? log.timestamp ?? log['時刻'] ?? log['タイムスタンプ'] ?? '';
    const d = parseLogTimestamp(rawTs);
    const tsText = d ? d.toLocaleString('ja-JP',{timeZone:'Asia/Tokyo'}) : String(rawTs||'');
    const user = String(log.User ?? '');
    const action = String(log.Action ?? '');
    const details = String(log.Details ?? '');
    const level = getLogLevel(log);      // ★ レベル判定
    const levelCls = `lvl-${level}`;     // log-line 用クラス
    const line = document.createElement('div');
    line.className = `log-line ${levelCls}`;
    line.innerHTML =
      `<span class="ts">[${escapeHtml(tsText)}]</span> ` +
      `<span class="badge level ${escapeHtml(level)}">${escapeHtml(level.toUpperCase())}</span> ` +
      `<span class="badge user">@${escapeHtml(user)}</span> ` +
      `<span class="badge action">${escapeHtml(action.toUpperCase())}</span> ` +
      `<span class="details">${escapeHtml(details)}</span>`;
    dom.logStream.appendChild(line);
  }
  if (state.autoScrollLogs) dom.logStream.scrollTop = dom.logStream.scrollHeight;
}


// 追記：相対時刻を毎秒更新する描画関数
function redrawUpdatedAt(){
  if (!lastUpdatedAt){
    updEl.textContent = '—';
    return;
  }
  const t = new Date(lastUpdatedAt).toLocaleTimeString('ja-JP', { hour12:false });
  updEl.textContent = `${t}（${formatRelative(lastUpdatedAt)}）`;
}

// ★ “古さ”の視覚表示：30秒経過でごく僅かにトーンダウン
function refreshStaleness(){
  if (!indicatorEl) return;
  if (!lastUpdatedAt) { indicatorEl.classList.remove('is-stale'); return; }
  const age = Date.now() - lastUpdatedAt;
  if (Number.isFinite(age) && age >= 30_000) indicatorEl.classList.add('is-stale');
  else indicatorEl.classList.remove('is-stale');
}

function parseLogTimestamp(ts) {
  if (ts == null) return null;
  if (ts instanceof Date && !isNaN(ts)) return ts;
  if (typeof ts === 'number') {
    if (ts > 1e12) return new Date(ts);        // epoch ms
    if (ts > 1e10) return new Date(ts * 1000); // epoch sec
    // Excel 序数 (1899-12-30起点)
    const ms = (ts - 25569) * 86400 * 1000;
    return new Date(ms);
  }
  if (typeof ts === 'string') {
    let s = ts.trim();
    if (!s) return null;
    // 2025/10/05 12:34:56 → Safari 対策
    if (/^\d{4}\/\d{1,2}\/\d{1,2}/.test(s)) {
      const [dPart, tPart='00:00:00'] = s.split(' ');
      const [y,m,d] = dPart.split('/').map(Number);
      const [hh=0,mm=0,ss=0] = tPart.split(':').map(Number);
      return new Date(y, m-1, d, hh, mm, ss);
    }
    // 2025-10-05 12:34:56 → T 挿入
    if (/^\d{4}-\d{2}-\d{2} \d{2}:\d{2}/.test(s)) s = s.replace(' ', 'T');
    const d = new Date(s);
    if (!isNaN(d)) return d;
  }
  return null;
}

// --- 操作関数 ---
async function handleDisplay() {
    if (!state.displaySessionActive) {
        showToast('表示端末が接続されていません。', 'error');
        return;
    }
    if (!state.selectedRowData || state.selectedRowData.isAnswered) return;
    const snapshot = await get(telopRef);
    const previousTelop = snapshot.val();
    try {
        // 1) RTDB を先に更新（UIは即反映）
        const updates = {};
        if (previousTelop) {
          const prev = state.allQuestions.find(q => q['ラジオネーム'] === previousTelop.name && q['質問・お悩み'] === previousTelop.question);
          if (prev) {
            updates[`questions/${prev['UID']}/selecting`] = false;
            updates[`questions/${prev['UID']}/answered`] = true;
          }
        }
        updates[`questions/${state.selectedRowData.uid}/selecting`] = true;
        updates[`questions/${state.selectedRowData.uid}/answered`] = false;
        await update(ref(database), updates);
        await set(telopRef, { name: state.selectedRowData.name, question: state.selectedRowData.question });

        // 2) GAS へは“依頼”だけ（待たない）
        fireAndForgetApi({ action:'updateSelectingStatus', uid: state.selectedRowData.uid });
        if (previousTelop){
          const prev = state.allQuestions.find(q => q['ラジオネーム'] === previousTelop.name && q['質問・お悩み'] === previousTelop.question);
          if (prev) fireAndForgetApi({ action:'updateStatus', uid: prev['UID'], status: true });
        }
        state.lastDisplayedUid = state.selectedRowData.uid;
        logAction('DISPLAY', `RN: ${state.selectedRowData.name}`);
        showToast(`「${state.selectedRowData.name}」さんの質問を表示しました。`, 'success');
    } catch (error) {
        showToast('表示処理中にエラーが発生しました: ' + error.message, 'error');
    }
}
async function handleAnswered() {
    if (!state.selectedRowData) return;
    if (!confirm(`「${state.selectedRowData.name}」の質問を「回答済」にしますか？`)) return;
    try {
        const result = await apiPost({ action: 'updateStatus', uid: state.selectedRowData.uid, status: true });
        if (result.success) {
           logAction('SET_ANSWERED', `UID: ${state.selectedRowData.uid}`);
           showToast('ステータスを「回答済」に更新しました。', 'success');
        } else { 
            showToast('ステータスの更新に失敗しました: ' + result.error, 'error');
        }
    } catch (error) { 
        showToast('通信エラー: ' + error.message, 'error');
    }
}
async function updateStatusOnServer(uids, isAnswered, isSelectingUpdate = false, selectingUid = null) {
    try {
        const action = isSelectingUpdate
          ? (selectingUid === -1 ? 'clearSelectingStatus' : 'updateSelectingStatus')
          : 'batchUpdateStatus';
        const payload =
          action === 'updateSelectingStatus'   ? { action, uid: selectingUid } :
          action === 'clearSelectingStatus'    ? { action } :
                                                 { action, uids, status: isAnswered };
        const result = await apiPost(payload);
        if (result.success) {
            if (!isSelectingUpdate) {
                logAction(isAnswered ? 'BATCH_SET_ANSWERED' : 'BATCH_SET_UNANSWERED', `UIDs: ${uids.join(', ')}`);
                showToast(`${uids.length}件を更新しました。`, 'success');
            }
        } else { showToast('更新に失敗しました: ' + result.error, 'error'); }
    } catch (error) { showToast('通信エラー: ' + error.message, 'error'); }
}
function handleSelectAll(event) {
    dom.cardsContainer.querySelectorAll('.row-checkbox')
      .forEach(cb => { cb.checked = event.target.checked; });
    updateBatchButtonVisibility();
}
function updateBatchButtonVisibility() {
    if (!dom.batchUnanswerBtn) return;
    const active = !!state.displaySessionActive;
    const checkedCount = active ? document.querySelectorAll('.row-checkbox:checked').length : 0;
    dom.batchUnanswerBtn.style.display = active && checkedCount > 0 ? 'inline-block' : 'none';
    dom.batchUnanswerBtn.disabled = !active || checkedCount === 0;
}
async function handleEdit() {
    if (!state.selectedRowData) return;
    const newText = prompt("質問内容を編集してください：", state.selectedRowData.question);
    if (newText === null || newText.trim() === state.selectedRowData.question.trim()) return;
    try {
        // RTDB 先行
        await update(ref(database, `questions/${state.selectedRowData.uid}`), { question: newText.trim() });
        // GAS 同期依頼（非同期）
        fireAndForgetApi({ action:'editQuestion', uid: state.selectedRowData.uid, text: newText.trim() });
        logAction('EDIT', `UID: ${state.selectedRowData.uid}`);
        showToast('質問を更新しました。', 'success');
    } catch (error) { 
        showToast('通信エラー: ' + error.message, 'error');
    }
}
async function clearTelop() {
    if (!state.displaySessionActive) {
        showToast('表示端末が接続されていません。', 'error');
        return;
    }
    const snapshot = await get(telopRef);
    const previousTelop = snapshot.val();
    try {
        if (previousTelop) {
            const prevItem = state.allQuestions.find(q => q['ラジオネーム'] === previousTelop.name && q['質問・お悩み'] === previousTelop.question);
            if (prevItem) { await updateStatusOnServer([prevItem['UID']], true); }
        }
        await remove(telopRef);
        await updateStatusOnServer([], false, true, -1);
        logAction('CLEAR');
        showToast('テロップを消去しました。', 'success');
    } catch(error) {
        showToast('テロップの消去中にエラーが発生しました: ' + error.message, 'error');
    }
}
function handleUnanswer() {
    if (!state.displaySessionActive) {
        showToast('表示端末が接続されていません。', 'error');
        return;
    }
    if (!state.selectedRowData || !state.selectedRowData.isAnswered) return;
    if (!confirm(`「${state.selectedRowData.name}」の質問を「未回答」に戻しますか？`)) return;
    // RTDB 先行
    update(ref(database, `questions/${state.selectedRowData.uid}`), { answered:false });
    // GAS 同期依頼（非同期）
    fireAndForgetApi({ action:'updateStatus', uid: state.selectedRowData.uid, status:false });
}
function handleBatchUnanswer() {
    if (!state.displaySessionActive) {
        showToast('表示端末が接続されていません。', 'error');
        return;
    }
    const checkedBoxes = document.querySelectorAll('.row-checkbox:checked');
    if (checkedBoxes.length === 0) return;
    if (!confirm(`${checkedBoxes.length}件の質問を「未回答」に戻しますか？`)) return;
    const uidsToUpdate = Array.from(checkedBoxes).map(cb => cb.dataset.uid);
    // RTDB 先行（まとめて）
    const updates = {};
    for (const uid of uidsToUpdate){ updates[`questions/${uid}/answered`] = false; }
    update(ref(database), updates);
    // GAS 同期依頼（非同期）
    fireAndForgetApi({ action:'batchUpdateStatus', uids: uidsToUpdate, status:false });
}

<<<<<<< HEAD
function updateActionAvailability() {
  const active = !!state.displaySessionActive;
  const selection = state.selectedRowData;

  dom.actionButtons.forEach(btn => { if (btn) btn.disabled = true; });
  if (dom.clearButton) dom.clearButton.disabled = !active;

  if (!dom.selectedInfo) {
    updateBatchButtonVisibility();
    return;
  }

  if (!active) {
    dom.selectedInfo.textContent = '表示端末が接続されていません';
    updateBatchButtonVisibility();
    return;
  }

  if (!selection) {
    dom.selectedInfo.textContent = '行を選択してください';
    updateBatchButtonVisibility();
    return;
  }

  dom.actionButtons.forEach(btn => { if (btn) btn.disabled = false; });
  if (dom.actionButtons[0]) dom.actionButtons[0].disabled = !!selection.isAnswered;
  if (dom.actionButtons[1]) dom.actionButtons[1].disabled = !selection.isAnswered;
  const safeName = String(selection.name ?? '');
  dom.selectedInfo.textContent = `選択中: ${safeName}`;
  updateBatchButtonVisibility();
=======
function setDisplayApprovalFeedback(message = '') {
  if (!dom.approveDisplayFeedback) return;
  dom.approveDisplayFeedback.textContent = message ? String(message) : '';
}

async function handleApproveDisplay(event) {
  event.preventDefault();
  if (!dom.approveDisplayUid) return;
  const raw = String(dom.approveDisplayUid.value || '').trim();
  if (!raw) {
    showToast('承認したい表示端末のUIDを入力してください。', 'error');
    setDisplayApprovalFeedback('UIDを入力してください。');
    return;
  }
  const uid = raw.replace(/\s+/g, '');
  if (!/^[A-Za-z0-9:_-]{6,}$/.test(uid)) {
    showToast('UIDの形式が正しくありません。', 'error');
    setDisplayApprovalFeedback('UIDの形式を確認してください。');
    return;
  }

  try {
    setDisplayApprovalFeedback('承認を処理しています…');
    await apiPost({ action: 'approveDisplay', displayUid: uid });
    showToast(`UID ${uid} を承認しました。`);
    setDisplayApprovalFeedback(`UID ${uid} を承認しました。ディスプレイの再接続後に書き込みが許可されます。`);
    dom.approveDisplayUid.value = '';
  } catch (error) {
    console.error('Display approval failed:', error);
    const message = error && error.message ? error.message : String(error);
    showToast('表示端末の承認に失敗しました。', 'error');
    setDisplayApprovalFeedback(`承認に失敗しました: ${message}`);
  }
>>>>>>> 6c00ef4f
}

async function logAction(actionName, details = '') {
  try {
    await apiPost({
      action: 'logAction',   // ← ディスパッチ用
      action_type: actionName, // ← 保存したい「操作名」
      details
    });
  } catch(e){ console.error('Failed to write log:', e); }
}

// --- 辞書関連の関数 ---
async function addTerm(event) {
    event.preventDefault();
    const term = dom.newTermInput.value.trim();
    const ruby = dom.newRubyInput.value.trim();
    if (!term || !ruby) return;

    try {
        const result = await apiPost({ action: 'addTerm', term, ruby });
        if (result.success) {
            dom.newTermInput.value = '';
            dom.newRubyInput.value = '';
            fetchDictionary();
        } else {
            showToast('追加失敗: ' + result.error, 'error');
        }
    } catch (error) {
        showToast('通信エラー: ' + error.message, 'error');
    }
}

async function deleteTerm(term) {
    if (!confirm(`「${term}」を辞書から削除しますか？`)) return;
    try {
        const result = await apiPost({ action: 'deleteTerm', term });
        if (result.success) {
            fetchDictionary();
        } else {
            showToast('削除失敗: ' + result.error, 'error');
        }
    } catch (error) {
        showToast('通信エラー: ' + error.message, 'error');
    }
}

async function toggleTerm(term, newStatus) {
    try {
        const result = await apiPost({ action: 'toggleTerm', term, enabled: newStatus });
        if (result.success) {
            fetchDictionary();
        } else {
            showToast('状態の更新失敗: ' + result.error, 'error');
        }
    } catch (error) {
        showToast('通信エラー: ' + error.message, 'error');
    }
}

// --- 認証関数 ---
async function login() {
  const btn = document.getElementById('login-button');
  const origText = btn ? btn.textContent : '';
  try {
    _authFlow = 'prompting';                 // ← ポップアップ開始
    showLoader('サインイン中…');
    if (btn) {
      btn.disabled = true;
      btn.classList.add('is-busy');
      btn.textContent = 'サインイン中…';
    }
    await signInWithPopup(auth, provider);   // ← この Promise が解決 = ポップアップが閉じた
  } catch (error) {
    console.error("Login failed:", error);
    showToast("ログインに失敗しました。", 'error');
    hideLoader();
  } finally {
    _authFlow = 'done';
    if (btn) {
      btn.disabled = false;
      btn.classList.remove('is-busy');
      btn.textContent = origText;
    }
    // prompting 中に来ていた onAuthStateChanged をここで反映
    if (_pendingAuthUser !== null) {
      const u = _pendingAuthUser;
      _pendingAuthUser = null;
      handleAfterLogin(u);
    }
  }
}
async function logout() {
    try {
        await signOut(auth);
    } catch (error) {
        console.error("Logout failed:", error);
    }
    // 念のためゲートを初期化
    _authFlow = 'idle';
    _pendingAuthUser = null;
    hideLoader();
}

// --- ヘルパー関数 ---
function escapeHtml(v) {
  const s = v == null ? '' : String(v);
  return s.replace(/&/g, '&amp;').replace(/</g, '&lt;')
          .replace(/>/g, '&gt;').replace(/"/g, '&quot;')
          .replace(/'/g, '&#039;');
}

function showToast(message, type = 'success') {
    const backgroundColor = type === 'success'
        ? "linear-gradient(to right, #4CAF50, #77dd77)"
        : "linear-gradient(to right, #f06595, #ff6b6b)";

    const safeMessage = escapeHtml(String(message ?? ''));

    Toastify({
        text: safeMessage,
        duration: 3000,
        close: true,
        gravity: "top", // `top` or `bottom`
        position: "right", // `left`, `center` or `right`
        stopOnFocus: true, // Prevents dismissing of toast on hover
        style: {
            background: backgroundColor,
        },
        className: `toastify-${type}`
    }).showToast();
}

async function getIdTokenSafe(force = false) {
  const user = auth.currentUser || await new Promise(resolve => {
    const un = onAuthStateChanged(auth, u => { un(); resolve(u); });
  });
  if (!user) throw new Error('Not signed in');
  return await user.getIdToken(force);
}

async function apiPost(payload, retryOnAuthError = true) {
  const idToken = await getIdTokenSafe();
  const res = await fetch(GAS_API_URL, {
    method: 'POST',
    headers: { 'Content-Type': 'text/plain' }, // ← プリフライト回避
    body: JSON.stringify({ ...payload, idToken })
  });
  let json;
  try { json = await res.json(); } catch (e) { throw new Error('Bad JSON response'); }

  if (!json.success) {
    // トークン期限切れ等を想定して一度だけリフレッシュ再試行
    const msg = String(json.error || '');
    if (retryOnAuthError && /Auth/.test(msg)) {
      await getIdTokenSafe(true); // force refresh
      return await apiPost(payload, false);
    }
    throw new Error(`${msg}${json.errorId ? ' [' + json.errorId + ']' : ''}`);
  }
  return json;
}

function fireAndForgetApi(payload){
  // 認証付き POST だが UI は待たない
  apiPost(payload).catch(()=>{ /* ログに出すならここ */ });
}

function normKey(k){
  return String(k || '')
    .normalize('NFKC')
    .replace(/[\u200B-\u200D\uFEFF]/g, '') // ゼロ幅系を除去
    .replace(/\s+/g, '')                   // 空白除去
    .toLowerCase();
}
function pickUser(obj){
  const map = {};
  for (const [k,v] of Object.entries(obj)) map[normKey(k)] = v;
  // 優先候補
  for (const key of ['user','ユーザー','email','メールアドレス']) {
    if (map.hasOwnProperty(normKey(key))) return map[normKey(key)];
  }
  // 部分一致（念のため）
  for (const [k,v] of Object.entries(map)) {
    if (k.includes('user') || k.includes('email')) return v;
  }
  return '';
}
function pickAction(obj){
  const map = {};
  for (const [k,v] of Object.entries(obj)) map[normKey(k)] = v;
  for (const key of ['action','アクション']) {
    if (map.hasOwnProperty(normKey(key))) return map[normKey(key)];
  }
  for (const [k,v] of Object.entries(map)) if (k.includes('action')) return v;
  return '';
}
function pickDetails(obj){
  const map = {};
  for (const [k,v] of Object.entries(obj)) map[normKey(k)] = v;
  for (const key of ['details','詳細']) {
    if (map.hasOwnProperty(normKey(key))) return map[normKey(key)];
  }
  for (const [k,v] of Object.entries(map)) if (k.includes('detail')) return v;
  return '';
}

function getLogLevel(log){
  const a = String(log.Action || '').toLowerCase();
  const d = String(log.Details || '').toLowerCase();

  // 明確なエラー語やHTTPエラーコード
  if (/(error|failed|exception|timeout|unauthorized|forbidden|denied)/.test(a+d)) return 'error';
  if (/\b5\d{2}\b|\b4\d{2}\b/.test(d)) return 'error';

  // データ破壊・クリア系は注意喚起
  if (/(delete|clear|remove|reset|unanswer)/.test(a)) return 'warn';

  // 成功系（送出・回答更新・編集・追加 など）
  if (/(display|send|answer|set_answered|batch_set_answered|edit|add|toggle|update)/.test(a)) return 'success';

  // 取得系・ログ書き込みなどは情報レベル
  if (/(fetch|read|log|whoami)/.test(a)) return 'info';

  // デフォルト
  return 'info';
}

function cleanupSubscriptions(){
  try { off(questionsRef); } catch(_){}
  try { off(updateTriggerRef); } catch(_){}
  try { off(renderRef); } catch(_){}
  try { off(displaySessionRef); } catch(_){}
  if (renderTicker){ clearInterval(renderTicker); renderTicker = null; }
  state.displaySession = null;
  state.displaySessionActive = false;
  lastSessionActive = null;
  updateActionAvailability();
  updateBatchButtonVisibility();
}
<|MERGE_RESOLUTION|>--- conflicted
+++ resolved
@@ -204,10 +204,6 @@
         logoutBtn.textContent = 'ログアウト';
         dom.userInfo.append(userLabel, logoutBtn);
         logoutBtn.addEventListener('click', logout);
-<<<<<<< HEAD
-=======
-        setDisplayApprovalFeedback('');
->>>>>>> 6c00ef4f
         // 初回だけシート→RTDB ミラー（空なら）
         setStep(3, '初期ミラー実行中…');
         updateLoader('初期データを準備しています…');
@@ -280,13 +276,7 @@
     selectedInfo: document.getElementById('selected-info'),
     selectAllCheckbox: document.getElementById('select-all-checkbox'),
     batchUnanswerBtn: document.getElementById('btn-batch-unanswer'),
-<<<<<<< HEAD
     clearButton: document.getElementById('btn-clear')
-=======
-    approveDisplayForm: document.getElementById('approve-display-form'),
-    approveDisplayUid: document.getElementById('approve-display-uid'),
-    approveDisplayFeedback: document.getElementById('approve-display-feedback')
->>>>>>> 6c00ef4f
 };
 
 Object.assign(dom, {
@@ -801,7 +791,6 @@
     fireAndForgetApi({ action:'batchUpdateStatus', uids: uidsToUpdate, status:false });
 }
 
-<<<<<<< HEAD
 function updateActionAvailability() {
   const active = !!state.displaySessionActive;
   const selection = state.selectedRowData;
@@ -832,41 +821,6 @@
   const safeName = String(selection.name ?? '');
   dom.selectedInfo.textContent = `選択中: ${safeName}`;
   updateBatchButtonVisibility();
-=======
-function setDisplayApprovalFeedback(message = '') {
-  if (!dom.approveDisplayFeedback) return;
-  dom.approveDisplayFeedback.textContent = message ? String(message) : '';
-}
-
-async function handleApproveDisplay(event) {
-  event.preventDefault();
-  if (!dom.approveDisplayUid) return;
-  const raw = String(dom.approveDisplayUid.value || '').trim();
-  if (!raw) {
-    showToast('承認したい表示端末のUIDを入力してください。', 'error');
-    setDisplayApprovalFeedback('UIDを入力してください。');
-    return;
-  }
-  const uid = raw.replace(/\s+/g, '');
-  if (!/^[A-Za-z0-9:_-]{6,}$/.test(uid)) {
-    showToast('UIDの形式が正しくありません。', 'error');
-    setDisplayApprovalFeedback('UIDの形式を確認してください。');
-    return;
-  }
-
-  try {
-    setDisplayApprovalFeedback('承認を処理しています…');
-    await apiPost({ action: 'approveDisplay', displayUid: uid });
-    showToast(`UID ${uid} を承認しました。`);
-    setDisplayApprovalFeedback(`UID ${uid} を承認しました。ディスプレイの再接続後に書き込みが許可されます。`);
-    dom.approveDisplayUid.value = '';
-  } catch (error) {
-    console.error('Display approval failed:', error);
-    const message = error && error.message ? error.message : String(error);
-    showToast('表示端末の承認に失敗しました。', 'error');
-    setDisplayApprovalFeedback(`承認に失敗しました: ${message}`);
-  }
->>>>>>> 6c00ef4f
 }
 
 async function logAction(actionName, details = '') {
