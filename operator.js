import { initializeApp } from "https://www.gstatic.com/firebasejs/10.12.2/firebase-app.js";
import { getDatabase, ref, set, update, remove, get, onValue, off } from "https://www.gstatic.com/firebasejs/10.12.2/firebase-database.js";
import {
    initializeAuth,
    browserSessionPersistence,
    browserPopupRedirectResolver,
    GoogleAuthProvider,
    signInWithPopup,
    signOut,
    onAuthStateChanged
} from "https://www.gstatic.com/firebasejs/10.12.2/firebase-auth.js";

const firebaseConfig = {
    apiKey: "AIzaSyBh54ZKsM6uNph61QrP-Ypu7bzU_PHbNcY",
    authDomain: "subtitle-output-system-9bc14.firebaseapp.com",
    databaseURL: "https://subtitle-output-system-9bc14-default-rtdb.asia-southeast1.firebasedatabase.app",
    projectId: "subtitle-output-system-9bc14",
    storageBucket: "subtitle-output-system-9bc14.firebasestorage.app",
    messagingSenderId: "378400426909",
    appId: "1:378400426909:web:f1549aad61e3f7aacebd74"
};

const GAS_API_URL = 'https://script.google.com/macros/s/AKfycbxYtklsVbr2OmtaMISPMw0x2u0shjiUdwkym2oTZW7Xk14pcWxXG1lTcVC2GZAzjobapQ/exec'; 

// --- 初期化処理 ---
const app = initializeApp(firebaseConfig);
const database = getDatabase(app);
// ★ Display 側の状態ランプ購読
const renderRef = ref(database, 'render_state');
const displaySessionRef = ref(database, 'render_control/session');
const questionsRef = ref(database, 'questions');
const lampEl = document.getElementById('render-lamp');
const phaseEl = document.getElementById('render-phase');
const sumEl    = document.getElementById('render-summary');
const titleEl  = document.getElementById('render-title');
const qEl      = document.getElementById('render-question');
const updEl    = document.getElementById('render-updated');
const indicatorEl = document.querySelector('.render-indicator'); // ★ “古さ”の視覚表示に使用
let lastUpdatedAt = 0;
let renderTicker = null;

function setLamp(phase){
    lampEl.className = 'lamp';
    switch (phase) {
        case 'visible': lampEl.classList.add('is-visible'); break;
        case 'showing':
        case 'hiding':  lampEl.classList.add('is-showing'); break;
        case 'hidden':  lampEl.classList.add('is-hidden');  break;
        case 'error':   lampEl.classList.add('is-error');   break;
        default:        lampEl.classList.add('is-hidden');  break;
    }
    phaseEl.textContent = phase || '-';
}

  function normalizeUpdatedAt(u){
    if (!u) return 0;
    if (typeof u === 'number') return u;        // RTDB: serverTimestamp → number(millis)
    if (u.seconds) return u.seconds*1000;       // もしオブジェクト形式なら
    return 0;
  }
  function formatRelative(ms){
    if (!ms) return '—';
    const diff = Math.max(0, Date.now() - ms);
    const s = Math.floor(diff/1000);
    if (s < 60) return `${s}秒前`;
    const m = Math.floor(s/60);
    if (m < 60) return `${m}分前`;
    const h = Math.floor(m/60);
    if (h < 24) return `${h}時間前`;
    const d = Math.floor(h/24);
    return `${d}日前`;
  }

  onValue(renderRef, (snap)=>{
    const v = snap.val() || {};
    setLamp(v.phase);
    // 表示内容の反映（hidden のときは中身が来ていても“非表示”優先）
    const isHidden = v.phase === 'hidden';
    const now = isHidden ? null : (v.nowShowing || null);
    if (!now){
      titleEl.textContent = '（非表示）';
      qEl.textContent     = '';
    }else{
      const name = (now.name || '').trim();
      // “Pick Up Question” なら「ラジオネーム：」は付けない
      titleEl.textContent = name === 'Pick Up Question' ? name : `ラジオネーム：${name}`;
      qEl.textContent     = (now.question || '').replace(/\s+/g,' ').trim();
    }
    // 更新時刻（前回値と比較してフラッシュ）
    const at = normalizeUpdatedAt(v.updatedAt) || 0;
    const prev = lastUpdatedAt || 0;
    if (at > 0) {
      lastUpdatedAt = at;
      redrawUpdatedAt();
    } else {
      lastUpdatedAt = 0;
      redrawUpdatedAt();
    }
    if (at > prev){
      sumEl.classList.add('is-updated');
      document.querySelector('.render-indicator')?.classList.add('is-updated');
      setTimeout(()=>{
        sumEl.classList.remove('is-updated');
        document.querySelector('.render-indicator')?.classList.remove('is-updated');
      }, 800);
    }
    // ticker を起動（多重起動防止）
    if (!renderTicker){
      // 相対時刻と“古さ”の状態を毎秒更新
      renderTicker = setInterval(()=>{ redrawUpdatedAt(); refreshStaleness(); }, 1000);
     }
    // 値が来たタイミングでも一度だけ評価
    refreshStaleness();
  });

// タブを閉じたら消えるセッション保存 + ポップアップ resolver を設定
const auth = initializeAuth(app, {
  persistence: browserSessionPersistence,
  popupRedirectResolver: browserPopupRedirectResolver
});
const provider = new GoogleAuthProvider();
provider.setCustomParameters({ prompt: 'select_account' });
const telopRef = ref(database, 'currentTelop');
const updateTriggerRef = ref(database, 'update_trigger');

// === 追加: 認証フローのゲート用フラグ ===
let _authFlow = 'idle';           // 'idle' | 'prompting' | 'done'
let _pendingAuthUser = null;      // prompting 中に onAuthStateChanged が渡してくる user を一時保持
// ローダー制御
function showLoader(msg){ document.getElementById('loading-overlay')?.removeAttribute('hidden'); updateLoader(msg); document.body.setAttribute('aria-busy','true'); }
function updateLoader(msg){ if (msg) { const t = document.getElementById('loading-text'); if (t) t.textContent = msg; } }
function hideLoader(){ document.getElementById('loading-overlay')?.setAttribute('hidden',''); document.body.removeAttribute('aria-busy'); }

// ===== 追加：段階ステップ（loader-steps が無ければ黙って何もしない） =====
const domSteps = { list: document.getElementById('loader-steps') };
const STEP_LABELS = [
  '認証', '在籍チェック', '管理者付与',
  '初期ミラー', '購読開始', '辞書取得', 'ログ取得', '準備完了'
];
function initLoaderSteps(){
  if (!domSteps.list) return;
  domSteps.list.innerHTML = STEP_LABELS.map((s,i)=>`<li data-step="${i}">${escapeHtml(s)}</li>`).join('');
}
function setStep(i, message){
  if (message) updateLoader(message);
  if (!domSteps.list) return;
  const items = domSteps.list.querySelectorAll('li');
  items.forEach((li, idx) => {
    li.classList.toggle('current', idx === i);
    li.classList.toggle('done', idx < i);
  });
}
function finishSteps(msg){ setStep(STEP_LABELS.length - 1, msg || '準備完了'); }


// 認証後の共通処理（元の onAuthStateChanged 内の “user あり” 分岐をそのまま移植）
async function handleAfterLogin(user) {
  if (!user) {
    // --- ログアウト時 ---
    dom.loginContainer.style.display = 'block';
    dom.mainContainer.style.display = 'none';
    dom.actionPanel.style.display = 'none';
    dom.userInfo.innerHTML = '';
    cleanupSubscriptions();
    hideLoader();
    setDisplayApprovalFeedback('');
    return;
  }
  try {
    showLoader('権限を確認しています…');
    initLoaderSteps();
    setStep(0, '認証OK。ユーザー情報を確認中…');
    const result = await apiPost({ action: 'fetchSheet', sheet: 'users' });
    setStep(1, '在籍チェック中…');
      if (result.success && result.data) {
        const authorizedUsers = result.data
          .map(item => String(item['メールアドレス'] || '').trim().toLowerCase())
          .filter(Boolean);
        const loginEmail = String(user.email || '').trim().toLowerCase();
        if (authorizedUsers.includes(loginEmail)) {
        // ★ 管理者付与を“毎回”試す（冪等）: ルールで /admins 読めないため読まずに実行
        setStep(2, '管理者権限の確認/付与…');
        try {
          await apiPost({ action: 'ensureAdmin' });
        } catch (e) {
          // users未在籍などはここに来るが致命ではない
          console.warn('ensureAdmin non-fatal:', e);
        }
        dom.loginContainer.style.display = 'none';
        dom.mainContainer.style.display = 'flex';
        dom.actionPanel.style.display = 'flex';
        // 表示名・メールアドレスはテキストノードとして挿入し、XSS を防止
        dom.userInfo.innerHTML = '';
        const userLabel = document.createElement('span');
        userLabel.className = 'user-label';
        const safeDisplayName = String(user.displayName || '').trim();
        const safeEmail = String(user.email || '').trim();
        userLabel.textContent = safeDisplayName && safeEmail
          ? `${safeDisplayName} (${safeEmail})`
          : (safeDisplayName || safeEmail || '');
        const logoutBtn = document.createElement('button');
        logoutBtn.id = 'logout-button';
        logoutBtn.type = 'button';
        logoutBtn.textContent = 'ログアウト';
        dom.userInfo.append(userLabel, logoutBtn);
        logoutBtn.addEventListener('click', logout);
        // 初回だけシート→RTDB ミラー（空なら）
        setStep(3, '初期ミラー実行中…');
        updateLoader('初期データを準備しています…');
        try {
          const s = await get(questionsRef);
          if (!s.exists()) await apiPost({ action: 'mirrorSheet' });
        } catch(_) {}
        // RTDB 初回データを取得 → UI へ反映 → ストリーム購読開始
        setStep(4, '購読開始…');
        updateLoader('データ同期中…');
        const first = await get(questionsRef);
        const m = first.val() || {};
        state.allQuestions = Object.values(m).map(x => ({
          'UID': x.uid, 'ラジオネーム': x.name, '質問・お悩み': x.question,
          '回答済': !!x.answered, '選択中': !!x.selecting,
        }));
        renderQuestions();
        startQuestionsStream(); // ← 以後リアルタイム
        startDisplaySessionMonitor();
        // 他パネルの初期読み込み
        setStep(5, '辞書取得…');
        await fetchDictionary();
        setStep(6, 'ログ取得…');
        await fetchLogs();
        finishSteps('準備完了');
        hideLoader();
        showToast(`ようこそ、${user.displayName}さん`, 'success');
        // update_trigger の購読（logs のリアルタイム反映）
        let _rtTimer = null;
        onValue(updateTriggerRef, (snapshot) => {
          if (!snapshot.exists()) return;
          clearTimeout(_rtTimer);
          _rtTimer = setTimeout(()=>{ fetchLogs(); }, 150);
        });
      } else {
        showToast("あなたのアカウントはこのシステムへのアクセスが許可されていません。", 'error');
        await logout();
        hideLoader();
        setDisplayApprovalFeedback('');
      }
    } else {
      showToast("ユーザー権限の確認に失敗しました。", 'error');
      await logout();
      hideLoader();
      setDisplayApprovalFeedback('');
    }
  } catch (error) {
    console.error("Authorization check failed:", error);
    showToast("ユーザー権限の確認中にエラーが発生しました。", 'error');
    await logout();
    hideLoader();
    setDisplayApprovalFeedback('');
  }
}

// --- DOM要素の取得 ---
const dom = {
    loginContainer: document.getElementById('login-container'),
    mainContainer: document.getElementById('main-container'),
    actionPanel: document.getElementById('action-panel'),
    userInfo: document.getElementById('user-info'),
    questionsTableBody: null, // テーブルは廃止
    cardsContainer: document.getElementById('questions-cards'),
    dictionaryTableBody: document.querySelector('#dictionary-table tbody'),
    logsTableBody: document.querySelector('#logs-table tbody'),
    addTermForm: document.getElementById('add-term-form'),
    newTermInput: document.getElementById('new-term'),
    newRubyInput: document.getElementById('new-ruby'),
    actionButtons: ['btn-display', 'btn-unanswer', 'btn-edit'].map(id => document.getElementById(id)),
    selectedInfo: document.getElementById('selected-info'),
    selectAllCheckbox: document.getElementById('select-all-checkbox'),
    batchUnanswerBtn: document.getElementById('btn-batch-unanswer'),
    clearButton: document.getElementById('btn-clear')
};

Object.assign(dom, {
  logsStreamView: document.getElementById('logs-stream-view'),
  logStream: document.getElementById('log-stream'),
  logSearch: document.getElementById('log-search'),
  logAutoscroll: document.getElementById('log-autoscroll'),
});

updateActionAvailability();

// --- 状態管理変数 ---
let state = null;

function initState(){
  state = {
    allQuestions: [],
    allLogs: [],
    currentMainTab: 'questions',
    currentSubTab: 'normal',
    selectedRowData: null,
    lastDisplayedUid: null,
    autoScrollLogs: true,
    displaySession: null,
    displaySessionActive: false,
<<<<<<< HEAD
  };
}

initState();
=======
};
>>>>>>> 7517bbcf

updateActionAvailability();
dom.logSearch.addEventListener('input', ()=>renderLogs());
dom.logAutoscroll.addEventListener('change', (e)=>{ state.autoScrollLogs = e.target.checked; });

let lastSessionActive = null;

// --- イベントリスナーの設定 ---
document.getElementById('login-button').addEventListener('click', login);
document.querySelectorAll('.main-tab-button').forEach(button => {
    button.addEventListener('click', () => switchMainTab(button.dataset.tab));
});
document.querySelectorAll('.sub-tab-button').forEach(button => {
    button.addEventListener('click', () => switchSubTab(button.dataset.subTab));
});
document.getElementById('manual-update-button').addEventListener('click', () => {
    fetchLogs();
});
document.getElementById('btn-display').addEventListener('click', handleDisplay);
document.getElementById('btn-unanswer').addEventListener('click', handleUnanswer);
document.getElementById('btn-edit').addEventListener('click', handleEdit);
document.getElementById('btn-clear').addEventListener('click', clearTelop);
document.getElementById('fetch-dictionary-button').addEventListener('click', fetchDictionary);

dom.addTermForm.addEventListener('submit', addTerm);
dom.selectAllCheckbox.addEventListener('change', handleSelectAll);
dom.batchUnanswerBtn.addEventListener('click', handleBatchUnanswer);
// カード上のチェックは委譲
dom.cardsContainer.addEventListener('change', (e)=>{
  if (e.target && e.target.classList.contains('row-checkbox')) updateBatchButtonVisibility();
});

if (dom.approveDisplayForm) {
  dom.approveDisplayForm.addEventListener('submit', handleApproveDisplay);
}

// --- ログイン状態の監視 ---
onAuthStateChanged(auth, (user) => {
  // ポップアップ中は UI 更新を保留（ポップアップが閉じた後に反映）
  if (_authFlow === 'prompting') {
    _pendingAuthUser = user || null;
    return;
  }
  handleAfterLogin(user);
});

function switchMainTab(tabName) {
    if (!tabName) return;
    state.currentMainTab = tabName;
    document.querySelectorAll('.main-tab-button').forEach(btn => {
        btn.classList.toggle('active', btn.dataset.tab === tabName);
    });
    document.querySelectorAll('.main-tab-content').forEach(content => {
        content.classList.toggle('active', content.id === `${tabName}-content`);
    });
}

function switchSubTab(tabName) {
    if (!tabName) return;
    state.currentSubTab = tabName;
    document.querySelectorAll('.sub-tab-button').forEach(btn => {
        btn.classList.toggle('active', btn.dataset.subTab === tabName);
    });
    renderQuestions(); // サブタブは質問リストを再描画するだけ
}

// --- データ取得処理 ---
function startQuestionsStream(){
  off(questionsRef);
  onValue(questionsRef, (snap)=>{
    const m = snap.val() || {};
    // RTDB → レンダ用配列（班番号・tsも保持）
    state.allQuestions = Object.values(m).map(x => ({
      'UID': x.uid,
      '班番号': (x.group ?? ''),     // ← 追加
      'ラジオネーム': x.name,
      '質問・お悩み': x.question,
      '回答済': !!x.answered,
      '選択中': !!x.selecting,
      '__ts': Number(x.ts || 0)      // ← ソート用の内部フィールド
    }));
    renderQuestions();
  });
}

function startDisplaySessionMonitor(){
  off(displaySessionRef);
  onValue(displaySessionRef, (snap) => {
    const data = snap.val() || null;
    const now = Date.now();
    const expiresAt = Number(data && data.expiresAt) || 0;
    const status = String(data && data.status || '');
    const active = !!data && status === 'active' && (!expiresAt || expiresAt > now);
    state.displaySession = data;
    state.displaySessionActive = active;
    if (lastSessionActive !== null && lastSessionActive !== active) {
      showToast(active ? '表示端末とのセッションが確立されました。' : '表示端末の接続が確認できません。', active ? 'success' : 'error');
    }
    lastSessionActive = active;
    updateActionAvailability();
    updateBatchButtonVisibility();
  }, (error) => {
    console.error('Failed to monitor display session:', error);
  });
}

async function fetchDictionary() {
    try {
        const result = await apiPost({ action: 'fetchSheet', sheet: 'dictionary' });
        if (result.success) {
            dom.dictionaryTableBody.innerHTML = '';
            result.data.forEach(item => {
                const tr = document.createElement('tr');

                const toggleBtn = document.createElement('button');
                toggleBtn.textContent = item.enabled ? '無効にする' : '有効にする';
                toggleBtn.addEventListener('click', () => toggleTerm(item.term, !item.enabled));

                const deleteBtn = document.createElement('button');
                deleteBtn.textContent = '削除';
                deleteBtn.addEventListener('click', () => deleteTerm(item.term));

                tr.innerHTML = `
                    <td>${escapeHtml(item.term)}</td>
                    <td>${escapeHtml(item.ruby)}</td>
                    <td>${item.enabled ? '有効' : '無効'}</td>
                `;
                const actionTd = document.createElement('td');
                actionTd.appendChild(toggleBtn);
                actionTd.appendChild(deleteBtn);
                tr.appendChild(actionTd);
                
                if (!item.enabled) { tr.classList.add('disabled'); }
                dom.dictionaryTableBody.appendChild(tr);
            });

            // ▼ 有効な辞書だけを Firebase にミラー（display が購読）
            const enabledOnly = result.data.filter(i => i.enabled === true);
            await set(ref(database, 'dictionary'), enabledOnly);
        }
    } catch (error) { alert('辞書の取得に失敗: ' + error.message); }
}
async function fetchLogs() {
    try {
        const result = await apiPost({ action: 'fetchSheet', sheet: 'logs' });
        if (result.success) {
            state.allLogs = result.data;
            if (state.allLogs.length) console.debug('logs keys =', Object.keys(state.allLogs[0]));
            renderLogs();
        }
    } catch (error) { console.error('ログの取得に失敗:', error); }
}

// --- データ描画関数（カードUIへ） ---
async function renderQuestions() {
  // 1) サブタブでフィルタ
  let list = state.allQuestions.filter(item => {
    const isPuq = item['ラジオネーム'] === 'Pick Up Question';
    return state.currentSubTab === 'puq' ? isPuq : !isPuq;
  });
  // 2) 並び順：PUQ=「質問→ts→UID」、通常=「ts→名前→UID」
  const isPUQ = state.currentSubTab === 'puq';
  list.sort((a,b)=>{
    if (isPUQ){
      const ta = String(a['質問・お悩み'] ?? '');
      const tb = String(b['質問・お悩み'] ?? '');
      const t = ta.localeCompare(tb, 'ja', {numeric:true, sensitivity:'base'});
      if (t) return t;
      const da = a['__ts']||0, db = b['__ts']||0;
      if (da!==db) return da-db;
      return String(a['UID']).localeCompare(String(b['UID']));
    }else{
      const da = a['__ts']||0, db = b['__ts']||0;
      if (da!==db) return da-db;                    // 古い→新しい
      const na = String(a['ラジオネーム'] ?? ''), nb = String(b['ラジオネーム'] ?? '');
      const n = na.localeCompare(nb, 'ja', {numeric:true, sensitivity:'base'});
      if (n) return n;
      return String(a['UID']).localeCompare(String(b['UID']));
    }
  });

  const snap = await get(telopRef);
  const live = snap.val();
  const selectedUid = state.selectedRowData ? state.selectedRowData.uid : null;

  // --- カード描画 ---
  const host = dom.cardsContainer;
  host.innerHTML = '';
  list.forEach(item=>{
    const isAnswered = item['回答済'] === true;
    const status = item['選択中'] ? 'live' : (isAnswered ? 'answered' : 'pending');
    const statusText = status==='live' ? '表示中' : (status==='answered' ? '回答済' : '未回答');

    const card = document.createElement('article');
    card.className = `q-card ${status==='live'?'is-live':''} ${isAnswered?'is-answered':'is-pending'}`;
    card.dataset.uid = String(item['UID']);

    // 現在表示中のカードにマーキング（反応フラッシュ）
    if (live && live.name === item['ラジオネーム'] && live.question === item['質問・お悩み']) {
      card.classList.add('now-displaying');
      if (state.lastDisplayedUid === item['UID']) {
        card.classList.add('flash');
        card.addEventListener('animationend', ()=>card.classList.remove('flash'), {once:true});
        state.lastDisplayedUid = null;
      }
    }
    if (item['UID'] === selectedUid) card.classList.add('is-selected');

    card.innerHTML = `
      <header class="q-head">
        <div class="q-title">
          <span class="q-name">${escapeHtml(item['ラジオネーム'])}</span>
          ${item['ラジオネーム']==='Pick Up Question' ? '<span class="q-badge q-badge--puq">PUQ</span>' : ''}
        </div>
        <div class="q-meta">
          <span class="q-group">${escapeHtml(item['班番号'] ?? '') || ''}</span>
          <span class="chip chip--${status}">${statusText}</span>
          <label class="q-check">
            <input type="checkbox" class="row-checkbox">
          </label>
        </div>
      </header>
      <div class="q-text">${escapeHtml(item['質問・お悩み'])}</div>
    `;

    const checkbox = card.querySelector('.row-checkbox');
    if (checkbox) {
      checkbox.dataset.uid = String(item['UID']);
    }

    // カード選択
    card.addEventListener('click', (e)=>{
      const t = e.target;
      if (t instanceof Element && t.closest('.q-check')) return; // チェック操作は除外
      host.querySelectorAll('.q-card').forEach(el => el.classList.remove('is-selected'));
      card.classList.add('is-selected');
      state.selectedRowData = {
        uid: item['UID'],
        name: item['ラジオネーム'],
        question: item['質問・お悩み'],
        isAnswered
      };
      updateActionAvailability();
    });

    host.appendChild(card);
  });

  if (!list.some(x => x['UID'] === selectedUid)) {
    state.selectedRowData = null;
    updateActionAvailability();
  }
  updateBatchButtonVisibility();
}

function renderLogs(){
  const rows = applyLogFilters(state.allLogs || []);
  renderLogsStream(rows);
}

function applyLogFilters(arr){
  const q = (dom.logSearch?.value || '').trim().toLowerCase();
  if (!q) return arr;
  return arr.filter(row=>{
    const rawTs = row.Timestamp ?? row.timestamp ?? row['時刻'] ?? row['タイムスタンプ'] ?? '';
    const tsText = (parseLogTimestamp(rawTs)?.toLocaleString('ja-JP',{timeZone:'Asia/Tokyo'}) || String(rawTs)).toLowerCase();
    const user    = String(row.User    ?? row.user    ?? row['ユーザー'] ?? '').toLowerCase();
    const action  = String(row.Action  ?? row.action  ?? row['アクション'] ?? '').toLowerCase();
    const details = String(row.Details ?? row.details ?? row['詳細'] ?? '').toLowerCase();
    const level   = getLogLevel(row).toLowerCase();
    return tsText.includes(q)||user.includes(q)||action.includes(q)||details.includes(q)||level.includes(q);
  });
}
function renderLogsStream(rows){
  const max = 500; // 重くならないよう上限
  const viewRows = rows.slice(-max);
  dom.logStream.innerHTML = '';
  for (const log of viewRows){
    const rawTs = log.Timestamp ?? log.timestamp ?? log['時刻'] ?? log['タイムスタンプ'] ?? '';
    const d = parseLogTimestamp(rawTs);
    const tsText = d ? d.toLocaleString('ja-JP',{timeZone:'Asia/Tokyo'}) : String(rawTs||'');
    const user = String(log.User ?? '');
    const action = String(log.Action ?? '');
    const details = String(log.Details ?? '');
    const level = getLogLevel(log);      // ★ レベル判定
    const levelCls = `lvl-${level}`;     // log-line 用クラス
    const line = document.createElement('div');
    line.className = `log-line ${levelCls}`;
    line.innerHTML =
      `<span class="ts">[${escapeHtml(tsText)}]</span> ` +
      `<span class="badge level ${escapeHtml(level)}">${escapeHtml(level.toUpperCase())}</span> ` +
      `<span class="badge user">@${escapeHtml(user)}</span> ` +
      `<span class="badge action">${escapeHtml(action.toUpperCase())}</span> ` +
      `<span class="details">${escapeHtml(details)}</span>`;
    dom.logStream.appendChild(line);
  }
  if (state.autoScrollLogs) dom.logStream.scrollTop = dom.logStream.scrollHeight;
}


// 追記：相対時刻を毎秒更新する描画関数
function redrawUpdatedAt(){
  if (!lastUpdatedAt){
    updEl.textContent = '—';
    return;
  }
  const t = new Date(lastUpdatedAt).toLocaleTimeString('ja-JP', { hour12:false });
  updEl.textContent = `${t}（${formatRelative(lastUpdatedAt)}）`;
}

// ★ “古さ”の視覚表示：30秒経過でごく僅かにトーンダウン
function refreshStaleness(){
  if (!indicatorEl) return;
  if (!lastUpdatedAt) { indicatorEl.classList.remove('is-stale'); return; }
  const age = Date.now() - lastUpdatedAt;
  if (Number.isFinite(age) && age >= 30_000) indicatorEl.classList.add('is-stale');
  else indicatorEl.classList.remove('is-stale');
}

function parseLogTimestamp(ts) {
  if (ts == null) return null;
  if (ts instanceof Date && !isNaN(ts)) return ts;
  if (typeof ts === 'number') {
    if (ts > 1e12) return new Date(ts);        // epoch ms
    if (ts > 1e10) return new Date(ts * 1000); // epoch sec
    // Excel 序数 (1899-12-30起点)
    const ms = (ts - 25569) * 86400 * 1000;
    return new Date(ms);
  }
  if (typeof ts === 'string') {
    let s = ts.trim();
    if (!s) return null;
    // 2025/10/05 12:34:56 → Safari 対策
    if (/^\d{4}\/\d{1,2}\/\d{1,2}/.test(s)) {
      const [dPart, tPart='00:00:00'] = s.split(' ');
      const [y,m,d] = dPart.split('/').map(Number);
      const [hh=0,mm=0,ss=0] = tPart.split(':').map(Number);
      return new Date(y, m-1, d, hh, mm, ss);
    }
    // 2025-10-05 12:34:56 → T 挿入
    if (/^\d{4}-\d{2}-\d{2} \d{2}:\d{2}/.test(s)) s = s.replace(' ', 'T');
    const d = new Date(s);
    if (!isNaN(d)) return d;
  }
  return null;
}

// --- 操作関数 ---
async function handleDisplay() {
    if (!state.displaySessionActive) {
        showToast('表示端末が接続されていません。', 'error');
        return;
    }
    if (!state.selectedRowData || state.selectedRowData.isAnswered) return;
    const snapshot = await get(telopRef);
    const previousTelop = snapshot.val();
    try {
        // 1) RTDB を先に更新（UIは即反映）
        const updates = {};
        if (previousTelop) {
          const prev = state.allQuestions.find(q => q['ラジオネーム'] === previousTelop.name && q['質問・お悩み'] === previousTelop.question);
          if (prev) {
            updates[`questions/${prev['UID']}/selecting`] = false;
            updates[`questions/${prev['UID']}/answered`] = true;
          }
        }
        updates[`questions/${state.selectedRowData.uid}/selecting`] = true;
        updates[`questions/${state.selectedRowData.uid}/answered`] = false;
        await update(ref(database), updates);
        await set(telopRef, { name: state.selectedRowData.name, question: state.selectedRowData.question });

        // 2) GAS へは“依頼”だけ（待たない）
        fireAndForgetApi({ action:'updateSelectingStatus', uid: state.selectedRowData.uid });
        if (previousTelop){
          const prev = state.allQuestions.find(q => q['ラジオネーム'] === previousTelop.name && q['質問・お悩み'] === previousTelop.question);
          if (prev) fireAndForgetApi({ action:'updateStatus', uid: prev['UID'], status: true });
        }
        state.lastDisplayedUid = state.selectedRowData.uid;
        logAction('DISPLAY', `RN: ${state.selectedRowData.name}`);
        showToast(`「${state.selectedRowData.name}」さんの質問を表示しました。`, 'success');
    } catch (error) {
        showToast('表示処理中にエラーが発生しました: ' + error.message, 'error');
    }
}
async function handleAnswered() {
    if (!state.selectedRowData) return;
    if (!confirm(`「${state.selectedRowData.name}」の質問を「回答済」にしますか？`)) return;
    try {
        const result = await apiPost({ action: 'updateStatus', uid: state.selectedRowData.uid, status: true });
        if (result.success) {
           logAction('SET_ANSWERED', `UID: ${state.selectedRowData.uid}`);
           showToast('ステータスを「回答済」に更新しました。', 'success');
        } else { 
            showToast('ステータスの更新に失敗しました: ' + result.error, 'error');
        }
    } catch (error) { 
        showToast('通信エラー: ' + error.message, 'error');
    }
}
async function updateStatusOnServer(uids, isAnswered, isSelectingUpdate = false, selectingUid = null) {
    try {
        const action = isSelectingUpdate
          ? (selectingUid === -1 ? 'clearSelectingStatus' : 'updateSelectingStatus')
          : 'batchUpdateStatus';
        const payload =
          action === 'updateSelectingStatus'   ? { action, uid: selectingUid } :
          action === 'clearSelectingStatus'    ? { action } :
                                                 { action, uids, status: isAnswered };
        const result = await apiPost(payload);
        if (result.success) {
            if (!isSelectingUpdate) {
                logAction(isAnswered ? 'BATCH_SET_ANSWERED' : 'BATCH_SET_UNANSWERED', `UIDs: ${uids.join(', ')}`);
                showToast(`${uids.length}件を更新しました。`, 'success');
            }
        } else { showToast('更新に失敗しました: ' + result.error, 'error'); }
    } catch (error) { showToast('通信エラー: ' + error.message, 'error'); }
}
function handleSelectAll(event) {
    dom.cardsContainer.querySelectorAll('.row-checkbox')
      .forEach(cb => { cb.checked = event.target.checked; });
    updateBatchButtonVisibility();
}
function updateBatchButtonVisibility() {
    if (!dom.batchUnanswerBtn) return;
    const active = !!state.displaySessionActive;
    const checkedCount = active ? document.querySelectorAll('.row-checkbox:checked').length : 0;
    dom.batchUnanswerBtn.style.display = active && checkedCount > 0 ? 'inline-block' : 'none';
    dom.batchUnanswerBtn.disabled = !active || checkedCount === 0;
}
async function handleEdit() {
    if (!state.selectedRowData) return;
    const newText = prompt("質問内容を編集してください：", state.selectedRowData.question);
    if (newText === null || newText.trim() === state.selectedRowData.question.trim()) return;
    try {
        // RTDB 先行
        await update(ref(database, `questions/${state.selectedRowData.uid}`), { question: newText.trim() });
        // GAS 同期依頼（非同期）
        fireAndForgetApi({ action:'editQuestion', uid: state.selectedRowData.uid, text: newText.trim() });
        logAction('EDIT', `UID: ${state.selectedRowData.uid}`);
        showToast('質問を更新しました。', 'success');
    } catch (error) { 
        showToast('通信エラー: ' + error.message, 'error');
    }
}
async function clearTelop() {
    if (!state.displaySessionActive) {
        showToast('表示端末が接続されていません。', 'error');
        return;
    }
    const snapshot = await get(telopRef);
    const previousTelop = snapshot.val();
    try {
        if (previousTelop) {
            const prevItem = state.allQuestions.find(q => q['ラジオネーム'] === previousTelop.name && q['質問・お悩み'] === previousTelop.question);
            if (prevItem) { await updateStatusOnServer([prevItem['UID']], true); }
        }
        await remove(telopRef);
        await updateStatusOnServer([], false, true, -1);
        logAction('CLEAR');
        showToast('テロップを消去しました。', 'success');
    } catch(error) {
        showToast('テロップの消去中にエラーが発生しました: ' + error.message, 'error');
    }
}
function handleUnanswer() {
    if (!state.displaySessionActive) {
        showToast('表示端末が接続されていません。', 'error');
        return;
    }
    if (!state.selectedRowData || !state.selectedRowData.isAnswered) return;
    if (!confirm(`「${state.selectedRowData.name}」の質問を「未回答」に戻しますか？`)) return;
    // RTDB 先行
    update(ref(database, `questions/${state.selectedRowData.uid}`), { answered:false });
    // GAS 同期依頼（非同期）
    fireAndForgetApi({ action:'updateStatus', uid: state.selectedRowData.uid, status:false });
}
function handleBatchUnanswer() {
    if (!state.displaySessionActive) {
        showToast('表示端末が接続されていません。', 'error');
        return;
    }
    const checkedBoxes = document.querySelectorAll('.row-checkbox:checked');
    if (checkedBoxes.length === 0) return;
    if (!confirm(`${checkedBoxes.length}件の質問を「未回答」に戻しますか？`)) return;
    const uidsToUpdate = Array.from(checkedBoxes).map(cb => cb.dataset.uid);
    // RTDB 先行（まとめて）
    const updates = {};
    for (const uid of uidsToUpdate){ updates[`questions/${uid}/answered`] = false; }
    update(ref(database), updates);
    // GAS 同期依頼（非同期）
    fireAndForgetApi({ action:'batchUpdateStatus', uids: uidsToUpdate, status:false });
}

function updateActionAvailability() {
<<<<<<< HEAD
    if (!state) initState();

    const active = !!state.displaySessionActive;
    const selection = state.selectedRowData;
=======
  const active = !!state.displaySessionActive;
  const selection = state.selectedRowData;
>>>>>>> 7517bbcf

  dom.actionButtons.forEach(btn => { if (btn) btn.disabled = true; });
  if (dom.clearButton) dom.clearButton.disabled = !active;

  if (!dom.selectedInfo) {
    updateBatchButtonVisibility();
    return;
  }

  if (!active) {
    dom.selectedInfo.textContent = '表示端末が接続されていません';
    updateBatchButtonVisibility();
    return;
  }

  if (!selection) {
    dom.selectedInfo.textContent = '行を選択してください';
    updateBatchButtonVisibility();
    return;
  }

  dom.actionButtons.forEach(btn => { if (btn) btn.disabled = false; });
  if (dom.actionButtons[0]) dom.actionButtons[0].disabled = !!selection.isAnswered;
  if (dom.actionButtons[1]) dom.actionButtons[1].disabled = !selection.isAnswered;
  const safeName = String(selection.name ?? '');
  dom.selectedInfo.textContent = `選択中: ${safeName}`;
  updateBatchButtonVisibility();
}

async function logAction(actionName, details = '') {
  try {
    await apiPost({
      action: 'logAction',   // ← ディスパッチ用
      action_type: actionName, // ← 保存したい「操作名」
      details
    });
  } catch(e){ console.error('Failed to write log:', e); }
}

// --- 辞書関連の関数 ---
async function addTerm(event) {
    event.preventDefault();
    const term = dom.newTermInput.value.trim();
    const ruby = dom.newRubyInput.value.trim();
    if (!term || !ruby) return;

    try {
        const result = await apiPost({ action: 'addTerm', term, ruby });
        if (result.success) {
            dom.newTermInput.value = '';
            dom.newRubyInput.value = '';
            fetchDictionary();
        } else {
            showToast('追加失敗: ' + result.error, 'error');
        }
    } catch (error) {
        showToast('通信エラー: ' + error.message, 'error');
    }
}

async function deleteTerm(term) {
    if (!confirm(`「${term}」を辞書から削除しますか？`)) return;
    try {
        const result = await apiPost({ action: 'deleteTerm', term });
        if (result.success) {
            fetchDictionary();
        } else {
            showToast('削除失敗: ' + result.error, 'error');
        }
    } catch (error) {
        showToast('通信エラー: ' + error.message, 'error');
    }
}

async function toggleTerm(term, newStatus) {
    try {
        const result = await apiPost({ action: 'toggleTerm', term, enabled: newStatus });
        if (result.success) {
            fetchDictionary();
        } else {
            showToast('状態の更新失敗: ' + result.error, 'error');
        }
    } catch (error) {
        showToast('通信エラー: ' + error.message, 'error');
    }
}

// --- 認証関数 ---
async function login() {
  const btn = document.getElementById('login-button');
  const origText = btn ? btn.textContent : '';
  try {
    _authFlow = 'prompting';                 // ← ポップアップ開始
    showLoader('サインイン中…');
    if (btn) {
      btn.disabled = true;
      btn.classList.add('is-busy');
      btn.textContent = 'サインイン中…';
    }
    await signInWithPopup(auth, provider);   // ← この Promise が解決 = ポップアップが閉じた
  } catch (error) {
    console.error("Login failed:", error);
    showToast("ログインに失敗しました。", 'error');
    hideLoader();
  } finally {
    _authFlow = 'done';
    if (btn) {
      btn.disabled = false;
      btn.classList.remove('is-busy');
      btn.textContent = origText;
    }
    // prompting 中に来ていた onAuthStateChanged をここで反映
    if (_pendingAuthUser !== null) {
      const u = _pendingAuthUser;
      _pendingAuthUser = null;
      handleAfterLogin(u);
    }
  }
}
async function logout() {
    try {
        await signOut(auth);
    } catch (error) {
        console.error("Logout failed:", error);
    }
    // 念のためゲートを初期化
    _authFlow = 'idle';
    _pendingAuthUser = null;
    hideLoader();
}

// --- ヘルパー関数 ---
function escapeHtml(v) {
  const s = v == null ? '' : String(v);
  return s.replace(/&/g, '&amp;').replace(/</g, '&lt;')
          .replace(/>/g, '&gt;').replace(/"/g, '&quot;')
          .replace(/'/g, '&#039;');
}

function showToast(message, type = 'success') {
    const backgroundColor = type === 'success'
        ? "linear-gradient(to right, #4CAF50, #77dd77)"
        : "linear-gradient(to right, #f06595, #ff6b6b)";

    const safeMessage = escapeHtml(String(message ?? ''));

    Toastify({
        text: safeMessage,
        duration: 3000,
        close: true,
        gravity: "top", // `top` or `bottom`
        position: "right", // `left`, `center` or `right`
        stopOnFocus: true, // Prevents dismissing of toast on hover
        style: {
            background: backgroundColor,
        },
        className: `toastify-${type}`
    }).showToast();
}

async function getIdTokenSafe(force = false) {
  const user = auth.currentUser || await new Promise(resolve => {
    const un = onAuthStateChanged(auth, u => { un(); resolve(u); });
  });
  if (!user) throw new Error('Not signed in');
  return await user.getIdToken(force);
}

async function apiPost(payload, retryOnAuthError = true) {
  const idToken = await getIdTokenSafe();
  const res = await fetch(GAS_API_URL, {
    method: 'POST',
    headers: { 'Content-Type': 'text/plain' }, // ← プリフライト回避
    body: JSON.stringify({ ...payload, idToken })
  });
  let json;
  try { json = await res.json(); } catch (e) { throw new Error('Bad JSON response'); }

  if (!json.success) {
    // トークン期限切れ等を想定して一度だけリフレッシュ再試行
    const msg = String(json.error || '');
    if (retryOnAuthError && /Auth/.test(msg)) {
      await getIdTokenSafe(true); // force refresh
      return await apiPost(payload, false);
    }
    throw new Error(`${msg}${json.errorId ? ' [' + json.errorId + ']' : ''}`);
  }
  return json;
}

function fireAndForgetApi(payload){
  // 認証付き POST だが UI は待たない
  apiPost(payload).catch(()=>{ /* ログに出すならここ */ });
}

function normKey(k){
  return String(k || '')
    .normalize('NFKC')
    .replace(/[\u200B-\u200D\uFEFF]/g, '') // ゼロ幅系を除去
    .replace(/\s+/g, '')                   // 空白除去
    .toLowerCase();
}
function pickUser(obj){
  const map = {};
  for (const [k,v] of Object.entries(obj)) map[normKey(k)] = v;
  // 優先候補
  for (const key of ['user','ユーザー','email','メールアドレス']) {
    if (map.hasOwnProperty(normKey(key))) return map[normKey(key)];
  }
  // 部分一致（念のため）
  for (const [k,v] of Object.entries(map)) {
    if (k.includes('user') || k.includes('email')) return v;
  }
  return '';
}
function pickAction(obj){
  const map = {};
  for (const [k,v] of Object.entries(obj)) map[normKey(k)] = v;
  for (const key of ['action','アクション']) {
    if (map.hasOwnProperty(normKey(key))) return map[normKey(key)];
  }
  for (const [k,v] of Object.entries(map)) if (k.includes('action')) return v;
  return '';
}
function pickDetails(obj){
  const map = {};
  for (const [k,v] of Object.entries(obj)) map[normKey(k)] = v;
  for (const key of ['details','詳細']) {
    if (map.hasOwnProperty(normKey(key))) return map[normKey(key)];
  }
  for (const [k,v] of Object.entries(map)) if (k.includes('detail')) return v;
  return '';
}

function getLogLevel(log){
  const a = String(log.Action || '').toLowerCase();
  const d = String(log.Details || '').toLowerCase();

  // 明確なエラー語やHTTPエラーコード
  if (/(error|failed|exception|timeout|unauthorized|forbidden|denied)/.test(a+d)) return 'error';
  if (/\b5\d{2}\b|\b4\d{2}\b/.test(d)) return 'error';

  // データ破壊・クリア系は注意喚起
  if (/(delete|clear|remove|reset|unanswer)/.test(a)) return 'warn';

  // 成功系（送出・回答更新・編集・追加 など）
  if (/(display|send|answer|set_answered|batch_set_answered|edit|add|toggle|update)/.test(a)) return 'success';

  // 取得系・ログ書き込みなどは情報レベル
  if (/(fetch|read|log|whoami)/.test(a)) return 'info';

  // デフォルト
  return 'info';
}

function cleanupSubscriptions(){
  try { off(questionsRef); } catch(_){}
  try { off(updateTriggerRef); } catch(_){}
  try { off(renderRef); } catch(_){}
  try { off(displaySessionRef); } catch(_){}
  if (renderTicker){ clearInterval(renderTicker); renderTicker = null; }
  state.displaySession = null;
  state.displaySessionActive = false;
  lastSessionActive = null;
  updateActionAvailability();
  updateBatchButtonVisibility();
}
<|MERGE_RESOLUTION|>--- conflicted
+++ resolved
@@ -302,14 +302,10 @@
     autoScrollLogs: true,
     displaySession: null,
     displaySessionActive: false,
-<<<<<<< HEAD
   };
 }
 
 initState();
-=======
-};
->>>>>>> 7517bbcf
 
 updateActionAvailability();
 dom.logSearch.addEventListener('input', ()=>renderLogs());
@@ -804,15 +800,10 @@
 }
 
 function updateActionAvailability() {
-<<<<<<< HEAD
     if (!state) initState();
 
     const active = !!state.displaySessionActive;
     const selection = state.selectedRowData;
-=======
-  const active = !!state.displaySessionActive;
-  const selection = state.selectedRowData;
->>>>>>> 7517bbcf
 
   dom.actionButtons.forEach(btn => { if (btn) btn.disabled = true; });
   if (dom.clearButton) dom.clearButton.disabled = !active;
